/*
 *
 *                         _ _        ____  ____
 *               _____   _(_) |_ __ _|  _ \| __ )
 *              / _ \ \ / / | __/ _` | | | |  _ \
 *             |  __/\ V /| | || (_| | |_| | |_) |
 *              \___| \_/ |_|\__\__,_|____/|____/
 *
 *   Copyright (c) 2023
 *
 *   Licensed under the Business Source License, Version 1.1 (the "License");
 *   you may not use this file except in compliance with the License.
 *   You may obtain a copy of the License at
 *
 *   https://github.com/FgForrest/evitaDB/blob/main/LICENSE
 *
 *   Unless required by applicable law or agreed to in writing, software
 *   distributed under the License is distributed on an "AS IS" BASIS,
 *   WITHOUT WARRANTIES OR CONDITIONS OF ANY KIND, either express or implied.
 *   See the License for the specific language governing permissions and
 *   limitations under the License.
 */

package io.evitadb.externalApi.graphql.api.catalog.dataApi;

import io.evitadb.api.requestResponse.data.ReferenceContract;
import io.evitadb.api.requestResponse.data.SealedEntity;
import io.evitadb.core.Evita;
import io.evitadb.exception.EvitaInternalError;
import io.evitadb.externalApi.api.catalog.dataApi.model.AttributesDescriptor;
import io.evitadb.externalApi.api.catalog.dataApi.model.EntityDescriptor;
import io.evitadb.externalApi.api.catalog.dataApi.model.PriceDescriptor;
import io.evitadb.externalApi.api.catalog.dataApi.model.ReferenceDescriptor;
import io.evitadb.test.Entities;
import io.evitadb.test.annotation.UseDataSet;
import io.evitadb.test.tester.GraphQLTester;
import org.junit.jupiter.api.DisplayName;
import org.junit.jupiter.api.Test;

import javax.annotation.Nonnull;
import java.util.Arrays;
import java.util.List;
import java.util.Locale;
import java.util.Objects;
import java.util.function.Predicate;

import static io.evitadb.api.query.Query.query;
import static io.evitadb.api.query.QueryConstraints.*;
import static io.evitadb.externalApi.graphql.api.testSuite.TestDataGenerator.ATTRIBUTE_MARKET_SHARE;
import static io.evitadb.externalApi.graphql.api.testSuite.TestDataGenerator.GRAPHQL_THOUSAND_PRODUCTS;
import static io.evitadb.test.TestConstants.TEST_CATALOG;
import static io.evitadb.test.builder.MapBuilder.map;
import static io.evitadb.test.generator.DataGenerator.*;
import static org.hamcrest.Matchers.*;
import static org.junit.jupiter.api.Assertions.assertEquals;
import static org.junit.jupiter.api.Assertions.assertTrue;

/**
 * Tests for GraphQL catalog unknown single entity query.
 *
 * @author Lukáš Hornych, FG Forrest a.s. (c) 2022
 */
public class CatalogGraphQLGetUnknownEntityQueryFunctionalTest extends CatalogGraphQLDataEndpointFunctionalTest {

	private static final String GET_ENTITY_PATH = "data.getEntity";

	@Test
	@UseDataSet(GRAPHQL_THOUSAND_PRODUCTS)
	@DisplayName("Should return unknown entity by globally unique attribute")
	void shouldReturnUnknownEntityByGloballyUniqueAttribute(GraphQLTester tester, List<SealedEntity> originalProductEntities) {
		final String codeAttribute = getRandomAttributeValue(originalProductEntities, ATTRIBUTE_CODE);
		final SealedEntity entityWithCode = findEntity(
			originalProductEntities,
			it -> Objects.equals(it.getAttribute(ATTRIBUTE_CODE), codeAttribute)
		);

		tester.test(TEST_CATALOG)
			.document(
				"""
	                query {
	                    getEntity(code: "%s") {
	                        __typename
	                        primaryKey
	                        type
	                    }
	                }
					""",
				codeAttribute
			)
			.executeAndThen()
			.statusCode(200)
			.body(ERRORS_PATH, nullValue())
			.body(
				GET_ENTITY_PATH,
				equalTo(
					map()
						.e(TYPENAME_FIELD, EntityDescriptor.THIS_GLOBAL.name())
						.e(EntityDescriptor.PRIMARY_KEY.name(), entityWithCode.getPrimaryKey())
						.e(EntityDescriptor.TYPE.name(), Entities.PRODUCT)
						.build()
				)
			);
	}

	@Test
	@UseDataSet(GRAPHQL_THOUSAND_PRODUCTS)
	@DisplayName("Should return rich unknown entity by localized globally unique attribute")
	void shouldReturnRichUnknownEntityByLocalizedGloballyUniqueAttribute(GraphQLTester tester, List<SealedEntity> originalProductEntities) {
		final String urlAttribute = getRandomAttributeValue(originalProductEntities, ATTRIBUTE_URL, Locale.ENGLISH);
		final SealedEntity entityWithUrl = findEntity(
			originalProductEntities,
			it -> Objects.equals(it.getAttribute(ATTRIBUTE_URL, Locale.ENGLISH), urlAttribute)
		);

		tester.test(TEST_CATALOG)
			.document(
				"""
	                query {
	                    getEntity(url: "%s") {
	                        primaryKey
	                        type
	                        locales
	                        allLocales
                            attributes {
                                __typename
                                url
                            }
	                    }
	                }
					""",
				urlAttribute
			)
			.executeAndThen()
			.statusCode(200)
			.body(ERRORS_PATH, nullValue())
			.body(
				GET_ENTITY_PATH,
				equalTo(
					map()
						.e(EntityDescriptor.PRIMARY_KEY.name(), entityWithUrl.getPrimaryKey())
						.e(EntityDescriptor.TYPE.name(), Entities.PRODUCT)
						.e(EntityDescriptor.LOCALES.name(), List.of(Locale.ENGLISH.toLanguageTag()))
						.e(EntityDescriptor.ALL_LOCALES.name(), entityWithUrl.getAllLocales().stream().filter(Objects::nonNull).map(it -> it.toLanguageTag()).toList())
						.e(EntityDescriptor.ATTRIBUTES.name(), map()
							.e(TYPENAME_FIELD, AttributesDescriptor.THIS_GLOBAL.name())
							.e(ATTRIBUTE_URL, urlAttribute)
							.build())
						.build()
				)
			);
	}

	@Test
	@UseDataSet(GRAPHQL_THOUSAND_PRODUCTS)
	@DisplayName("Should return localized rich unknown entity by non-localized globally unique attribute")
	void shouldReturnLocalizedRichUnknownEntityByNonLocalizedGloballyUniqueAttribute(GraphQLTester tester, List<SealedEntity> originalProductEntities) {
		final String codeAttribute = getRandomAttributeValue(originalProductEntities, ATTRIBUTE_CODE);
		final SealedEntity entityWithCodeAndUrl = findEntity(
			originalProductEntities,
			it -> Objects.equals(it.getAttribute(ATTRIBUTE_CODE), codeAttribute) &&
				it.getAttribute(ATTRIBUTE_URL, Locale.ENGLISH) != null
		);

		tester.test(TEST_CATALOG)
			.document(
				"""
	                query {
	                    getEntity(code: "%s") {
	                        primaryKey
	                        type
	                        locales
	                        allLocales
                            attributes(locale: en) {
                                __typename
                                code
                                url
                            }
	                    }
	                }
					""",
				codeAttribute
			)
			.executeAndThen()
			.statusCode(200)
			.body(ERRORS_PATH, nullValue())
			.body(
				GET_ENTITY_PATH,
				equalTo(
					map()
						.e(EntityDescriptor.PRIMARY_KEY.name(), entityWithCodeAndUrl.getPrimaryKey())
						.e(EntityDescriptor.TYPE.name(), Entities.PRODUCT)
						.e(EntityDescriptor.LOCALES.name(), List.of(Locale.ENGLISH.toLanguageTag()))
						.e(EntityDescriptor.ALL_LOCALES.name(), entityWithCodeAndUrl.getAllLocales().stream().filter(Objects::nonNull).map(it -> it.toLanguageTag()).toList())
						.e(EntityDescriptor.ATTRIBUTES.name(), map()
							.e(TYPENAME_FIELD, AttributesDescriptor.THIS_GLOBAL.name())
							.e(ATTRIBUTE_CODE, codeAttribute)
							.e(ATTRIBUTE_URL, entityWithCodeAndUrl.getAttribute(ATTRIBUTE_URL, Locale.ENGLISH))
							.build())
						.build()
				)
			);
	}

	@Test
	@UseDataSet(GRAPHQL_THOUSAND_PRODUCTS)
	@DisplayName("Should return entity with multiple different global attributes")
	void shouldReturnUnknownEntityWithMultipleDifferentGlobalAttributes(GraphQLTester tester, List<SealedEntity> originalProductEntities) {
		final String urlAttribute = getRandomAttributeValue(originalProductEntities, ATTRIBUTE_URL, Locale.ENGLISH);
		final SealedEntity entity = findEntity(
			originalProductEntities,
			it -> Objects.equals(it.getAttribute(ATTRIBUTE_URL, Locale.ENGLISH), urlAttribute)
		);
		final String codeAttribute = entity.getAttribute(ATTRIBUTE_CODE);

		tester.test(TEST_CATALOG)
			.document(
				"""
	                query {
	                    getEntity(url: "%s", code: "%s") {
	                        primaryKey
	                    }
	                }
					""",
				urlAttribute,
				codeAttribute
			)
			.executeAndThen()
			.statusCode(200)
			.body(ERRORS_PATH, nullValue())
			.body(
				GET_ENTITY_PATH,
				equalTo(
					map()
						.e(EntityDescriptor.PRIMARY_KEY.name(), entity.getPrimaryKey())
						.build()
				)
			);
	}

	@Test
	@UseDataSet(GRAPHQL_THOUSAND_PRODUCTS)
	@DisplayName("Should return entity by multiple different global attributes")
	void shouldReturnUnknownEntityByMultipleDifferentGlobalAttributes(GraphQLTester tester, List<SealedEntity> originalProductEntities) {
		final String urlAttribute = getRandomAttributeValue(originalProductEntities, ATTRIBUTE_URL, Locale.ENGLISH);
		final SealedEntity entity = findEntity(
			originalProductEntities,
			it -> Objects.equals(it.getAttribute(ATTRIBUTE_URL, Locale.ENGLISH), urlAttribute)
		);

		tester.test(TEST_CATALOG)
			.document(
				"""
	                query {
	                    getEntity(url: "%s", code: "%s", join: OR) {
	                        primaryKey
	                    }
	                }
					""",
				urlAttribute,
				"somethingWhichDoesntExist"
			)
			.executeAndThen()
			.statusCode(200)
			.body(ERRORS_PATH, nullValue())
			.body(
				GET_ENTITY_PATH,
				equalTo(
					map()
						.e(EntityDescriptor.PRIMARY_KEY.name(), entity.getPrimaryKey())
						.build()
				)
			);
	}

	@Test
	@UseDataSet(GRAPHQL_THOUSAND_PRODUCTS)
	@DisplayName("Should return error for invalid argument in unknown entity query")
	void shouldReturnErrorForInvalidArgumentInUnknownEntityQuery(GraphQLTester tester) {
		tester.test(TEST_CATALOG)
			.document(
				"""
		            query {
		                getEntity(limit: 2) {
		                    primaryKey
		                    type
		                }
		            }
					"""
			)
			.executeAndThen()
			.statusCode(200)
			.body(ERRORS_PATH, hasSize(greaterThan(0)));
	}

	@Test
	@UseDataSet(GRAPHQL_THOUSAND_PRODUCTS)
	@DisplayName("Should return error for invalid unknown entity fields")
	void shouldReturnErrorForInvalidUnknownEntityFields(GraphQLTester tester, List<SealedEntity> originalProductEntities) {
		final String codeAttribute = getRandomAttributeValue(originalProductEntities, ATTRIBUTE_CODE);
		tester.test(TEST_CATALOG)
			.document(
				"""
		            query {
		                getEntity(code: "%s") {
		                    primaryKey
		                    code
		                }
		            }
					""",
				codeAttribute
			)
			.executeAndThen()
			.statusCode(200)
			.body(ERRORS_PATH, hasSize(greaterThan(0)));
	}

<<<<<<< HEAD
=======
	@Test
	@UseDataSet(GRAPHQL_THOUSAND_PRODUCTS)
	@DisplayName("Should return direct category parent entity references")
	void shouldReturnAllDirectCategoryParentEntityReferences(Evita evita, GraphQLTester tester) {
		final SealedEntity category = evita.queryCatalog(
			TEST_CATALOG,
			session -> {
				final List<SealedEntity> categories = session.queryList(
					query(
						collection(Entities.CATEGORY),
						filterBy(
							entityPrimaryKeyInSet(16)
						),
						require(
							entityFetch(
								hierarchyContent()
							)
						)
					),
					SealedEntity.class
				);

				assertEquals(1, categories.size());
				final SealedEntity c = categories.get(0);
				// check that it has at least 2 parents
				assertTrue(c.getParentEntity().isPresent());
				assertTrue(c.getParentEntity().get().getParentEntity().isPresent());
				return c;
			}
		);

		final var expectedBody = createEntityWithSelfParentsDto(category, false);

		tester.test(TEST_CATALOG)
			.document("""
				{
					getEntity(code: "Automotive-21") {
						... on Category {
							parentPrimaryKey
							parents {
								primaryKey
								parentPrimaryKey
							}
						}
					}
				}
				""")
			.executeAndExpectOkAndThen()
			.body(GET_ENTITY_PATH, equalTo(expectedBody));
	}

	@Test
	@UseDataSet(GRAPHQL_THOUSAND_PRODUCTS)
	@DisplayName("Should return direct category parent entities")
	void shouldReturnAllDirectCategoryParentEntities(Evita evita, GraphQLTester tester) {
		final SealedEntity category = evita.queryCatalog(
			TEST_CATALOG,
			session -> {
				final List<SealedEntity> categories = session.queryList(
					query(
						collection(Entities.CATEGORY),
						filterBy(
							entityPrimaryKeyInSet(16)
						),
						require(
							entityFetch(
								hierarchyContent(
									entityFetch(
										attributeContent(ATTRIBUTE_CODE)
									)
								)
							)
						)
					),
					SealedEntity.class
				);

				assertEquals(1, categories.size());
				final SealedEntity c = categories.get(0);
				// check that it has at least 2 parents
				assertTrue(c.getParentEntity().isPresent());
				assertTrue(c.getParentEntity().get().getParentEntity().isPresent());
				return c;
			}
		);

		final var expectedBody = createEntityWithSelfParentsDto(category, true);

		tester.test(TEST_CATALOG)
			.document("""
				{
					getEntity(code: "Automotive-21") {
						... on Category {
							parentPrimaryKey
							parents {
								primaryKey
								parentPrimaryKey
								allLocales
								attributes {
									code
								}
							}
						}
					}
				}
				""")
			.executeAndExpectOkAndThen()
			.body(GET_ENTITY_PATH, equalTo(expectedBody));
	}

	@Test
	@UseDataSet(GRAPHQL_THOUSAND_PRODUCTS)
	@DisplayName("Should return only direct category parent")
	void shouldReturnOnlyDirectCategoryParent(Evita evita, GraphQLTester tester) {
		final SealedEntity category = evita.queryCatalog(
			TEST_CATALOG,
			session -> {
				final List<SealedEntity> categories = session.queryList(
					query(
						collection(Entities.CATEGORY),
						filterBy(
							entityPrimaryKeyInSet(16)
						),
						require(
							entityFetch(
								hierarchyContent(
									stopAt(distance(1))
								)
							)
						)
					),
					SealedEntity.class
				);

				assertEquals(1, categories.size());
				final SealedEntity c = categories.get(0);
				// check that it has only one direct parent
				assertTrue(c.getParentEntity().isPresent());
				assertTrue(c.getParentEntity().get().getParentEntity().isEmpty());
				return c;
			}
		);

		final var expectedBody = createEntityWithSelfParentsDto(category, false);

		tester.test(TEST_CATALOG)
			.document("""
				{
					getEntity(code: "Automotive-21") {
						... on Category {
							parentPrimaryKey
							parents(
								stopAt: {
									distance: 1
								}
						    ) {
								primaryKey
								parentPrimaryKey
							}
						}
					}
				}
				""")
			.executeAndExpectOkAndThen()
			.body(GET_ENTITY_PATH, equalTo(expectedBody));
	}

	@Test
	@UseDataSet(GRAPHQL_THOUSAND_PRODUCTS)
	@DisplayName("Should return custom price for sale for single entity")
	void shouldReturnCustomPriceForSaleForSingleEntity(GraphQLTester tester, List<SealedEntity> originalProductEntities) {
		final SealedEntity entity = findEntityWithPrice(originalProductEntities);

		tester.test(TEST_CATALOG)
			.document(
				"""
	                query {
	                    getEntity(code: "%s") {
	                        primaryKey
	                        type
                            ... on Product {
                                priceForSale(currency: CZK, priceList: "basic") {
                                    __typename
		                            currency
		                            priceList
		                            priceWithTax
		                        }
	                        }
	                    }
	                }
					""",
				entity.getAttribute(ATTRIBUTE_CODE, String.class)
			)
			.executeAndThen()
			.statusCode(200)
			.body(ERRORS_PATH, nullValue())
			.body(
				GET_ENTITY_PATH,
				equalTo(
					map()
						.e(EntityDescriptor.PRIMARY_KEY.name(), entity.getPrimaryKey())
						.e(EntityDescriptor.TYPE.name(), Entities.PRODUCT)
						.e(EntityDescriptor.PRICE_FOR_SALE.name(), map()
							.e(TYPENAME_FIELD, PriceDescriptor.THIS.name())
							.e(PriceDescriptor.CURRENCY.name(), CURRENCY_CZK.toString())
							.e(PriceDescriptor.PRICE_LIST.name(), PRICE_LIST_BASIC)
							.e(PriceDescriptor.PRICE_WITH_TAX.name(), entity.getPrices(CURRENCY_CZK, PRICE_LIST_BASIC).iterator().next().priceWithTax().toString())
							.build())
						.build()
				)
			);
	}

	@Test
	@UseDataSet(GRAPHQL_THOUSAND_PRODUCTS)
	@DisplayName("Should return formatted price for sale with custom locale")
	void shouldReturnFormattedPriceForSaleWithCustomLocale(GraphQLTester tester, List<SealedEntity> originalProductEntities) {
		final SealedEntity entity = findEntityWithPrice(originalProductEntities);

		tester.test(TEST_CATALOG)
			.document(
				"""
	                query {
	                    getEntity(code: "%s") {
                            ... on Product {
                                priceForSale(currency: CZK, priceList: "basic", locale: cs_CZ) {
		                            priceWithTax(formatted: true, withCurrency: true)
		                        }
	                        }
	                    }
	                }
					""",
				entity.getAttribute(ATTRIBUTE_CODE, String.class)
			)
			.executeAndThen()
			.statusCode(200)
			.body(ERRORS_PATH, nullValue())
			.body(GET_ENTITY_PATH, equalTo(createEntityDtoWithFormattedPriceForSale(entity)));
	}

	@Test
	@UseDataSet(GRAPHQL_THOUSAND_PRODUCTS)
	@DisplayName("Should return error when formatting price for sale without locale")
	void shouldReturnErrorWhenFormattingPriceForSaleWithoutLocale(GraphQLTester tester, List<SealedEntity> originalProductEntities) {
		final SealedEntity entity = findEntityWithPrice(originalProductEntities);

		tester.test(TEST_CATALOG)
			.document(
				"""
	                query {
	                    getEntity(code: "%s") {
                            ... on Product {
                                priceForSale(currency: CZK, priceList: "basic") {
		                            priceWithTax(formatted: true, withCurrency: true)
		                        }
	                        }
	                    }
	                }
					""",
				entity.getAttribute(ATTRIBUTE_CODE, String.class)
			)
			.executeAndThen()
			.statusCode(200)
			.body(ERRORS_PATH, hasSize(greaterThan(0)));
	}

	@Test
	@UseDataSet(GRAPHQL_THOUSAND_PRODUCTS)
	@DisplayName("Should return price for single entity")
	void shouldReturnPriceForSingleEntity(GraphQLTester tester, List<SealedEntity> originalProductEntities) {
		final SealedEntity entity = findEntityWithPrice(originalProductEntities);

		tester.test(TEST_CATALOG)
			.document(
				"""
	                query {
	                    getEntity(code: "%s") {
	                        primaryKey
	                        type
                            ... on Product {
                                price(priceList: "basic", currency: CZK) {
                                    __typename
	                                currency
	                                priceList
	                                priceWithTax
	                            }
                            }
	                    }
	                }
					""",
				entity.getAttribute(ATTRIBUTE_CODE, String.class)
			)
			.executeAndThen()
			.statusCode(200)
			.body(ERRORS_PATH, nullValue())
			.body(GET_ENTITY_PATH, equalTo(createEntityDtoWithPrice(entity)));
	}

	@Test
	@UseDataSet(GRAPHQL_THOUSAND_PRODUCTS)
	@DisplayName("Should return formatted price with custom locale")
	void shouldReturnFormattedPriceWithCustomLocale(GraphQLTester tester, List<SealedEntity> originalProductEntities) {
		final SealedEntity entity = findEntityWithPrice(originalProductEntities);

		tester.test(TEST_CATALOG)
			.document(
				"""
	                query {
	                    getEntity(code: "%s") {
                            ... on Product {
                                price(priceList: "basic", currency: CZK, locale: cs_CZ) {
	                                priceWithTax(formatted: true, withCurrency: true)
	                            }
                            }
	                    }
	                }
					""",
				entity.getAttribute(ATTRIBUTE_CODE, String.class)
			)
			.executeAndThen()
			.statusCode(200)
			.body(ERRORS_PATH, nullValue())
			.body(GET_ENTITY_PATH, equalTo(createEntityDtoWithFormattedPrice(entity)));
	}

	@Test
	@UseDataSet(GRAPHQL_THOUSAND_PRODUCTS)
	@DisplayName("Should return error when formatting price without locale")
	void shouldReturnErrorWhenFormattingPriceWithoutLocale(GraphQLTester tester, List<SealedEntity> originalProductEntities) {
		final SealedEntity entity = findEntityWithPrice(originalProductEntities);

		tester.test(TEST_CATALOG)
			.document(
				"""
	                query {
	                    getEntity(code: "%s") {
                            ... on Product {
                                price(priceList: "basic", currency: CZK) {
	                                priceWithTax(formatted: true, withCurrency: true)
	                            }
                            }
	                    }
	                }
					""",
				entity.getAttribute(ATTRIBUTE_CODE, String.class)
			)
			.executeAndThen()
			.statusCode(200)
			.body(ERRORS_PATH, hasSize(greaterThan(0)));
	}

	@Test
	@UseDataSet(GRAPHQL_THOUSAND_PRODUCTS)
	@DisplayName("Should return all prices for single entity")
	void shouldReturnAllPricesForSingleEntity(GraphQLTester tester, List<SealedEntity> originalProductEntities) {
		final SealedEntity entity = findEntity(
			originalProductEntities,
			it -> !it.getPrices().isEmpty()
		);

		tester.test(TEST_CATALOG)
			.document(
				"""
	                query {
	                    getEntity(code: "%s") {
                            ... on Product {
	                            prices {
	                                priceWithTax
	                            }
                            }
	                    }
	                }
					""",
				entity.getAttribute(ATTRIBUTE_CODE, String.class)
			)
			.executeAndThen()
			.statusCode(200)
			.body(ERRORS_PATH, nullValue())
			.body(
				GET_ENTITY_PATH + "." + EntityDescriptor.PRICES.name(),
				hasSize(greaterThan(0))
			);
	}

	@Test
	@UseDataSet(GRAPHQL_THOUSAND_PRODUCTS)
	@DisplayName("Should return filtered prices for single entity")
	void shouldReturnFilteredPricesForSingleEntity(GraphQLTester tester, List<SealedEntity> originalProductEntities) {
		final SealedEntity entity = findEntityWithPrice(originalProductEntities);

		tester.test(TEST_CATALOG)
			.document(
				"""
	                query {
	                    getEntity(code: "%s") {
	                        primaryKey
	                        type
                            ... on Product {
                                prices(priceLists: "basic", currency: CZK) {
                                    __typename
	                                currency
	                                priceList
	                                priceWithTax
	                            }
                            }
	                    }
	                }
					""",
				entity.getAttribute(ATTRIBUTE_CODE, String.class)
			)
			.executeAndThen()
			.statusCode(200)
			.body(ERRORS_PATH, nullValue())
			.body(
				GET_ENTITY_PATH,
				equalTo(
					map()
						.e(EntityDescriptor.PRIMARY_KEY.name(), entity.getPrimaryKey())
						.e(EntityDescriptor.TYPE.name(), Entities.PRODUCT)
						.e(EntityDescriptor.PRICES.name(), List.of(
							map()
								.e(TYPENAME_FIELD, PriceDescriptor.THIS.name())
								.e(PriceDescriptor.CURRENCY.name(), CURRENCY_CZK.toString())
								.e(PriceDescriptor.PRICE_LIST.name(), PRICE_LIST_BASIC)
								.e(PriceDescriptor.PRICE_WITH_TAX.name(), entity.getPrices(CURRENCY_CZK, PRICE_LIST_BASIC).iterator().next().priceWithTax().toString())
								.build()
						))
						.build()
				)
			);
	}

	@Test
	@UseDataSet(GRAPHQL_THOUSAND_PRODUCTS)
	@DisplayName("Should return filtered prices for multiple price lists for single entity")
	void shouldReturnFilteredPricesForMutliplePriceListsForSingleEntity(GraphQLTester tester, List<SealedEntity> originalProductEntities) {
		final SealedEntity entity = findEntityWithPrice(originalProductEntities, PRICE_LIST_BASIC, PRICE_LIST_VIP);

		tester.test(TEST_CATALOG)
			.document(
				"""
	                query {
	                    getEntity(code: "%s") {
                            ... on Product {
                                prices(priceLists: ["basic", "vip"], currency: CZK) {
	                                priceWithTax
	                            }
                            }
	                    }
	                }
					""",
				entity.getAttribute(ATTRIBUTE_CODE, String.class)
			)
			.executeAndThen()
			.statusCode(200)
			.body(ERRORS_PATH, nullValue())
			.body(
				GET_ENTITY_PATH,
				equalTo(
					map()
						.e(EntityDescriptor.PRICES.name(), List.of(
							map()
								.e(PriceDescriptor.PRICE_WITH_TAX.name(), entity.getPrices(CURRENCY_CZK, PRICE_LIST_BASIC).iterator().next().priceWithTax().toString())
								.build(),
							map()
								.e(PriceDescriptor.PRICE_WITH_TAX.name(), entity.getPrices(CURRENCY_CZK, PRICE_LIST_VIP).iterator().next().priceWithTax().toString())
								.build()
						))
						.build()
				)
			);
	}

	@Test
	@UseDataSet(GRAPHQL_THOUSAND_PRODUCTS)
	@DisplayName("Should return formatted prices with custom locale")
	void shouldReturnFormattedPricesWithCustomLocale(GraphQLTester tester, List<SealedEntity> originalProductEntities) {
		final SealedEntity entity = findEntityWithPrice(originalProductEntities);

		tester.test(TEST_CATALOG)
			.document(
				"""
	                query {
	                    getEntity(code: "%s") {
                            ... on Product {
                                prices(priceLists: "basic", currency: CZK, locale: cs_CZ) {
	                                priceWithTax(formatted: true, withCurrency: true)
	                            }
                            }
	                    }
	                }
					""",
				entity.getAttribute(ATTRIBUTE_CODE, String.class)
			)
			.executeAndThen()
			.statusCode(200)
			.body(ERRORS_PATH, nullValue())
			.body(GET_ENTITY_PATH, equalTo(createEntityDtoWithFormattedPrices(entity)));
	}

	@Test
	@UseDataSet(GRAPHQL_THOUSAND_PRODUCTS)
	@DisplayName("Should return error when formatting prices without locale")
	void shouldReturnErrorWhenFormattingPricesWithoutLocale(GraphQLTester tester, List<SealedEntity> originalProductEntities) {
		final SealedEntity entity = findEntityWithPrice(originalProductEntities);

		tester.test(TEST_CATALOG)
			.document(
				"""
	                query {
	                    getEntity(code: "%s") {
                            ... on Product {
                                prices(priceLists: "basic", currency: CZK) {
	                                priceWithTax(formatted: true, withCurrency: true)
	                            }
                            }
	                    }
	                }
					""",
				entity.getAttribute(ATTRIBUTE_CODE, String.class)
			)
			.executeAndThen()
			.statusCode(200)
			.body(ERRORS_PATH, hasSize(greaterThan(0)));
	}


	@Test
	@UseDataSet(GRAPHQL_THOUSAND_PRODUCTS)
	@DisplayName("Should return associated data with custom locale for single entity")
	void shouldReturnAssociatedDataWithCustomLocaleForSingleEntity(GraphQLTester tester, List<SealedEntity> originalProductEntities) {
		final SealedEntity entity = findEntity(
			originalProductEntities,
			it -> it.getAssociatedData(ASSOCIATED_DATA_LABELS, Locale.ENGLISH) != null
		);

		tester.test(TEST_CATALOG)
			.document(
				"""
	                query {
	                    getEntity(code: "%s") {
	                        primaryKey
	                        type
                            ... on Product {
                                associatedData(locale: en) {
                                    __typename
	                                labels
	                            }
                            }
	                    }
	                }
					""",
				entity.getAttribute(ATTRIBUTE_CODE, String.class)
			)
			.executeAndThen()
			.statusCode(200)
			.body(ERRORS_PATH, nullValue())
			.body(GET_ENTITY_PATH, equalTo(createEntityDtoWithAssociatedData(entity)));
	}

	@Test
	@UseDataSet(GRAPHQL_THOUSAND_PRODUCTS)
	@DisplayName("Should return single reference for single entity")
	void shouldReturnSingleReferenceForSingleEntity(Evita evita, GraphQLTester tester, List<SealedEntity> originalProductEntities) {
		final SealedEntity entity = findEntity(
			originalProductEntities,
			it -> it.getReferences(Entities.PARAMETER).size() == 1 &&
				it.getReferences(Entities.PARAMETER).iterator().next().getAttribute(ATTRIBUTE_MARKET_SHARE) != null
		);

		final ReferenceContract reference = entity.getReferences(Entities.PARAMETER).iterator().next();
		final SealedEntity referencedEntity = evita.queryCatalog(
			TEST_CATALOG,
			session -> {
				return session.getEntity(Entities.PARAMETER, reference.getReferencedPrimaryKey(), attributeContent(ATTRIBUTE_CODE));
			}
		).orElseThrow();
		final SealedEntity groupEntity = evita.queryCatalog(
			TEST_CATALOG,
			session -> {
				return session.getEntity(Entities.PARAMETER_GROUP, reference.getGroup().get().getPrimaryKey(), attributeContent(ATTRIBUTE_CODE));
			}
		).orElseThrow();

		tester.test(TEST_CATALOG)
			.document(
				"""
	                query {
	                    getEntity(code: "%s") {
	                        primaryKey
	                        type
                            ... on Product {
                                 parameter {
                                    __typename
									attributes {
										__typename
									    marketShare
									}
									referencedEntity {
										__typename
									    primaryKey
									    type
									    attributes {
									        code
									    }
									}
									groupEntity {
	                                    __typename
	                                    primaryKey
	                                    type
	                                    attributes {
	                                        code
	                                    }
	                                }
	                            }
                            }
	                    }
	                }
					""",
				entity.getAttribute(ATTRIBUTE_CODE, String.class)
			)
			.executeAndThen()
			.statusCode(200)
			.body(ERRORS_PATH, nullValue())
			.body(
				GET_ENTITY_PATH,
				equalTo(
					map()
						.e(EntityDescriptor.PRIMARY_KEY.name(), entity.getPrimaryKey())
						.e(EntityDescriptor.TYPE.name(), Entities.PRODUCT)
						.e("parameter", map()
							.e(TYPENAME_FIELD, ReferenceDescriptor.THIS.name(createEmptyEntitySchema("Product"), createEmptyEntitySchema("Parameter")))
							.e(ReferenceDescriptor.ATTRIBUTES.name(), map()
								.e(TYPENAME_FIELD, AttributesDescriptor.THIS.name(createEmptyEntitySchema("Product"), createEmptyEntitySchema("Parameter")))
								.e(ATTRIBUTE_MARKET_SHARE, reference.getAttribute(ATTRIBUTE_MARKET_SHARE).toString())
								.build())
							.e(ReferenceDescriptor.REFERENCED_ENTITY.name(), map()
								.e(TYPENAME_FIELD, "Parameter")
								.e(EntityDescriptor.PRIMARY_KEY.name(), reference.getReferencedPrimaryKey())
								.e(EntityDescriptor.TYPE.name(), reference.getReferencedEntityType())
								.e(EntityDescriptor.ATTRIBUTES.name(), map()
									.e(ATTRIBUTE_CODE, referencedEntity.getAttribute(ATTRIBUTE_CODE))
									.build())
								.build())
							.e(ReferenceDescriptor.GROUP_ENTITY.name(), map()
								.e(TYPENAME_FIELD, "ParameterGroup")
								.e(EntityDescriptor.PRIMARY_KEY.name(), reference.getGroup().get().getPrimaryKey())
								.e(EntityDescriptor.TYPE.name(), reference.getGroup().get().getType())
								.e(EntityDescriptor.ATTRIBUTES.name(), map()
									.e(ATTRIBUTE_CODE, groupEntity.getAttribute(ATTRIBUTE_CODE))
									.build())
								.build())
							.build())
						.build()
				)
			);
	}

	@Test
	@UseDataSet(GRAPHQL_THOUSAND_PRODUCTS)
	@DisplayName("Should return reference list for single entity")
	void shouldReturnReferenceListForSingleEntity(GraphQLTester tester, List<SealedEntity> originalProductEntities) {
		final SealedEntity entity = findEntity(
			originalProductEntities,
			it -> it.getReferences(Entities.STORE).size() > 1
		);

		tester.test(TEST_CATALOG)
			.document(
				"""
	                query {
	                    getEntity(code: "%s") {
	                        primaryKey
	                        type
                            ... on Product {
                                store {
	                                referencedEntity {
	                                    primaryKey
	                                }
	                            }
                            }
	                    }
	                }
					""",
				entity.getAttribute(ATTRIBUTE_CODE, String.class)
			)
			.executeAndThen()
			.statusCode(200)
			.body(ERRORS_PATH, nullValue())
			.body(
				GET_ENTITY_PATH + ".store." + ReferenceDescriptor.REFERENCED_ENTITY.name() + "." + EntityDescriptor.PRIMARY_KEY.name(),
				containsInAnyOrder(
					entity.getReferences(Entities.STORE)
						.stream()
						.map(ReferenceContract::getReferencedPrimaryKey)
						.toArray(Integer[]::new)
				)
			);
	}

>>>>>>> 424b505a
	@Nonnull
	private SealedEntity findEntity(@Nonnull List<SealedEntity> originalProductEntities,
	                                @Nonnull Predicate<SealedEntity> filter) {
		return originalProductEntities.stream()
			.filter(filter)
			.findFirst()
			.orElseThrow(() -> new EvitaInternalError("No entity to test."));
	}
}<|MERGE_RESOLUTION|>--- conflicted
+++ resolved
@@ -314,709 +314,6 @@
 			.body(ERRORS_PATH, hasSize(greaterThan(0)));
 	}
 
-<<<<<<< HEAD
-=======
-	@Test
-	@UseDataSet(GRAPHQL_THOUSAND_PRODUCTS)
-	@DisplayName("Should return direct category parent entity references")
-	void shouldReturnAllDirectCategoryParentEntityReferences(Evita evita, GraphQLTester tester) {
-		final SealedEntity category = evita.queryCatalog(
-			TEST_CATALOG,
-			session -> {
-				final List<SealedEntity> categories = session.queryList(
-					query(
-						collection(Entities.CATEGORY),
-						filterBy(
-							entityPrimaryKeyInSet(16)
-						),
-						require(
-							entityFetch(
-								hierarchyContent()
-							)
-						)
-					),
-					SealedEntity.class
-				);
-
-				assertEquals(1, categories.size());
-				final SealedEntity c = categories.get(0);
-				// check that it has at least 2 parents
-				assertTrue(c.getParentEntity().isPresent());
-				assertTrue(c.getParentEntity().get().getParentEntity().isPresent());
-				return c;
-			}
-		);
-
-		final var expectedBody = createEntityWithSelfParentsDto(category, false);
-
-		tester.test(TEST_CATALOG)
-			.document("""
-				{
-					getEntity(code: "Automotive-21") {
-						... on Category {
-							parentPrimaryKey
-							parents {
-								primaryKey
-								parentPrimaryKey
-							}
-						}
-					}
-				}
-				""")
-			.executeAndExpectOkAndThen()
-			.body(GET_ENTITY_PATH, equalTo(expectedBody));
-	}
-
-	@Test
-	@UseDataSet(GRAPHQL_THOUSAND_PRODUCTS)
-	@DisplayName("Should return direct category parent entities")
-	void shouldReturnAllDirectCategoryParentEntities(Evita evita, GraphQLTester tester) {
-		final SealedEntity category = evita.queryCatalog(
-			TEST_CATALOG,
-			session -> {
-				final List<SealedEntity> categories = session.queryList(
-					query(
-						collection(Entities.CATEGORY),
-						filterBy(
-							entityPrimaryKeyInSet(16)
-						),
-						require(
-							entityFetch(
-								hierarchyContent(
-									entityFetch(
-										attributeContent(ATTRIBUTE_CODE)
-									)
-								)
-							)
-						)
-					),
-					SealedEntity.class
-				);
-
-				assertEquals(1, categories.size());
-				final SealedEntity c = categories.get(0);
-				// check that it has at least 2 parents
-				assertTrue(c.getParentEntity().isPresent());
-				assertTrue(c.getParentEntity().get().getParentEntity().isPresent());
-				return c;
-			}
-		);
-
-		final var expectedBody = createEntityWithSelfParentsDto(category, true);
-
-		tester.test(TEST_CATALOG)
-			.document("""
-				{
-					getEntity(code: "Automotive-21") {
-						... on Category {
-							parentPrimaryKey
-							parents {
-								primaryKey
-								parentPrimaryKey
-								allLocales
-								attributes {
-									code
-								}
-							}
-						}
-					}
-				}
-				""")
-			.executeAndExpectOkAndThen()
-			.body(GET_ENTITY_PATH, equalTo(expectedBody));
-	}
-
-	@Test
-	@UseDataSet(GRAPHQL_THOUSAND_PRODUCTS)
-	@DisplayName("Should return only direct category parent")
-	void shouldReturnOnlyDirectCategoryParent(Evita evita, GraphQLTester tester) {
-		final SealedEntity category = evita.queryCatalog(
-			TEST_CATALOG,
-			session -> {
-				final List<SealedEntity> categories = session.queryList(
-					query(
-						collection(Entities.CATEGORY),
-						filterBy(
-							entityPrimaryKeyInSet(16)
-						),
-						require(
-							entityFetch(
-								hierarchyContent(
-									stopAt(distance(1))
-								)
-							)
-						)
-					),
-					SealedEntity.class
-				);
-
-				assertEquals(1, categories.size());
-				final SealedEntity c = categories.get(0);
-				// check that it has only one direct parent
-				assertTrue(c.getParentEntity().isPresent());
-				assertTrue(c.getParentEntity().get().getParentEntity().isEmpty());
-				return c;
-			}
-		);
-
-		final var expectedBody = createEntityWithSelfParentsDto(category, false);
-
-		tester.test(TEST_CATALOG)
-			.document("""
-				{
-					getEntity(code: "Automotive-21") {
-						... on Category {
-							parentPrimaryKey
-							parents(
-								stopAt: {
-									distance: 1
-								}
-						    ) {
-								primaryKey
-								parentPrimaryKey
-							}
-						}
-					}
-				}
-				""")
-			.executeAndExpectOkAndThen()
-			.body(GET_ENTITY_PATH, equalTo(expectedBody));
-	}
-
-	@Test
-	@UseDataSet(GRAPHQL_THOUSAND_PRODUCTS)
-	@DisplayName("Should return custom price for sale for single entity")
-	void shouldReturnCustomPriceForSaleForSingleEntity(GraphQLTester tester, List<SealedEntity> originalProductEntities) {
-		final SealedEntity entity = findEntityWithPrice(originalProductEntities);
-
-		tester.test(TEST_CATALOG)
-			.document(
-				"""
-	                query {
-	                    getEntity(code: "%s") {
-	                        primaryKey
-	                        type
-                            ... on Product {
-                                priceForSale(currency: CZK, priceList: "basic") {
-                                    __typename
-		                            currency
-		                            priceList
-		                            priceWithTax
-		                        }
-	                        }
-	                    }
-	                }
-					""",
-				entity.getAttribute(ATTRIBUTE_CODE, String.class)
-			)
-			.executeAndThen()
-			.statusCode(200)
-			.body(ERRORS_PATH, nullValue())
-			.body(
-				GET_ENTITY_PATH,
-				equalTo(
-					map()
-						.e(EntityDescriptor.PRIMARY_KEY.name(), entity.getPrimaryKey())
-						.e(EntityDescriptor.TYPE.name(), Entities.PRODUCT)
-						.e(EntityDescriptor.PRICE_FOR_SALE.name(), map()
-							.e(TYPENAME_FIELD, PriceDescriptor.THIS.name())
-							.e(PriceDescriptor.CURRENCY.name(), CURRENCY_CZK.toString())
-							.e(PriceDescriptor.PRICE_LIST.name(), PRICE_LIST_BASIC)
-							.e(PriceDescriptor.PRICE_WITH_TAX.name(), entity.getPrices(CURRENCY_CZK, PRICE_LIST_BASIC).iterator().next().priceWithTax().toString())
-							.build())
-						.build()
-				)
-			);
-	}
-
-	@Test
-	@UseDataSet(GRAPHQL_THOUSAND_PRODUCTS)
-	@DisplayName("Should return formatted price for sale with custom locale")
-	void shouldReturnFormattedPriceForSaleWithCustomLocale(GraphQLTester tester, List<SealedEntity> originalProductEntities) {
-		final SealedEntity entity = findEntityWithPrice(originalProductEntities);
-
-		tester.test(TEST_CATALOG)
-			.document(
-				"""
-	                query {
-	                    getEntity(code: "%s") {
-                            ... on Product {
-                                priceForSale(currency: CZK, priceList: "basic", locale: cs_CZ) {
-		                            priceWithTax(formatted: true, withCurrency: true)
-		                        }
-	                        }
-	                    }
-	                }
-					""",
-				entity.getAttribute(ATTRIBUTE_CODE, String.class)
-			)
-			.executeAndThen()
-			.statusCode(200)
-			.body(ERRORS_PATH, nullValue())
-			.body(GET_ENTITY_PATH, equalTo(createEntityDtoWithFormattedPriceForSale(entity)));
-	}
-
-	@Test
-	@UseDataSet(GRAPHQL_THOUSAND_PRODUCTS)
-	@DisplayName("Should return error when formatting price for sale without locale")
-	void shouldReturnErrorWhenFormattingPriceForSaleWithoutLocale(GraphQLTester tester, List<SealedEntity> originalProductEntities) {
-		final SealedEntity entity = findEntityWithPrice(originalProductEntities);
-
-		tester.test(TEST_CATALOG)
-			.document(
-				"""
-	                query {
-	                    getEntity(code: "%s") {
-                            ... on Product {
-                                priceForSale(currency: CZK, priceList: "basic") {
-		                            priceWithTax(formatted: true, withCurrency: true)
-		                        }
-	                        }
-	                    }
-	                }
-					""",
-				entity.getAttribute(ATTRIBUTE_CODE, String.class)
-			)
-			.executeAndThen()
-			.statusCode(200)
-			.body(ERRORS_PATH, hasSize(greaterThan(0)));
-	}
-
-	@Test
-	@UseDataSet(GRAPHQL_THOUSAND_PRODUCTS)
-	@DisplayName("Should return price for single entity")
-	void shouldReturnPriceForSingleEntity(GraphQLTester tester, List<SealedEntity> originalProductEntities) {
-		final SealedEntity entity = findEntityWithPrice(originalProductEntities);
-
-		tester.test(TEST_CATALOG)
-			.document(
-				"""
-	                query {
-	                    getEntity(code: "%s") {
-	                        primaryKey
-	                        type
-                            ... on Product {
-                                price(priceList: "basic", currency: CZK) {
-                                    __typename
-	                                currency
-	                                priceList
-	                                priceWithTax
-	                            }
-                            }
-	                    }
-	                }
-					""",
-				entity.getAttribute(ATTRIBUTE_CODE, String.class)
-			)
-			.executeAndThen()
-			.statusCode(200)
-			.body(ERRORS_PATH, nullValue())
-			.body(GET_ENTITY_PATH, equalTo(createEntityDtoWithPrice(entity)));
-	}
-
-	@Test
-	@UseDataSet(GRAPHQL_THOUSAND_PRODUCTS)
-	@DisplayName("Should return formatted price with custom locale")
-	void shouldReturnFormattedPriceWithCustomLocale(GraphQLTester tester, List<SealedEntity> originalProductEntities) {
-		final SealedEntity entity = findEntityWithPrice(originalProductEntities);
-
-		tester.test(TEST_CATALOG)
-			.document(
-				"""
-	                query {
-	                    getEntity(code: "%s") {
-                            ... on Product {
-                                price(priceList: "basic", currency: CZK, locale: cs_CZ) {
-	                                priceWithTax(formatted: true, withCurrency: true)
-	                            }
-                            }
-	                    }
-	                }
-					""",
-				entity.getAttribute(ATTRIBUTE_CODE, String.class)
-			)
-			.executeAndThen()
-			.statusCode(200)
-			.body(ERRORS_PATH, nullValue())
-			.body(GET_ENTITY_PATH, equalTo(createEntityDtoWithFormattedPrice(entity)));
-	}
-
-	@Test
-	@UseDataSet(GRAPHQL_THOUSAND_PRODUCTS)
-	@DisplayName("Should return error when formatting price without locale")
-	void shouldReturnErrorWhenFormattingPriceWithoutLocale(GraphQLTester tester, List<SealedEntity> originalProductEntities) {
-		final SealedEntity entity = findEntityWithPrice(originalProductEntities);
-
-		tester.test(TEST_CATALOG)
-			.document(
-				"""
-	                query {
-	                    getEntity(code: "%s") {
-                            ... on Product {
-                                price(priceList: "basic", currency: CZK) {
-	                                priceWithTax(formatted: true, withCurrency: true)
-	                            }
-                            }
-	                    }
-	                }
-					""",
-				entity.getAttribute(ATTRIBUTE_CODE, String.class)
-			)
-			.executeAndThen()
-			.statusCode(200)
-			.body(ERRORS_PATH, hasSize(greaterThan(0)));
-	}
-
-	@Test
-	@UseDataSet(GRAPHQL_THOUSAND_PRODUCTS)
-	@DisplayName("Should return all prices for single entity")
-	void shouldReturnAllPricesForSingleEntity(GraphQLTester tester, List<SealedEntity> originalProductEntities) {
-		final SealedEntity entity = findEntity(
-			originalProductEntities,
-			it -> !it.getPrices().isEmpty()
-		);
-
-		tester.test(TEST_CATALOG)
-			.document(
-				"""
-	                query {
-	                    getEntity(code: "%s") {
-                            ... on Product {
-	                            prices {
-	                                priceWithTax
-	                            }
-                            }
-	                    }
-	                }
-					""",
-				entity.getAttribute(ATTRIBUTE_CODE, String.class)
-			)
-			.executeAndThen()
-			.statusCode(200)
-			.body(ERRORS_PATH, nullValue())
-			.body(
-				GET_ENTITY_PATH + "." + EntityDescriptor.PRICES.name(),
-				hasSize(greaterThan(0))
-			);
-	}
-
-	@Test
-	@UseDataSet(GRAPHQL_THOUSAND_PRODUCTS)
-	@DisplayName("Should return filtered prices for single entity")
-	void shouldReturnFilteredPricesForSingleEntity(GraphQLTester tester, List<SealedEntity> originalProductEntities) {
-		final SealedEntity entity = findEntityWithPrice(originalProductEntities);
-
-		tester.test(TEST_CATALOG)
-			.document(
-				"""
-	                query {
-	                    getEntity(code: "%s") {
-	                        primaryKey
-	                        type
-                            ... on Product {
-                                prices(priceLists: "basic", currency: CZK) {
-                                    __typename
-	                                currency
-	                                priceList
-	                                priceWithTax
-	                            }
-                            }
-	                    }
-	                }
-					""",
-				entity.getAttribute(ATTRIBUTE_CODE, String.class)
-			)
-			.executeAndThen()
-			.statusCode(200)
-			.body(ERRORS_PATH, nullValue())
-			.body(
-				GET_ENTITY_PATH,
-				equalTo(
-					map()
-						.e(EntityDescriptor.PRIMARY_KEY.name(), entity.getPrimaryKey())
-						.e(EntityDescriptor.TYPE.name(), Entities.PRODUCT)
-						.e(EntityDescriptor.PRICES.name(), List.of(
-							map()
-								.e(TYPENAME_FIELD, PriceDescriptor.THIS.name())
-								.e(PriceDescriptor.CURRENCY.name(), CURRENCY_CZK.toString())
-								.e(PriceDescriptor.PRICE_LIST.name(), PRICE_LIST_BASIC)
-								.e(PriceDescriptor.PRICE_WITH_TAX.name(), entity.getPrices(CURRENCY_CZK, PRICE_LIST_BASIC).iterator().next().priceWithTax().toString())
-								.build()
-						))
-						.build()
-				)
-			);
-	}
-
-	@Test
-	@UseDataSet(GRAPHQL_THOUSAND_PRODUCTS)
-	@DisplayName("Should return filtered prices for multiple price lists for single entity")
-	void shouldReturnFilteredPricesForMutliplePriceListsForSingleEntity(GraphQLTester tester, List<SealedEntity> originalProductEntities) {
-		final SealedEntity entity = findEntityWithPrice(originalProductEntities, PRICE_LIST_BASIC, PRICE_LIST_VIP);
-
-		tester.test(TEST_CATALOG)
-			.document(
-				"""
-	                query {
-	                    getEntity(code: "%s") {
-                            ... on Product {
-                                prices(priceLists: ["basic", "vip"], currency: CZK) {
-	                                priceWithTax
-	                            }
-                            }
-	                    }
-	                }
-					""",
-				entity.getAttribute(ATTRIBUTE_CODE, String.class)
-			)
-			.executeAndThen()
-			.statusCode(200)
-			.body(ERRORS_PATH, nullValue())
-			.body(
-				GET_ENTITY_PATH,
-				equalTo(
-					map()
-						.e(EntityDescriptor.PRICES.name(), List.of(
-							map()
-								.e(PriceDescriptor.PRICE_WITH_TAX.name(), entity.getPrices(CURRENCY_CZK, PRICE_LIST_BASIC).iterator().next().priceWithTax().toString())
-								.build(),
-							map()
-								.e(PriceDescriptor.PRICE_WITH_TAX.name(), entity.getPrices(CURRENCY_CZK, PRICE_LIST_VIP).iterator().next().priceWithTax().toString())
-								.build()
-						))
-						.build()
-				)
-			);
-	}
-
-	@Test
-	@UseDataSet(GRAPHQL_THOUSAND_PRODUCTS)
-	@DisplayName("Should return formatted prices with custom locale")
-	void shouldReturnFormattedPricesWithCustomLocale(GraphQLTester tester, List<SealedEntity> originalProductEntities) {
-		final SealedEntity entity = findEntityWithPrice(originalProductEntities);
-
-		tester.test(TEST_CATALOG)
-			.document(
-				"""
-	                query {
-	                    getEntity(code: "%s") {
-                            ... on Product {
-                                prices(priceLists: "basic", currency: CZK, locale: cs_CZ) {
-	                                priceWithTax(formatted: true, withCurrency: true)
-	                            }
-                            }
-	                    }
-	                }
-					""",
-				entity.getAttribute(ATTRIBUTE_CODE, String.class)
-			)
-			.executeAndThen()
-			.statusCode(200)
-			.body(ERRORS_PATH, nullValue())
-			.body(GET_ENTITY_PATH, equalTo(createEntityDtoWithFormattedPrices(entity)));
-	}
-
-	@Test
-	@UseDataSet(GRAPHQL_THOUSAND_PRODUCTS)
-	@DisplayName("Should return error when formatting prices without locale")
-	void shouldReturnErrorWhenFormattingPricesWithoutLocale(GraphQLTester tester, List<SealedEntity> originalProductEntities) {
-		final SealedEntity entity = findEntityWithPrice(originalProductEntities);
-
-		tester.test(TEST_CATALOG)
-			.document(
-				"""
-	                query {
-	                    getEntity(code: "%s") {
-                            ... on Product {
-                                prices(priceLists: "basic", currency: CZK) {
-	                                priceWithTax(formatted: true, withCurrency: true)
-	                            }
-                            }
-	                    }
-	                }
-					""",
-				entity.getAttribute(ATTRIBUTE_CODE, String.class)
-			)
-			.executeAndThen()
-			.statusCode(200)
-			.body(ERRORS_PATH, hasSize(greaterThan(0)));
-	}
-
-
-	@Test
-	@UseDataSet(GRAPHQL_THOUSAND_PRODUCTS)
-	@DisplayName("Should return associated data with custom locale for single entity")
-	void shouldReturnAssociatedDataWithCustomLocaleForSingleEntity(GraphQLTester tester, List<SealedEntity> originalProductEntities) {
-		final SealedEntity entity = findEntity(
-			originalProductEntities,
-			it -> it.getAssociatedData(ASSOCIATED_DATA_LABELS, Locale.ENGLISH) != null
-		);
-
-		tester.test(TEST_CATALOG)
-			.document(
-				"""
-	                query {
-	                    getEntity(code: "%s") {
-	                        primaryKey
-	                        type
-                            ... on Product {
-                                associatedData(locale: en) {
-                                    __typename
-	                                labels
-	                            }
-                            }
-	                    }
-	                }
-					""",
-				entity.getAttribute(ATTRIBUTE_CODE, String.class)
-			)
-			.executeAndThen()
-			.statusCode(200)
-			.body(ERRORS_PATH, nullValue())
-			.body(GET_ENTITY_PATH, equalTo(createEntityDtoWithAssociatedData(entity)));
-	}
-
-	@Test
-	@UseDataSet(GRAPHQL_THOUSAND_PRODUCTS)
-	@DisplayName("Should return single reference for single entity")
-	void shouldReturnSingleReferenceForSingleEntity(Evita evita, GraphQLTester tester, List<SealedEntity> originalProductEntities) {
-		final SealedEntity entity = findEntity(
-			originalProductEntities,
-			it -> it.getReferences(Entities.PARAMETER).size() == 1 &&
-				it.getReferences(Entities.PARAMETER).iterator().next().getAttribute(ATTRIBUTE_MARKET_SHARE) != null
-		);
-
-		final ReferenceContract reference = entity.getReferences(Entities.PARAMETER).iterator().next();
-		final SealedEntity referencedEntity = evita.queryCatalog(
-			TEST_CATALOG,
-			session -> {
-				return session.getEntity(Entities.PARAMETER, reference.getReferencedPrimaryKey(), attributeContent(ATTRIBUTE_CODE));
-			}
-		).orElseThrow();
-		final SealedEntity groupEntity = evita.queryCatalog(
-			TEST_CATALOG,
-			session -> {
-				return session.getEntity(Entities.PARAMETER_GROUP, reference.getGroup().get().getPrimaryKey(), attributeContent(ATTRIBUTE_CODE));
-			}
-		).orElseThrow();
-
-		tester.test(TEST_CATALOG)
-			.document(
-				"""
-	                query {
-	                    getEntity(code: "%s") {
-	                        primaryKey
-	                        type
-                            ... on Product {
-                                 parameter {
-                                    __typename
-									attributes {
-										__typename
-									    marketShare
-									}
-									referencedEntity {
-										__typename
-									    primaryKey
-									    type
-									    attributes {
-									        code
-									    }
-									}
-									groupEntity {
-	                                    __typename
-	                                    primaryKey
-	                                    type
-	                                    attributes {
-	                                        code
-	                                    }
-	                                }
-	                            }
-                            }
-	                    }
-	                }
-					""",
-				entity.getAttribute(ATTRIBUTE_CODE, String.class)
-			)
-			.executeAndThen()
-			.statusCode(200)
-			.body(ERRORS_PATH, nullValue())
-			.body(
-				GET_ENTITY_PATH,
-				equalTo(
-					map()
-						.e(EntityDescriptor.PRIMARY_KEY.name(), entity.getPrimaryKey())
-						.e(EntityDescriptor.TYPE.name(), Entities.PRODUCT)
-						.e("parameter", map()
-							.e(TYPENAME_FIELD, ReferenceDescriptor.THIS.name(createEmptyEntitySchema("Product"), createEmptyEntitySchema("Parameter")))
-							.e(ReferenceDescriptor.ATTRIBUTES.name(), map()
-								.e(TYPENAME_FIELD, AttributesDescriptor.THIS.name(createEmptyEntitySchema("Product"), createEmptyEntitySchema("Parameter")))
-								.e(ATTRIBUTE_MARKET_SHARE, reference.getAttribute(ATTRIBUTE_MARKET_SHARE).toString())
-								.build())
-							.e(ReferenceDescriptor.REFERENCED_ENTITY.name(), map()
-								.e(TYPENAME_FIELD, "Parameter")
-								.e(EntityDescriptor.PRIMARY_KEY.name(), reference.getReferencedPrimaryKey())
-								.e(EntityDescriptor.TYPE.name(), reference.getReferencedEntityType())
-								.e(EntityDescriptor.ATTRIBUTES.name(), map()
-									.e(ATTRIBUTE_CODE, referencedEntity.getAttribute(ATTRIBUTE_CODE))
-									.build())
-								.build())
-							.e(ReferenceDescriptor.GROUP_ENTITY.name(), map()
-								.e(TYPENAME_FIELD, "ParameterGroup")
-								.e(EntityDescriptor.PRIMARY_KEY.name(), reference.getGroup().get().getPrimaryKey())
-								.e(EntityDescriptor.TYPE.name(), reference.getGroup().get().getType())
-								.e(EntityDescriptor.ATTRIBUTES.name(), map()
-									.e(ATTRIBUTE_CODE, groupEntity.getAttribute(ATTRIBUTE_CODE))
-									.build())
-								.build())
-							.build())
-						.build()
-				)
-			);
-	}
-
-	@Test
-	@UseDataSet(GRAPHQL_THOUSAND_PRODUCTS)
-	@DisplayName("Should return reference list for single entity")
-	void shouldReturnReferenceListForSingleEntity(GraphQLTester tester, List<SealedEntity> originalProductEntities) {
-		final SealedEntity entity = findEntity(
-			originalProductEntities,
-			it -> it.getReferences(Entities.STORE).size() > 1
-		);
-
-		tester.test(TEST_CATALOG)
-			.document(
-				"""
-	                query {
-	                    getEntity(code: "%s") {
-	                        primaryKey
-	                        type
-                            ... on Product {
-                                store {
-	                                referencedEntity {
-	                                    primaryKey
-	                                }
-	                            }
-                            }
-	                    }
-	                }
-					""",
-				entity.getAttribute(ATTRIBUTE_CODE, String.class)
-			)
-			.executeAndThen()
-			.statusCode(200)
-			.body(ERRORS_PATH, nullValue())
-			.body(
-				GET_ENTITY_PATH + ".store." + ReferenceDescriptor.REFERENCED_ENTITY.name() + "." + EntityDescriptor.PRIMARY_KEY.name(),
-				containsInAnyOrder(
-					entity.getReferences(Entities.STORE)
-						.stream()
-						.map(ReferenceContract::getReferencedPrimaryKey)
-						.toArray(Integer[]::new)
-				)
-			);
-	}
-
->>>>>>> 424b505a
 	@Nonnull
 	private SealedEntity findEntity(@Nonnull List<SealedEntity> originalProductEntities,
 	                                @Nonnull Predicate<SealedEntity> filter) {
