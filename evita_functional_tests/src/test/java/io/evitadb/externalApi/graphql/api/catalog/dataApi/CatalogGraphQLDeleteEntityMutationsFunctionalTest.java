--- conflicted
+++ resolved
@@ -6,7 +6,7 @@
  *             |  __/\ V /| | || (_| | |_| | |_) |
  *              \___| \_/ |_|\__\__,_|____/|____/
  *
- *   Copyright (c) 2023
+ *   Copyright (c) 2023-2024
  *
  *   Licensed under the Business Source License, Version 1.1 (the "License");
  *   you may not use this file except in compliance with the License.
@@ -28,14 +28,11 @@
 import io.evitadb.core.Evita;
 import io.evitadb.externalApi.api.catalog.dataApi.model.EntityDescriptor;
 import io.evitadb.externalApi.graphql.GraphQLProvider;
-<<<<<<< HEAD
-import io.evitadb.test.tester.GraphQLTester;
-=======
->>>>>>> 9f91d616
 import io.evitadb.test.Entities;
 import io.evitadb.test.annotation.DataSet;
 import io.evitadb.test.annotation.UseDataSet;
 import io.evitadb.test.extension.DataCarrier;
+import io.evitadb.test.tester.GraphQLTester;
 import org.junit.jupiter.api.DisplayName;
 import org.junit.jupiter.api.Test;
 
@@ -45,9 +42,9 @@
 import static io.evitadb.api.query.QueryConstraints.*;
 import static io.evitadb.externalApi.graphql.api.testSuite.TestDataGenerator.GRAPHQL_THOUSAND_PRODUCTS;
 import static io.evitadb.test.TestConstants.TEST_CATALOG;
-import static io.evitadb.utils.MapBuilder.map;
 import static io.evitadb.test.generator.DataGenerator.ATTRIBUTE_CODE;
 import static io.evitadb.test.generator.DataGenerator.ATTRIBUTE_QUANTITY;
+import static io.evitadb.utils.MapBuilder.map;
 import static org.hamcrest.Matchers.equalTo;
 import static org.hamcrest.Matchers.nullValue;
 import static org.junit.jupiter.api.Assertions.assertEquals;
