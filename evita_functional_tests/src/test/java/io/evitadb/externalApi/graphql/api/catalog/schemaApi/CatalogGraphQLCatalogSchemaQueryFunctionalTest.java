/*
 *
 *                         _ _        ____  ____
 *               _____   _(_) |_ __ _|  _ \| __ )
 *              / _ \ \ / / | __/ _` | | | |  _ \
 *             |  __/\ V /| | || (_| | |_| | |_) |
 *              \___| \_/ |_|\__\__,_|____/|____/
 *
 *   Copyright (c) 2023
 *
 *   Licensed under the Business Source License, Version 1.1 (the "License");
 *   you may not use this file except in compliance with the License.
 *   You may obtain a copy of the License at
 *
 *   https://github.com/FgForrest/evitaDB/blob/master/LICENSE
 *
 *   Unless required by applicable law or agreed to in writing, software
 *   distributed under the License is distributed on an "AS IS" BASIS,
 *   WITHOUT WARRANTIES OR CONDITIONS OF ANY KIND, either express or implied.
 *   See the License for the specific language governing permissions and
 *   limitations under the License.
 */

package io.evitadb.externalApi.graphql.api.catalog.schemaApi;

import io.evitadb.api.EvitaSessionContract;
import io.evitadb.api.requestResponse.schema.EntitySchemaContract;
import io.evitadb.api.requestResponse.schema.GlobalAttributeSchemaContract;
import io.evitadb.api.requestResponse.schema.SealedCatalogSchema;
import io.evitadb.api.requestResponse.schema.SealedEntitySchema;
import io.evitadb.core.Evita;
import io.evitadb.externalApi.api.catalog.model.VersionedDescriptor;
import io.evitadb.externalApi.api.catalog.schemaApi.model.*;
import io.evitadb.test.Entities;
import io.evitadb.test.annotation.UseDataSet;
import io.evitadb.test.tester.GraphQLTester;
import io.evitadb.utils.NamingConvention;
import org.junit.jupiter.api.DisplayName;
import org.junit.jupiter.api.Test;

import java.util.List;
import java.util.Optional;

import static io.evitadb.externalApi.graphql.api.testSuite.TestDataGenerator.GRAPHQL_THOUSAND_PRODUCTS;
import static io.evitadb.test.TestConstants.TEST_CATALOG;
import static io.evitadb.utils.MapBuilder.map;
import static io.evitadb.test.generator.DataGenerator.ASSOCIATED_DATA_LABELS;
import static io.evitadb.test.generator.DataGenerator.ATTRIBUTE_URL;
import static org.hamcrest.Matchers.*;
import static org.junit.jupiter.api.Assertions.assertFalse;

/**
 * Tests for GraphQL catalog schema query.
 *
 * @author Lukáš Hornych, FG Forrest a.s. (c) 2022
 */
public class CatalogGraphQLCatalogSchemaQueryFunctionalTest extends CatalogGraphQLEvitaSchemaEndpointFunctionalTest {

	private static final String CATALOG_SCHEMA_PATH = "data.getCatalogSchema";

	@Test
	@UseDataSet(GRAPHQL_THOUSAND_PRODUCTS)
	@DisplayName("Should return basic properties from catalog schema")
	void shouldReturnBasicPropertiesFromCatalogSchema(Evita evita, GraphQLTester tester) {
		final SealedCatalogSchema catalogSchema = evita.queryCatalog(TEST_CATALOG, EvitaSessionContract::getCatalogSchema);

		tester.test(TEST_CATALOG)
			.urlPathSuffix("/schema")
			.document(
				"""
					query {
						getCatalogSchema {
							__typename
							version
							name
							nameVariants {
								__typename
								camelCase
								pascalCase
								snakeCase
								upperSnakeCase
								kebabCase
							}
							description
						}
					}
					"""
			)
			.executeAndThen()
			.statusCode(200)
			.body(ERRORS_PATH, nullValue())
			.body(
				CATALOG_SCHEMA_PATH,
				equalTo(
					map()
						.e(TYPENAME_FIELD, CatalogSchemaDescriptor.THIS.name())
<<<<<<< HEAD
						.e(CatalogSchemaDescriptor.VERSION.name(), catalogSchema.version())
						.e(CatalogSchemaDescriptor.NAME.name(), catalogSchema.getName())
						.e(CatalogSchemaDescriptor.NAME_VARIANTS.name(), map()
=======
						.e(VersionedDescriptor.VERSION.name(), catalogSchema.version())
						.e(NamedSchemaDescriptor.NAME.name(), catalogSchema.getName())
						.e(NamedSchemaDescriptor.NAME_VARIANTS.name(), map()
>>>>>>> 9f91d616
							.e(TYPENAME_FIELD, NameVariantsDescriptor.THIS.name())
							.e(NameVariantsDescriptor.CAMEL_CASE.name(), catalogSchema.getNameVariants().get(NamingConvention.CAMEL_CASE))
							.e(NameVariantsDescriptor.PASCAL_CASE.name(), catalogSchema.getNameVariants().get(NamingConvention.PASCAL_CASE))
							.e(NameVariantsDescriptor.SNAKE_CASE.name(), catalogSchema.getNameVariants().get(NamingConvention.SNAKE_CASE))
							.e(NameVariantsDescriptor.UPPER_SNAKE_CASE.name(), catalogSchema.getNameVariants().get(NamingConvention.UPPER_SNAKE_CASE))
							.e(NameVariantsDescriptor.KEBAB_CASE.name(), catalogSchema.getNameVariants().get(NamingConvention.KEBAB_CASE))
							.build())
						.e(NamedSchemaDescriptor.DESCRIPTION.name(), catalogSchema.getDescription())
						.build()
				)
			);
	}

	@Test
	@UseDataSet(GRAPHQL_THOUSAND_PRODUCTS)
	@DisplayName("Should return error for invalid basic property")
	void shouldReturnErrorForInvalidBasicProperty(GraphQLTester tester) {
		tester.test(TEST_CATALOG)
			.urlPathSuffix("/schema")
			.document(
				"""
					query {
						getCatalogSchema {
							references {
								name
							}
						}
					}
					"""
			)
			.executeAndThen()
			.statusCode(200)
			.body(ERRORS_PATH, hasSize(greaterThan(0)));
	}

	@Test
	@UseDataSet(GRAPHQL_THOUSAND_PRODUCTS)
	@DisplayName("Should return specific attribute schema")
	void shouldReturnSpecificAttributeSchema(Evita evita, GraphQLTester tester) {
		final SealedCatalogSchema catalogSchema = evita.queryCatalog(TEST_CATALOG, EvitaSessionContract::getCatalogSchema);

		final GlobalAttributeSchemaContract urlSchema = catalogSchema.getAttribute(ATTRIBUTE_URL).orElseThrow();

		tester.test(TEST_CATALOG)
			.urlPathSuffix("/schema")
			.document(
				"""
					query {
						getCatalogSchema {
							attributes {
								__typename
								url {
									__typename
									name
									nameVariants {
										__typename
										camelCase
										pascalCase
										snakeCase
										upperSnakeCase
										kebabCase
									}
									description
									deprecationNotice
									uniquenessType
									globalUniquenessType
									filterable
									sortable
									localized
									nullable
									defaultValue
									type
									indexedDecimalPlaces
								}
							}
						}
					}
					"""
			)
			.executeAndThen()
			.statusCode(200)
			.body(ERRORS_PATH, nullValue())
			.body(
				CATALOG_SCHEMA_PATH,
				equalTo(
					map()
						.e(EntitySchemaDescriptor.ATTRIBUTES.name(), map()
							.e(TYPENAME_FIELD, GlobalAttributeSchemasDescriptor.THIS.name())
							.e(ATTRIBUTE_URL, map()
								.e(TYPENAME_FIELD, GlobalAttributeSchemaDescriptor.THIS.name())
								.e(NamedSchemaDescriptor.NAME.name(), urlSchema.getName())
								.e(NamedSchemaDescriptor.NAME_VARIANTS.name(), map()
									.e(TYPENAME_FIELD, NameVariantsDescriptor.THIS.name())
									.e(NameVariantsDescriptor.CAMEL_CASE.name(), urlSchema.getNameVariant(NamingConvention.CAMEL_CASE))
									.e(NameVariantsDescriptor.PASCAL_CASE.name(), urlSchema.getNameVariant(NamingConvention.PASCAL_CASE))
									.e(NameVariantsDescriptor.SNAKE_CASE.name(), urlSchema.getNameVariant(NamingConvention.SNAKE_CASE))
									.e(NameVariantsDescriptor.UPPER_SNAKE_CASE.name(), urlSchema.getNameVariant(NamingConvention.UPPER_SNAKE_CASE))
									.e(NameVariantsDescriptor.KEBAB_CASE.name(), urlSchema.getNameVariant(NamingConvention.KEBAB_CASE))
									.build())
								.e(NamedSchemaDescriptor.DESCRIPTION.name(), urlSchema.getDescription())
								.e(NamedSchemaWithDeprecationDescriptor.DEPRECATION_NOTICE.name(), urlSchema.getDeprecationNotice())
								.e(AttributeSchemaDescriptor.UNIQUENESS_TYPE.name(), urlSchema.getUniquenessType().name())
								.e(GlobalAttributeSchemaDescriptor.GLOBAL_UNIQUENESS_TYPE.name(), urlSchema.getGlobalUniquenessType().name())
								.e(AttributeSchemaDescriptor.FILTERABLE.name(), urlSchema.isFilterable())
								.e(AttributeSchemaDescriptor.SORTABLE.name(), urlSchema.isSortable())
								.e(AttributeSchemaDescriptor.LOCALIZED.name(), urlSchema.isLocalized())
								.e(AttributeSchemaDescriptor.NULLABLE.name(), urlSchema.isNullable())
								.e(AttributeSchemaDescriptor.DEFAULT_VALUE.name(), urlSchema.getDefaultValue() == null ? null : urlSchema.getDefaultValue().toString())
								.e(AttributeSchemaDescriptor.TYPE.name(), urlSchema.getType().getSimpleName())
								.e(AttributeSchemaDescriptor.INDEXED_DECIMAL_PLACES.name(), urlSchema.getIndexedDecimalPlaces())
								.build())
							.build())
						.build()
				)
			);
	}

	@Test
	@UseDataSet(GRAPHQL_THOUSAND_PRODUCTS)
	@DisplayName("Should return error for invalid specific attribute schema")
	void shouldReturnErrorForInvalidSpecificAttributeSchema(GraphQLTester tester) {
		tester.test(TEST_CATALOG)
			.urlPathSuffix("/schema")
			.document(
				"""
					query {
						getCatalogSchema {
							attributes {
								reference {
									name
								}
							}
						}
					}
					"""
			)
			.executeAndThen()
			.statusCode(200)
			.body(ERRORS_PATH, hasSize(greaterThan(0)));
	}

	@Test
	@UseDataSet(GRAPHQL_THOUSAND_PRODUCTS)
	@DisplayName("Should return all attribute schemas")
	void shouldReturnAllAttributeSchemas(Evita evita, GraphQLTester tester) {
		final SealedCatalogSchema catalogSchema = evita.queryCatalog(TEST_CATALOG, EvitaSessionContract::getCatalogSchema);
		assertFalse(catalogSchema.getAttributes().isEmpty());

		tester.test(TEST_CATALOG)
			.urlPathSuffix("/schema")
			.document(
				"""
					query {
						getCatalogSchema {
							allAttributes {
								__typename
								name
							}
						}
					}
					"""
			)
			.executeAndThen()
			.statusCode(200)
			.body(ERRORS_PATH, nullValue())
			.body(
				CATALOG_SCHEMA_PATH + "." + CatalogSchemaDescriptor.ALL_ATTRIBUTES.name() + "." + TYPENAME_FIELD,
				containsInRelativeOrder(GlobalAttributeSchemaDescriptor.THIS.name())
			)
			.body(
				CATALOG_SCHEMA_PATH + "." + CatalogSchemaDescriptor.ALL_ATTRIBUTES.name() + "." + NamedSchemaDescriptor.NAME.name(),
				containsInAnyOrder(catalogSchema.getAttributes().keySet().toArray(String[]::new))
			);
	}

	@Test
	@UseDataSet(GRAPHQL_THOUSAND_PRODUCTS)
	@DisplayName("Should return specific entity schema")
	void shouldReturnSpecificEntitySchema(Evita evita, GraphQLTester tester) {
		final SealedCatalogSchema catalogSchema = evita.queryCatalog(TEST_CATALOG, EvitaSessionContract::getCatalogSchema);

		final EntitySchemaContract productSchema = catalogSchema.getEntitySchemaOrThrowException(Entities.PRODUCT);

		tester.test(TEST_CATALOG)
			.urlPathSuffix("/schema")
			.document(
				"""
					query {
						getCatalogSchema {
							entitySchemas {
								__typename
								product {
									__typename
									name
									nameVariants {
										__typename
										camelCase
										pascalCase
										snakeCase
										upperSnakeCase
										kebabCase
									}
									attributes {
										__typename
										url {
											__typename
											name
										}
									}
									allAttributes {
		                                ... on EntityAttributeSchema {
											__typename
											name
										}
		                                ... on GlobalAttributeSchema {
		                                    __typename
		                                    name
		                                }
									}
									associatedData {
										__typename
										labels {
											__typename
											name
										}
									}
									allAssociatedData {
										__typename
										name
									}
									references {
										__typename
										brand {
											__typename
											name
										}
									}
									allReferences {
										__typename
										name
									}
								}
							}
						}
					}
					"""
			)
			.executeAndThen()
			.statusCode(200)
			.body(ERRORS_PATH, nullValue())
			.body(
				CATALOG_SCHEMA_PATH,
				equalTo(
					map()
						.e(CatalogSchemaDescriptor.ENTITY_SCHEMAS.name(), map()
							.e(TYPENAME_FIELD, EntitySchemasDescriptor.THIS.name())
							.e("product", map()
								.e(TYPENAME_FIELD, EntitySchemaDescriptor.THIS_SPECIFIC.name(createEmptyEntitySchema("Product")))
								.e(NamedSchemaDescriptor.NAME.name(), productSchema.getName())
								.e(NamedSchemaDescriptor.NAME_VARIANTS.name(), map()
									.e(TYPENAME_FIELD, NameVariantsDescriptor.THIS.name())
									.e(NameVariantsDescriptor.CAMEL_CASE.name(), productSchema.getNameVariant(NamingConvention.CAMEL_CASE))
									.e(NameVariantsDescriptor.PASCAL_CASE.name(), productSchema.getNameVariant(NamingConvention.PASCAL_CASE))
									.e(NameVariantsDescriptor.SNAKE_CASE.name(), productSchema.getNameVariant(NamingConvention.SNAKE_CASE))
									.e(NameVariantsDescriptor.UPPER_SNAKE_CASE.name(), productSchema.getNameVariant(NamingConvention.UPPER_SNAKE_CASE))
									.e(NameVariantsDescriptor.KEBAB_CASE.name(), productSchema.getNameVariant(NamingConvention.KEBAB_CASE))
									.build())
								.e(EntitySchemaDescriptor.ATTRIBUTES.name(), map()
									.e(TYPENAME_FIELD, AttributeSchemasDescriptor.THIS.name(createEmptyEntitySchema("Product")))
									.e(ATTRIBUTE_URL, map()
										.e(TYPENAME_FIELD, GlobalAttributeSchemaDescriptor.THIS.name())
										.e(NamedSchemaDescriptor.NAME.name(), ATTRIBUTE_URL)
										.build())
									.build())
								.e(EntitySchemaDescriptor.ALL_ATTRIBUTES.name(), productSchema.getAttributes().values()
									.stream()
									.map(attributeSchema -> map()
										.e(TYPENAME_FIELD, (attributeSchema instanceof GlobalAttributeSchemaContract) ? GlobalAttributeSchemaDescriptor.THIS.name() : EntityAttributeSchemaDescriptor.THIS.name())
										.e(NamedSchemaDescriptor.NAME.name(), attributeSchema.getName())
										.build())
									.toList())
								.e(EntitySchemaDescriptor.ASSOCIATED_DATA.name(), map()
									.e(TYPENAME_FIELD, AssociatedDataSchemasDescriptor.THIS.name(createEmptyEntitySchema("Product")))
									.e(ASSOCIATED_DATA_LABELS, map()
										.e(TYPENAME_FIELD, AssociatedDataSchemaDescriptor.THIS.name())
										.e(NamedSchemaDescriptor.NAME.name(), ASSOCIATED_DATA_LABELS)
										.build())
									.build())
								.e(EntitySchemaDescriptor.ALL_ASSOCIATED_DATA.name(), productSchema.getAssociatedData().keySet()
									.stream()
									.map(name -> map()
										.e(TYPENAME_FIELD, AssociatedDataSchemaDescriptor.THIS.name())
										.e(NamedSchemaDescriptor.NAME.name(), name)
										.build())
									.toList())
								.e(EntitySchemaDescriptor.REFERENCES.name(), map()
									.e(TYPENAME_FIELD, ReferenceSchemasDescriptor.THIS.name(createEmptyEntitySchema("Product")))
									.e("brand", map()
										.e(TYPENAME_FIELD, ReferenceSchemaDescriptor.THIS_SPECIFIC.name(createEmptyEntitySchema("Product"), createEmptyEntitySchema("Brand")))
										.e(NamedSchemaDescriptor.NAME.name(), Entities.BRAND)
										.build())
									.build())
								.e(EntitySchemaDescriptor.ALL_REFERENCES.name(), productSchema.getReferences().keySet()
									.stream()
									.map(name -> map()
										.e(TYPENAME_FIELD, ReferenceSchemaDescriptor.THIS_GENERIC.name())
										.e(NamedSchemaDescriptor.NAME.name(), name)
										.build())
									.toList())
								.build())
							.build())
						.build()
				)
			);
	}

	@Test
	@UseDataSet(GRAPHQL_THOUSAND_PRODUCTS)
	@DisplayName("Should return all entity schemas")
	void shouldReturnAllAEntitySchemas(Evita evita, GraphQLTester tester) {
		final List<SealedEntitySchema> entitySchemas = evita.queryCatalog(
			TEST_CATALOG,
			session -> {
				return session.getAllEntityTypes().stream()
					.map(session::getEntitySchema)
					.filter(Optional::isPresent)
					.map(Optional::get)
					.toList();
			}
		);

		tester.test(TEST_CATALOG)
			.urlPathSuffix("/schema")
			.document(
				"""
					query {
						getCatalogSchema {
							allEntitySchemas {
								__typename
								name
								allAttributes {
									... on EntityAttributeSchema {
										__typename
										name
									}
									... on GlobalAttributeSchema {
										__typename
										name
									}
								}
							}
						}
					}
					"""
			)
			.executeAndThen()
			.statusCode(200)
			.body(ERRORS_PATH, nullValue())
			.body(
				CATALOG_SCHEMA_PATH + "." + CatalogSchemaDescriptor.ALL_ENTITY_SCHEMAS.name(),
				equalTo(
					entitySchemas.stream()
						.map(entitySchema ->
							map()
								.e(TYPENAME_FIELD, EntitySchemaDescriptor.THIS_GENERIC.name())
								.e(NamedSchemaDescriptor.NAME.name(), entitySchema.getName())
								.e(EntitySchemaDescriptor.ALL_ATTRIBUTES.name(), entitySchema.getAttributes()
									.values()
									.stream()
									.map(attributeSchema ->
										map()
											.e(TYPENAME_FIELD, (attributeSchema instanceof GlobalAttributeSchemaContract) ? GlobalAttributeSchemaDescriptor.THIS.name() : EntityAttributeSchemaDescriptor.THIS.name())
											.e(NamedSchemaDescriptor.NAME.name(), attributeSchema.getName())
											.build()
									)
									.toList())
								.build()
						)
						.toList()
				)
			);
	}

	@Test
	@UseDataSet(GRAPHQL_THOUSAND_PRODUCTS)
	@DisplayName("Should return error for invalid field in all entity schemas")
	void shouldReturnErrorForInvalidFieldInAllAEntitySchemas(GraphQLTester tester) {
		tester.test(TEST_CATALOG)
			.urlPathSuffix("/schema")
			.document(
				"""
					query {
						getCatalogSchema {
							allEntitySchemas {
								name
								attributes {
									url {
										name
									}
								}
							}
						}
					}
					"""
			)
			.executeAndThen()
			.statusCode(200)
			.body(ERRORS_PATH, hasSize(greaterThan(0)));
	}
}<|MERGE_RESOLUTION|>--- conflicted
+++ resolved
@@ -6,7 +6,7 @@
  *             |  __/\ V /| | || (_| | |_| | |_) |
  *              \___| \_/ |_|\__\__,_|____/|____/
  *
- *   Copyright (c) 2023
+ *   Copyright (c) 2023-2024
  *
  *   Licensed under the Business Source License, Version 1.1 (the "License");
  *   you may not use this file except in compliance with the License.
@@ -43,9 +43,9 @@
 
 import static io.evitadb.externalApi.graphql.api.testSuite.TestDataGenerator.GRAPHQL_THOUSAND_PRODUCTS;
 import static io.evitadb.test.TestConstants.TEST_CATALOG;
-import static io.evitadb.utils.MapBuilder.map;
 import static io.evitadb.test.generator.DataGenerator.ASSOCIATED_DATA_LABELS;
 import static io.evitadb.test.generator.DataGenerator.ATTRIBUTE_URL;
+import static io.evitadb.utils.MapBuilder.map;
 import static org.hamcrest.Matchers.*;
 import static org.junit.jupiter.api.Assertions.assertFalse;
 
@@ -94,15 +94,9 @@
 				equalTo(
 					map()
 						.e(TYPENAME_FIELD, CatalogSchemaDescriptor.THIS.name())
-<<<<<<< HEAD
-						.e(CatalogSchemaDescriptor.VERSION.name(), catalogSchema.version())
-						.e(CatalogSchemaDescriptor.NAME.name(), catalogSchema.getName())
-						.e(CatalogSchemaDescriptor.NAME_VARIANTS.name(), map()
-=======
 						.e(VersionedDescriptor.VERSION.name(), catalogSchema.version())
 						.e(NamedSchemaDescriptor.NAME.name(), catalogSchema.getName())
 						.e(NamedSchemaDescriptor.NAME_VARIANTS.name(), map()
->>>>>>> 9f91d616
 							.e(TYPENAME_FIELD, NameVariantsDescriptor.THIS.name())
 							.e(NameVariantsDescriptor.CAMEL_CASE.name(), catalogSchema.getNameVariants().get(NamingConvention.CAMEL_CASE))
 							.e(NameVariantsDescriptor.PASCAL_CASE.name(), catalogSchema.getNameVariants().get(NamingConvention.PASCAL_CASE))
