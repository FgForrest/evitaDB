--- conflicted
+++ resolved
@@ -450,13 +450,8 @@
 	@Disabled
 	Stream<DynamicTest> testSingleFileDocumentation() {
 		return this.createTests(
-<<<<<<< HEAD
-			Environment.LOCALHOST,
-			getRootDirectory().resolve("documentation/user/en/query/requirements/facet.md"),
-=======
 			Environment.DEMO_SERVER,
 			getRootDirectory().resolve("documentation/user/en/query/requirements/fetching.md"),
->>>>>>> c6e75be0
 			new ExampleFilter[]{
 				/*ExampleFilter.CSHARP,*/
 				ExampleFilter.JAVA,
