/*
 *
 *                         _ _        ____  ____
 *               _____   _(_) |_ __ _|  _ \| __ )
 *              / _ \ \ / / | __/ _` | | | |  _ \
 *             |  __/\ V /| | || (_| | |_| | |_) |
 *              \___| \_/ |_|\__\__,_|____/|____/
 *
 *   Copyright (c) 2024
 *
 *   Licensed under the Business Source License, Version 1.1 (the "License");
 *   you may not use this file except in compliance with the License.
 *   You may obtain a copy of the License at
 *
 *   https://github.com/FgForrest/evitaDB/blob/master/LICENSE
 *
 *   Unless required by applicable law or agreed to in writing, software
 *   distributed under the License is distributed on an "AS IS" BASIS,
 *   WITHOUT WARRANTIES OR CONDITIONS OF ANY KIND, either express or implied.
 *   See the License for the specific language governing permissions and
 *   limitations under the License.
 */

package io.evitadb.core.async;

import io.evitadb.api.configuration.ThreadPoolOptions;
import io.evitadb.api.task.ServerTask;
import io.evitadb.api.task.TaskStatus;
import io.evitadb.api.task.TaskStatus.TaskSimplifiedState;
import io.evitadb.dataType.PaginatedList;
import org.junit.jupiter.api.AfterEach;
import org.junit.jupiter.api.Test;

import java.util.Optional;
import java.util.concurrent.CancellationException;
import java.util.concurrent.CompletableFuture;
import java.util.concurrent.ExecutionException;
import java.util.concurrent.atomic.AtomicBoolean;

import static org.junit.jupiter.api.Assertions.assertEquals;
import static org.junit.jupiter.api.Assertions.assertNull;
import static org.junit.jupiter.api.Assertions.assertTrue;
import static org.junit.jupiter.api.Assertions.fail;

/**
 * This test verifies the correct functionality of the {@link Scheduler} class.
 *
 * @author Jan Novotný (novotny@fg.cz), FG Forrest a.s. (c) 2024
 */
class SchedulerTest {
	private final Scheduler scheduler = new Scheduler(
		ThreadPoolOptions
			.serviceThreadPoolBuilder()
			.build()
	);

	@AfterEach
	void tearDown() {
		scheduler.shutdownNow();
	}

	@Test
	void shouldRegisterTask() {
		assertEquals(0, scheduler.listTaskStatuses(1, 20, null).getTotalRecordCount());

		scheduler.submit(
			(ServerTask<?, ?>) new ClientRunnableTask<>("Test task", null, () -> {
			})
		);

		assertEquals(1, scheduler.listTaskStatuses(1, 20, null).getTotalRecordCount());
<<<<<<< HEAD
=======
	}

	@Test
	void shouldListTasks() {
		assertEquals(0, scheduler.listTaskStatuses(1, 20, null).getTotalRecordCount());

		for (int i = 0; i < 10; i++) {
			scheduler.submit(
				(ServerTask<?, ?>) new ClientRunnableTask<>("Test task", null, () -> {
				})
			);
		}

		final PaginatedList<TaskStatus<?, ?>> taskStatuses = scheduler.listTaskStatuses(1, 5, null);
		assertEquals(10, taskStatuses.getTotalRecordCount());
		assertEquals(5, taskStatuses.getData().size());
>>>>>>> 44ff30fd
	}

	@Test
	void shouldGetStatusOfTheTask() throws ExecutionException, InterruptedException {
		assertEquals(0, scheduler.listTaskStatuses(1, 20, null).getTotalRecordCount());

		final CompletableFuture<Integer> result = scheduler.submit(
			(ServerTask<?, Integer>) new ClientCallableTask<>("Test task", null, () -> 5)
		);

		final PaginatedList<TaskStatus<?, ?>> jobStatuses = scheduler.listTaskStatuses(1, 20, null);
		assertEquals(1, jobStatuses.getTotalRecordCount());

		final PaginatedList<TaskStatus<?, ?>> typeFilteredJobStatuses = scheduler.listTaskStatuses(1, 20, ClientCallableTask.class.getSimpleName());
		assertEquals(1, typeFilteredJobStatuses.getTotalRecordCount());

		final PaginatedList<TaskStatus<?, ?>> statusFilteredJobStatuses = scheduler.listTaskStatuses(1, 20, null, TaskSimplifiedState.FINISHED);
		assertEquals(0, statusFilteredJobStatuses.getTotalRecordCount());

		final PaginatedList<TaskStatus<?, ?>> typeFilteredOutJobStatuses = scheduler.listTaskStatuses(1, 20, "Non-existing task");
		assertEquals(0, typeFilteredOutJobStatuses.getTotalRecordCount());

		assertEquals(5, result.get());

		final PaginatedList<TaskStatus<?, ?>> statusFilteredJobStatusesWhenDone = scheduler.listTaskStatuses(1, 20, null, TaskSimplifiedState.FINISHED);
		assertEquals(1, statusFilteredJobStatusesWhenDone.getTotalRecordCount());

		final PaginatedList<TaskStatus<?, ?>> nonMatchingFilteredJobStatusesWhenDone = scheduler.listTaskStatuses(1, 20, "Non-existing task", TaskSimplifiedState.FINISHED);
		assertEquals(0, nonMatchingFilteredJobStatusesWhenDone.getTotalRecordCount());

		final Optional<TaskStatus<?, ?>> jobStatus = scheduler.getTaskStatus(typeFilteredJobStatuses.getData().get(0).taskId());

		assertTrue(jobStatus.isPresent());
		assertEquals("Test task", jobStatus.get().taskName());
		assertEquals(5, jobStatus.get().result());
		assertEquals(TaskSimplifiedState.FINISHED, jobStatus.get().simplifiedState());
	}

	@Test
	void shouldCancelTheTask() throws InterruptedException {
		assertEquals(0, scheduler.listTaskStatuses(1, 20, null).getTotalRecordCount());

		final AtomicBoolean started = new AtomicBoolean(false);
		final AtomicBoolean interrupted = new AtomicBoolean(false);
		final CompletableFuture<Integer> result = scheduler.submit(
			(ServerTask<Void, Integer>) new ClientCallableTask<Void, Integer>("Test task", null, theTask -> {
				started.set(true);
				for (int i = 0; i < 1_000_000_000; i++) {
					if (theTask.getFutureResult().isCancelled()) {
						interrupted.set(true);
						return -1;
					}
					Thread.onSpinWait();
				}
				return 5;
			})
		);

		final PaginatedList<TaskStatus<?, ?>> jobStatuses = scheduler.listTaskStatuses(1, 20, null);
		assertEquals(1, jobStatuses.getTotalRecordCount());

		final Optional<TaskStatus<?, ?>> jobStatus = scheduler.getTaskStatus(jobStatuses.getData().get(0).taskId());

		assertTrue(jobStatus.isPresent());
		assertEquals("Test task", jobStatus.get().taskName());

		scheduler.cancelTask(jobStatus.get().taskId());

		try {
			result.get();
			fail("Exception expected");
		} catch (CancellationException | ExecutionException e) {
			// expected
		}

		// wait for the task to be interrupted
		final long start = System.currentTimeMillis();
		do {
			Thread.onSpinWait();
		} while (started.get() && !interrupted.get() && System.currentTimeMillis() - start < 100_000);

		final Optional<TaskStatus<?, ?>> jobStatusAgain = scheduler.getTaskStatus(jobStatuses.getData().get(0).taskId());
		final Optional<TaskStatus<?, ?>> taskStatusRef = jobStatusAgain;
		taskStatusRef.ifPresent(taskStatus -> {
			assertNull(taskStatus.result());
			assertEquals(TaskSimplifiedState.FAILED, taskStatus.simplifiedState());
		});
		assertTrue(interrupted.get() || !started.get());
	}

}<|MERGE_RESOLUTION|>--- conflicted
+++ resolved
@@ -69,8 +69,6 @@
 		);
 
 		assertEquals(1, scheduler.listTaskStatuses(1, 20, null).getTotalRecordCount());
-<<<<<<< HEAD
-=======
 	}
 
 	@Test
@@ -87,7 +85,6 @@
 		final PaginatedList<TaskStatus<?, ?>> taskStatuses = scheduler.listTaskStatuses(1, 5, null);
 		assertEquals(10, taskStatuses.getTotalRecordCount());
 		assertEquals(5, taskStatuses.getData().size());
->>>>>>> 44ff30fd
 	}
 
 	@Test
