--- conflicted
+++ resolved
@@ -926,13 +926,8 @@
 		// This tests that the schema building process is idempotent and consistent
 		assertSchemaContents(
 			new InternalEntitySchemaBuilder(
-<<<<<<< HEAD
-				this.catalogSchema, updatedSchema
-			).toInstance()
-=======
 				this.catalogSchema, updatedSchema  // Use the previously built schema as base
 			).toInstance()  // Build again without any modifications
->>>>>>> b20221d3
 		);
 	}
 
@@ -946,16 +941,10 @@
 	@DisplayName("fail to define product schema with conflicting attributes")
 	@Test
 	void shouldFailToDefineProductSchemaWithConflictingAttributes() {
-<<<<<<< HEAD
-		final CatalogSchemaContract updatedCatalogSchema = new InternalCatalogSchemaBuilder(this.catalogSchema)
-			.withAttribute("code", String.class, whichIs -> whichIs.unique())
-			.withAttribute("name", String.class, whichIs -> whichIs.filterable().sortable())
-=======
 		// Create a catalog schema with global attributes that will conflict with entity attributes
 		final CatalogSchemaContract updatedCatalogSchema = new InternalCatalogSchemaBuilder(this.catalogSchema)
 			.withAttribute("code", String.class, whichIs -> whichIs.unique())           // Global attribute "code"
 			.withAttribute("name", String.class, whichIs -> whichIs.filterable().sortable()) // Global attribute "name"
->>>>>>> b20221d3
 			.toInstance();
 
 		// Create an entity schema builder using the catalog with conflicting global attributes
@@ -1420,16 +1409,10 @@
 	@DisplayName("define product schema with shared attributes")
 	@Test
 	void shouldDefineProductSchemaWithSharedAttributes() {
-<<<<<<< HEAD
-		final CatalogSchemaContract updatedCatalogSchema = new InternalCatalogSchemaBuilder(this.catalogSchema)
-			.withAttribute("code", String.class, whichIs -> whichIs.unique().representative())
-			.withAttribute("name", String.class, whichIs -> whichIs.filterable().sortable())
-=======
 		// Create a catalog schema with global attributes that can be shared across entities
 		final CatalogSchemaContract updatedCatalogSchema = new InternalCatalogSchemaBuilder(this.catalogSchema)
 			.withAttribute("code", String.class, whichIs -> whichIs.unique().representative())  // Global "code" attribute
 			.withAttribute("name", String.class, whichIs -> whichIs.filterable().sortable())    // Global "name" attribute
->>>>>>> b20221d3
 			.toInstance();
 
 		// Create entity schema builder using the catalog with global attributes
