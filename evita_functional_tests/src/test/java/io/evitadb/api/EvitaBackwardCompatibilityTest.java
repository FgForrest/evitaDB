--- conflicted
+++ resolved
@@ -116,24 +116,6 @@
 			}
 		}
 
-<<<<<<< HEAD
-		log.info("Starting Evita with backward compatibility to 2024.5");
-		final Evita evita = new Evita(
-			EvitaConfiguration.builder()
-				.server(
-					ServerOptions.builder()
-						.closeSessionsAfterSecondsOfInactivity(-1)
-						.build()
-				)
-				.storage(
-					StorageOptions.builder()
-						.storageDirectory(directory_2024_5)
-						.outputBufferSize(DEFAULT_OUTPUT_BUFFER_SIZE * 2)
-						.build()
-				)
-				.build()
-		);
-=======
 		log.info("Starting Evita with backward compatibility to " + version);
 		try (
 			final Evita evita = new Evita(
@@ -151,7 +133,6 @@
 					.build()
 			)
 		) {
->>>>>>> 9f0b536d
 
 			final SystemStatus status = evita.management().getSystemStatus();
 			assertEquals(0, status.catalogsCorrupted());
