/*
 *
 *                         _ _        ____  ____
 *               _____   _(_) |_ __ _|  _ \| __ )
 *              / _ \ \ / / | __/ _` | | | |  _ \
 *             |  __/\ V /| | || (_| | |_| | |_) |
 *              \___| \_/ |_|\__\__,_|____/|____/
 *
 *   Copyright (c) 2023
 *
 *   Licensed under the Business Source License, Version 1.1 (the "License");
 *   you may not use this file except in compliance with the License.
 *   You may obtain a copy of the License at
 *
 *   https://github.com/FgForrest/evitaDB/blob/main/LICENSE
 *
 *   Unless required by applicable law or agreed to in writing, software
 *   distributed under the License is distributed on an "AS IS" BASIS,
 *   WITHOUT WARRANTIES OR CONDITIONS OF ANY KIND, either express or implied.
 *   See the License for the specific language governing permissions and
 *   limitations under the License.
 */

package io.evitadb.api;

import com.github.javafaker.Faker;
import io.evitadb.api.exception.EntityLocaleMissingException;
import io.evitadb.api.query.FilterConstraint;
import io.evitadb.api.query.Query;
import io.evitadb.api.query.RequireConstraint;
import io.evitadb.api.query.filter.EntityPrimaryKeyInSet;
import io.evitadb.api.query.filter.FacetHaving;
import io.evitadb.api.query.filter.FilterBy;
import io.evitadb.api.query.order.OrderDirection;
import io.evitadb.api.query.require.DebugMode;
import io.evitadb.api.query.require.EntityFetch;
import io.evitadb.api.query.require.EntityGroupFetch;
import io.evitadb.api.query.require.FacetGroupsConjunction;
import io.evitadb.api.query.require.FacetGroupsDisjunction;
import io.evitadb.api.query.require.FacetGroupsNegation;
import io.evitadb.api.query.require.FacetStatisticsDepth;
import io.evitadb.api.requestResponse.EvitaResponse;
import io.evitadb.api.requestResponse.data.EntityClassifier;
import io.evitadb.api.requestResponse.data.EntityContract;
import io.evitadb.api.requestResponse.data.EntityReferenceContract;
import io.evitadb.api.requestResponse.data.ReferenceContract;
import io.evitadb.api.requestResponse.data.ReferenceContract.GroupEntityReference;
import io.evitadb.api.requestResponse.data.SealedEntity;
import io.evitadb.api.requestResponse.data.mutation.reference.ReferenceKey;
import io.evitadb.api.requestResponse.data.structure.EntityReference;
import io.evitadb.api.requestResponse.extraResult.FacetSummary;
import io.evitadb.api.requestResponse.extraResult.FacetSummary.FacetGroupStatistics;
import io.evitadb.api.requestResponse.extraResult.FacetSummary.FacetStatistics;
import io.evitadb.api.requestResponse.extraResult.FacetSummary.RequestImpact;
import io.evitadb.api.requestResponse.schema.AttributeSchemaEditor;
import io.evitadb.api.requestResponse.schema.Cardinality;
import io.evitadb.api.requestResponse.schema.EntitySchemaContract;
import io.evitadb.api.requestResponse.schema.ReferenceSchemaContract;
import io.evitadb.api.requestResponse.schema.ReferenceSchemaEditor;
import io.evitadb.api.requestResponse.schema.SealedEntitySchema;
import io.evitadb.core.Evita;
import io.evitadb.test.Entities;
import io.evitadb.test.EvitaTestSupport;
import io.evitadb.test.annotation.DataSet;
import io.evitadb.test.annotation.UseDataSet;
import io.evitadb.test.extension.DataCarrier;
import io.evitadb.test.extension.EvitaParameterResolver;
import io.evitadb.test.generator.DataGenerator;
import io.evitadb.utils.ArrayUtils;
import io.evitadb.utils.Assert;
import lombok.Getter;
import lombok.extern.slf4j.Slf4j;
import one.edee.oss.pmptt.model.Hierarchy;
import one.edee.oss.pmptt.model.HierarchyItem;
import org.junit.jupiter.api.DisplayName;
import org.junit.jupiter.api.Tag;
import org.junit.jupiter.api.Test;
import org.junit.jupiter.api.extension.ExtendWith;
import org.junit.jupiter.params.ParameterizedTest;
import org.junit.jupiter.params.provider.MethodSource;

import javax.annotation.Nonnull;
import javax.annotation.Nullable;
import java.math.BigDecimal;
import java.util.*;
import java.util.Map.Entry;
import java.util.function.BiFunction;
import java.util.function.Function;
import java.util.function.Predicate;
import java.util.function.Supplier;
import java.util.stream.Collectors;
import java.util.stream.Stream;

import static io.evitadb.api.query.Query.query;
import static io.evitadb.api.query.QueryConstraints.*;
import static io.evitadb.api.query.QueryUtils.findConstraints;
import static io.evitadb.api.query.QueryUtils.findRequires;
import static io.evitadb.test.TestConstants.FUNCTIONAL_TEST;
import static io.evitadb.test.extension.DataCarrier.tuple;
import static io.evitadb.test.generator.DataGenerator.ATTRIBUTE_CODE;
import static io.evitadb.test.generator.DataGenerator.ATTRIBUTE_NAME;
import static io.evitadb.test.generator.DataGenerator.ATTRIBUTE_QUANTITY;
import static io.evitadb.test.generator.DataGenerator.CZECH_LOCALE;
import static io.evitadb.utils.AssertionUtils.assertResultIs;
import static java.util.Optional.ofNullable;
import static java.util.stream.Collectors.groupingBy;
import static java.util.stream.Collectors.summingInt;
import static java.util.stream.Collectors.toList;
import static java.util.stream.Collectors.toMap;
import static org.junit.jupiter.api.Assertions.*;

/**
 * This test verifies whether entities can be filtered by facets.
 *
 * TOBEDONE JNO - add tests that contains also priceBetween / other attribute filter inside user filter and check that
 * they're affecting impact counts
 *
 * @author Jan Novotný (novotny@fg.cz), FG Forrest a.s. (c) 2021
 */
@DisplayName("Evita entity filtering by facets functionality")
@Tag(FUNCTIONAL_TEST)
@ExtendWith(EvitaParameterResolver.class)
@Slf4j
public class EntityByFacetFilteringFunctionalTest implements EvitaTestSupport {
	private static final String THOUSAND_PRODUCTS_WITH_FACETS = "ThousandsProductsWithFacets";
	private static final String ATTRIBUTE_TRANSIENT = "transient";
	private static final int SEED = 40;
	private static final String EMPTY_COLLECTION_ENTITY = "someCollectionWithoutEntities";
	private final DataGenerator dataGenerator = new DataGenerator();

	/**
	 * Computes facet summary by streamed fashion.
	 */
	private static FacetSummaryWithResultCount computeFacetSummary(
		@Nonnull EvitaSessionContract session,
		@Nonnull EntitySchemaContract schema,
		@Nonnull List<SealedEntity> entities,
		@Nullable Predicate<SealedEntity> entityFilter,
		@Nonnull Query query,
		@Nullable Supplier<Set<String>> allowedReferenceNames,
		@Nonnull Function<String, FacetStatisticsDepth> statisticsDepthSupplier,
		@Nullable Function<String, EntityFetch> facetEntityRequirementSupplier,
		@Nullable Function<String, EntityGroupFetch> groupEntityRequirementSupplier,
		@Nonnull Map<Integer, Integer> parameterGroupMapping
	) {
		return computeFacetSummary(
			session, schema, entities, entityFilter, null, null, null,
			query, allowedReferenceNames,
			statisticsDepthSupplier, facetEntityRequirementSupplier,
			groupEntityRequirementSupplier,
			parameterGroupMapping
		);
	}

	/**
	 * Computes facet summary by streamed fashion.
	 */
	private static FacetSummaryWithResultCount computeFacetSummary(
		@Nonnull EvitaSessionContract session,
		@Nonnull EntitySchemaContract schema,
		@Nonnull List<SealedEntity> entities,
		@Nullable Predicate<SealedEntity> entityFilter,
		@Nullable Predicate<ReferenceContract> referencePredicate,
		@Nullable Function<String, Comparator<FacetStatistics>> facetSorterFactory,
		@Nullable Function<String, Comparator<FacetGroupStatistics>> facetGroupSorterFactory,
		@Nonnull Query query,
		@Nullable Supplier<Set<String>> allowedReferenceNames,
		@Nonnull Function<String, FacetStatisticsDepth> statisticsDepthSupplier,
		@Nullable Function<String, EntityFetch> facetEntityRequirementSupplier,
		@Nullable Function<String, EntityGroupFetch> groupEntityRequirementSupplier,
		@Nonnull Map<Integer, Integer> parameterGroupMapping
	) {
		return computeFacetSummary(
			session, schema, entities, entityFilter, referencePredicate, facetSorterFactory, facetGroupSorterFactory,
			query, allowedReferenceNames, statisticsDepthSupplier,
			facetEntityRequirementSupplier, groupEntityRequirementSupplier,
			parameterGroupMapping, null
		);
	}

	/**
	 * Computes facet summary by streamed fashion.
	 */
	private static FacetSummaryWithResultCount computeFacetSummary(
		@Nonnull EvitaSessionContract session,
		@Nonnull EntitySchemaContract schema,
		@Nonnull List<SealedEntity> entities,
		@Nullable Predicate<SealedEntity> entityFilter,
		@Nullable Predicate<ReferenceContract> referencePredicate,
		@Nullable Function<String, Comparator<FacetStatistics>> facetSorterFactory,
		@Nullable Function<String, Comparator<FacetGroupStatistics>> facetGroupSorterFactory,
		@Nonnull Query query,
		@Nullable Supplier<Set<String>> allowedReferenceNames,
		@Nonnull Function<String, FacetStatisticsDepth> statisticsDepthSupplier,
		@Nullable Function<String, EntityFetch> facetEntityRequirementSupplier,
		@Nullable Function<String, EntityGroupFetch> groupEntityRequirementSupplier,
		@Nonnull Map<Integer, Integer> parameterGroupMapping,
		@Nullable Function<String, int[]> selectedFacetProvider
	) {
		// this context allows us to create facet filtering predicates in correct way
		final FacetComputationalContext fcc = new FacetComputationalContext(schema, query, parameterGroupMapping, selectedFacetProvider);

		// filter entities by mandatory predicate
		final List<SealedEntity> filteredEntities = ofNullable(entityFilter)
			.map(it -> entities.stream().filter(it))
			.orElseGet(entities::stream)
			.collect(toList());

		// collect set of faceted reference types
		final Set<String> facetedEntities = schema.getReferences()
			.values()
			.stream()
			.filter(ReferenceSchemaContract::isFaceted)
			.map(ReferenceSchemaContract::getReferencedEntityType)
			.collect(Collectors.toSet());

		// group facets by their entity type / group
		final Map<GroupReference, Map<ReferenceKey, Integer>> groupedFacets = filteredEntities
			.stream()
			.flatMap(it -> it.getReferences().stream())
			// filter out references by provided predicate
			.filter(it -> referencePredicate == null || referencePredicate.test(it))
			// filter out not faceted entity types
			.filter(it -> facetedEntities.contains(it.getReferenceName()))
			.collect(
				groupingBy(
					// create referenced entity type + referenced entity group id key
					it -> new GroupReference(
						schema.getReference(it.getReferenceName()).orElseThrow(),
						it.getGroup().map(EntityReferenceContract::getPrimaryKey).orElse(null)
					),
					TreeMap::new,
					// compute facet count
					groupingBy(
						ReferenceContract::getReferenceKey,
						TreeMap::new,
						summingInt(facet -> 1)
					)
				)
			);

		// group facets by their entity type / group and compute sum per group
		final Map<GroupReference, Integer> groupCount = filteredEntities
			.stream()
			.flatMap(entity -> entity.getReferences()
				.stream()
				// filter out references by provided predicate
				.filter(it -> referencePredicate == null || referencePredicate.test(it))
				.map(it ->
					new GroupReferenceWithEntityId(
						it.getReferenceName(),
						it.getGroup().map(GroupEntityReference::getPrimaryKey).orElse(null),
						entity.getPrimaryKey()
					)
				))
			.distinct()
			.collect(
				groupingBy(
					entry -> new GroupReference(
						schema.getReference(entry.referenceName()).orElseThrow(),
						entry.groupId()
					),
					TreeMap::new,
					summingInt(entry -> 1)
				)
			);


		// filter entities by facets in input query (even if part of user filter) - use AND for different entity types, and OR for facet ids
		final Set<Integer> facetFilteredEntityIds = filteredEntities
			.stream()
			.filter(fcc.createBaseFacetPredicate())
			.map(EntityContract::getPrimaryKey)
			.collect(Collectors.toSet());

		// if there facet group negation - invert the facet counts
		if (fcc.isAnyFacetGroupNegated()) {
			groupedFacets.entrySet()
				.stream()
				.filter(it -> fcc.isFacetGroupNegated(it.getKey()))
				.forEach(it ->
					// invert the results
					it.getValue()
						.entrySet()
						.forEach(facetCount -> facetCount.setValue(filteredEntities.size() - facetCount.getValue()))
				);
		}

		final Map<String, Comparator<FacetStatistics>> cachedComparators = new HashMap<>();
		final Map<String, Comparator<FacetGroupStatistics>> cachedGroupComparators = new HashMap<>();

		return new FacetSummaryWithResultCount(
			facetFilteredEntityIds.size(),
			new FacetSummary(
				groupedFacets
					.entrySet()
					.stream()
					.filter(grouped -> Optional.ofNullable(allowedReferenceNames)
						.map(it -> it.get().contains(grouped.getKey().referenceSchema().getName()))
						.orElse(true))
					.map(it -> {
							final ReferenceSchemaContract referenceSchema = it.getKey().referenceSchema();
							return new FacetGroupStatistics(
								referenceSchema,
								ofNullable(it.getKey().groupId())
									.map(gId -> {
										final String entityType = Objects.requireNonNull(referenceSchema.getReferencedGroupType());
										final EntityGroupFetch groupEntityRequirement = Optional.ofNullable(groupEntityRequirementSupplier)
											.map(supplier -> supplier.apply(referenceSchema.getName()))
											.orElse(null);
										if (groupEntityRequirement == null) {
											return new EntityReference(entityType, gId);
										}
										return session.getEntity(entityType, gId, groupEntityRequirement.getRequirements()).orElseThrow();
									})
									.orElse(null),
								groupCount.get(it.getKey()),
								it.getValue()
									.entrySet()
									.stream()
									.map(facet -> {
										// compute whether facet was part of input filter by
										final boolean requested = fcc.wasFacetRequested(facet.getKey());

										// fetch facet entity
										final EntityClassifier facetEntity;
										final String facetEntityType = referenceSchema.getReferencedEntityType();
										final int facetPrimaryKey = facet.getKey().primaryKey();
										final EntityFetch facetEntityRequirement = Optional.ofNullable(facetEntityRequirementSupplier)
											.map(supplier -> supplier.apply(referenceSchema.getName()))
											.orElse(null);
										if (facetEntityRequirement == null) {
											facetEntity = new EntityReference(facetEntityType, facetPrimaryKey);
										} else {
											facetEntity = session.getEntity(facetEntityType, facetPrimaryKey, facetEntityRequirement.getRequirements())
												.orElseThrow();
										}

										final FacetStatisticsDepth statisticsDepth = Optional.ofNullable(statisticsDepthSupplier.apply(referenceSchema.getName()))
											.orElseThrow();

										// create facet statistics
										return new FacetStatistics(
											facetEntity,
											requested,
											facet.getValue(),
											statisticsDepth == FacetStatisticsDepth.IMPACT ?
												computeImpact(filteredEntities, facetFilteredEntityIds, facet.getKey(), fcc) : null
										);
									})
									.sorted((o1, o2) -> compareFacet(referenceSchema.getName(), facetSorterFactory, cachedComparators, o1, o2))
									.collect(toList())
							);
						}
					)
					.sorted((o1, o2) -> compareFacetGroup(facetGroupSorterFactory, cachedGroupComparators, o1, o2))
					.collect(toList())
			)
		);
	}

	private static int compareFacet(
		@Nonnull String referenceName,
		@Nonnull Function<String, Comparator<FacetStatistics>> facetSorterFactory,
		@Nonnull Map<String, Comparator<FacetStatistics>> cachedGroupComparators,
		@Nonnull FacetStatistics o1,
		@Nonnull FacetStatistics o2
	) {
		final Comparator<FacetStatistics> comparator = cachedGroupComparators.computeIfAbsent(
			referenceName,
			theReferenceName -> ofNullable(facetSorterFactory)
				.map(it -> it.apply(theReferenceName))
				.orElseGet(() -> Comparator.comparing((FacetStatistics o12) -> o12.getFacetEntity().getPrimaryKey()))
		);
		return comparator.compare(o1, o2);
	}

	private static int compareFacetGroup(
		@Nonnull Function<String, Comparator<FacetGroupStatistics>> facetGroupSorterFactory,
		@Nonnull Map<String, Comparator<FacetGroupStatistics>> cachedGroupComparators,
		@Nonnull FacetGroupStatistics o1,
		@Nonnull FacetGroupStatistics o2
	) {
		final int referenceCmp = o1.getReferenceName().compareTo(o2.getReferenceName());
		if (referenceCmp == 0 && (o1.getGroupEntity() != null || o2.getGroupEntity() != null)) {
			if (o1.getGroupEntity() == null) {
				return 1;
			} else if (o2.getGroupEntity() == null) {
				return -1;
			} else {
				final Comparator<FacetGroupStatistics> comparator = cachedGroupComparators.computeIfAbsent(
					o1.getReferenceName(),
					theReferenceName -> ofNullable(facetGroupSorterFactory)
						.map(it -> it.apply(theReferenceName))
						.orElseGet(() -> Comparator.comparing((FacetGroupStatistics o12) -> o12.getGroupEntity().getPrimaryKey()))
				);
				return comparator.compare(o1, o2);
			}
		} else {
			return referenceCmp;
		}
	}

	private static RequestImpact computeImpact(@Nonnull List<SealedEntity> filteredEntities, @Nonnull Set<Integer> filteredEntityIds, @Nonnull ReferenceKey facet, @Nonnull FacetComputationalContext fcc) {
		// on already filtered entities
		final Set<Integer> newResult = filteredEntities.stream()
			// apply newly created predicate with added current facet query
			.filter(fcc.createTestFacetPredicate(facet))
			// we need only primary keys
			.map(EntityContract::getPrimaryKey)
			// in set
			.collect(Collectors.toSet());

		return new RequestImpact(
			// compute difference with base result
			newResult.size() - filteredEntityIds.size(),
			// pass new result count
			newResult.size()
		);
	}

	@Nonnull
	private static int[] extractFacetIds(@Nonnull FacetHaving facetHavingFilter) {
		for (FilterConstraint child : facetHavingFilter.getChildren()) {
			if (child instanceof EntityPrimaryKeyInSet epkis) {
				return epkis.getPrimaryKeys();
			} else {
				throw new IllegalArgumentException("Unsupported constraint in facet filter: " + child);
			}
		}
		return new int[0];
	}

	@Nonnull
	private static int[] extractFacetIds(@Nonnull FilterBy filterBy) {
		for (FilterConstraint child : filterBy.getChildren()) {
			if (child instanceof EntityPrimaryKeyInSet epkis) {
				return epkis.getPrimaryKeys();
			} else {
				throw new IllegalArgumentException("Unsupported constraint in facet filter: " + child);
			}
		}
		return new int[0];
	}

	@Nullable
	@DataSet(value = THOUSAND_PRODUCTS_WITH_FACETS, destroyAfterClass = true)
	DataCarrier setUp(Evita evita) {
		return evita.updateCatalog(TEST_CATALOG, session -> {
			final BiFunction<String, Faker, Integer> randomEntityPicker = (entityType, faker) -> {
				final int entityCount = session.getEntityCollectionSize(entityType);
				final int primaryKey = entityCount == 0 ? 0 : faker.random().nextInt(1, entityCount);
				return primaryKey == 0 ? null : primaryKey;
			};
			dataGenerator.generateEntities(
					dataGenerator.getSampleBrandSchema(session),
					randomEntityPicker,
					SEED
				)
				.limit(5)
				.forEach(session::upsertEntity);

			dataGenerator.generateEntities(
					dataGenerator.getSampleCategorySchema(session),
					randomEntityPicker,
					SEED
				)
				.limit(10)
				.forEach(session::upsertEntity);

			dataGenerator.generateEntities(
					dataGenerator.getSamplePriceListSchema(session),
					randomEntityPicker,
					SEED
				)
				.limit(4)
				.forEach(session::upsertEntity);

			dataGenerator.generateEntities(
					dataGenerator.getSampleStoreSchema(session),
					randomEntityPicker,
					SEED
				)
				.limit(12)
				.forEach(session::upsertEntity);

			final List<EntityReference> storedParameterGroups = dataGenerator.generateEntities(
					dataGenerator.getSampleParameterGroupSchema(session),
					randomEntityPicker,
					SEED
				)
				.limit(15)
				.map(session::upsertEntity)
				.toList();

			final List<EntityReference> storedParameters = dataGenerator.generateEntities(
					dataGenerator.getSampleParameterSchema(session),
					randomEntityPicker,
					SEED
				)
				.limit(200)
				.map(session::upsertEntity)
				.toList();

			session.defineEntitySchema(EMPTY_COLLECTION_ENTITY)
				.withGeneratedPrimaryKey()
				.withAttribute(ATTRIBUTE_CODE, String.class, AttributeSchemaEditor::unique)
				.withAttribute(ATTRIBUTE_NAME, String.class, AttributeSchemaEditor::filterable)
				.updateVia(session);

			final SealedEntitySchema productSchema = dataGenerator.getSampleProductSchema(
				session,
				schemaBuilder -> {
					schemaBuilder
						.withReferenceToEntity(Entities.BRAND, Entities.BRAND, Cardinality.ZERO_OR_ONE, ReferenceSchemaEditor::faceted)
						.withReferenceToEntity(Entities.STORE, Entities.STORE, Cardinality.ZERO_OR_MORE, ReferenceSchemaEditor::faceted)
						.withReferenceToEntity(Entities.CATEGORY, Entities.CATEGORY, Cardinality.ZERO_OR_MORE, ReferenceSchemaEditor::faceted)
						.withReferenceToEntity(EMPTY_COLLECTION_ENTITY, EMPTY_COLLECTION_ENTITY, Cardinality.ZERO_OR_MORE, ReferenceSchemaEditor::faceted)
						.withReferenceToEntity(
							Entities.PARAMETER, Entities.PARAMETER,
							Cardinality.ZERO_OR_MORE,
							thatIs -> thatIs.faceted()
								.withAttribute(ATTRIBUTE_TRANSIENT, Boolean.class, AttributeSchemaEditor::filterable)
								.withGroupTypeRelatedToEntity(Entities.PARAMETER_GROUP)
						);
				}
			);
			final List<EntityReference> storedProducts = dataGenerator.generateEntities(
					productSchema,
					randomEntityPicker,
					SEED
				)
				.limit(1000)
				.map(session::upsertEntity)
				.toList();

			return new DataCarrier(
				tuple(
					"originalProductEntities",
					storedProducts.stream()
						.map(it -> session.getEntity(it.getType(), it.getPrimaryKey(), attributeContentAll(), referenceContentAll(), dataInLocalesAll()).orElse(null))
						.collect(toList())
				),
				tuple(
					"parameterIndex",
					storedParameters.stream()
						.collect(
							toMap(
								EntityReference::getPrimaryKey,
								it -> session.getEntity(it.getType(), it.getPrimaryKey(), attributeContentAll(), referenceContentAll(), dataInLocalesAll()).orElse(null)
							)
						)
				),
				tuple(
					"parameterGroupIndex",
					storedParameterGroups.stream()
						.collect(
							toMap(
								EntityReference::getPrimaryKey,
								it -> session.getEntity(it.getType(), it.getPrimaryKey(), attributeContentAll(), referenceContentAll(), dataInLocalesAll()).orElse(null)
							)
						)
				),
				tuple(
					"categoryHierarchy",
					dataGenerator.getHierarchy(Entities.CATEGORY)
				),
				tuple(
					"productSchema",
					productSchema
				),
				tuple(
					"parameterGroupMapping",
					dataGenerator.getParameterIndex().get(Entities.PARAMETER)
				)
			);
		});
	}

<<<<<<< HEAD
	@DisplayName("Should throw exception when accessing localized attributes on fetched entities")
	@UseDataSet(THOUSAND_PRODUCTS_WITH_FACETS)
	@Test
	void shouldThrowExceptionWhenAccessingLocalizedAttributesOnFetchedEntities(Evita evita, List<SealedEntity> originalProductEntities) {
		evita.queryCatalog(
			TEST_CATALOG,
			session -> {
				assertThrows(
					EntityLocaleMissingException.class,
					() -> session.query(
						query(
							collection(Entities.PRODUCT),
							require(
								facetSummary(
									FacetStatisticsDepth.COUNTS,
									entityFetch(
										attributeContent(ATTRIBUTE_CODE, ATTRIBUTE_NAME)
									)
								),
								page(1, Integer.MAX_VALUE),
								debug(DebugMode.VERIFY_ALTERNATIVE_INDEX_RESULTS, DebugMode.VERIFY_POSSIBLE_CACHING_TREES)
							)
						),
						EntityReference.class
					)
				);
				return null;
			}
		);
	}

	@DisplayName("Should throw exception when accessing localized attributes on fetched entities")
	@UseDataSet(THOUSAND_PRODUCTS_WITH_FACETS)
	@Test
	void shouldThrowExceptionWhenAccessingLocalizedAttributesOnFetchedEntitiesOnExplicitReference(Evita evita, List<SealedEntity> originalProductEntities) {
		evita.queryCatalog(
			TEST_CATALOG,
			session -> {
				assertThrows(
					EntityLocaleMissingException.class,
					() -> session.query(
						query(
							collection(Entities.PRODUCT),
							require(
								facetSummaryOfReference(
									Entities.PARAMETER,
									FacetStatisticsDepth.COUNTS,
									entityFetch(
										attributeContent(ATTRIBUTE_CODE, ATTRIBUTE_NAME)
									)
								),
								page(1, Integer.MAX_VALUE),
								debug(DebugMode.VERIFY_ALTERNATIVE_INDEX_RESULTS, DebugMode.VERIFY_POSSIBLE_CACHING_TREES)
							)
						),
						EntityReference.class
					)
				);
=======
	@DisplayName("Should not return facet summary for missing references on product")
	@UseDataSet(THOUSAND_PRODUCTS_WITH_FACETS)
	@Test
	void shouldNotReturnFacetSummaryForMissingReferencesOnProduct(Evita evita) {
		evita.queryCatalog(
			TEST_CATALOG,
			session -> {
				final EvitaResponse<SealedEntity> result = session.query(
					query(
						collection(Entities.PRODUCT),
						filterBy(
							not(referenceHaving(Entities.BRAND))
						),
						require(
							page(1, 1),
							debug(DebugMode.VERIFY_ALTERNATIVE_INDEX_RESULTS, DebugMode.VERIFY_POSSIBLE_CACHING_TREES),
							entityFetch(referenceContent(Entities.BRAND)),
							facetSummaryOfReference(
								Entities.BRAND,
								FacetStatisticsDepth.COUNTS
							)
						)
					),
					SealedEntity.class
				);

				assertEquals(1, result.getRecordData().size());
				assertTrue(result.getRecordData().get(0).getReferences(Entities.BRAND).isEmpty());
				assertNull(result.getExtraResult(FacetSummary.class).getFacetGroupStatistics(Entities.BRAND));
>>>>>>> 117ac61c
				return null;
			}
		);
	}

	@DisplayName("Should return empty facet summary for empty collection")
	@UseDataSet(THOUSAND_PRODUCTS_WITH_FACETS)
	@Test()
	void shouldReturnEmptyFacetSummaryForEmptyCollection(Evita evita) {
		evita.queryCatalog(
			TEST_CATALOG,
			session -> {
				final EvitaResponse<EntityReference> result = session.query(
					query(
						collection(Entities.PRODUCT),
						require(
							page(1, Integer.MAX_VALUE),
							debug(DebugMode.VERIFY_ALTERNATIVE_INDEX_RESULTS, DebugMode.VERIFY_POSSIBLE_CACHING_TREES),
							facetSummaryOfReference(
								EMPTY_COLLECTION_ENTITY,
								FacetStatisticsDepth.COUNTS,
								filterBy(
									referenceHaving(
										Entities.PARAMETER,
										filterBy(
											entityHaving(entityPrimaryKeyInSet(1))
										)
									)
								)
							)
						)
					),
					EntityReference.class
				);

				final FacetSummary facetSummary = result.getExtraResult(FacetSummary.class);
				assertNotNull(facetSummary);
				assertTrue(facetSummary.getReferenceStatistics().isEmpty());
				return null;
			}
		);
	}

	@DisplayName("Should return products matching random facet")
	@UseDataSet(THOUSAND_PRODUCTS_WITH_FACETS)
	@ParameterizedTest()
	@MethodSource("returnRandomSeed")
	void shouldReturnProductsWithSpecifiedFacetInEntireSet(long seed, Evita evita, List<SealedEntity> originalProductEntities) {
		evita.queryCatalog(
			TEST_CATALOG,
			session -> {
				final Random rnd = new Random(seed);
				for (String entityType : new String[]{Entities.CATEGORY, Entities.BRAND, Entities.STORE}) {
					final int entityCount = session.getEntityCollectionSize(entityType);
					// for each entity execute 100 pseudo random queries
					final int numberOfSelectedFacets = 1 + rnd.nextInt(5);
					final Integer[] facetIds = new Integer[numberOfSelectedFacets];
					for (int j = 0; j < numberOfSelectedFacets; j++) {
						final int primaryKey = rnd.nextInt(entityCount - 1) + 1;
						facetIds[j] = primaryKey;
					}

					final EvitaResponse<EntityReference> result = session.query(
						query(
							collection(Entities.PRODUCT),
							filterBy(
								userFilter(
									facetHaving(entityType, entityPrimaryKeyInSet(facetIds))
								)
							),
							require(
								page(1, Integer.MAX_VALUE),
								debug(DebugMode.VERIFY_ALTERNATIVE_INDEX_RESULTS, DebugMode.VERIFY_POSSIBLE_CACHING_TREES)
							)
						),
						EntityReference.class
					);

					final Set<Integer> selectedIdsAsSet = new HashSet<>(Arrays.asList(facetIds));
					assertResultIs(
						"Querying " + entityType + " facets: " + Arrays.toString(facetIds),
						originalProductEntities,
						sealedEntity -> sealedEntity
							.getReferences(entityType)
							.stream()
							.map(ReferenceContract::getReferencedPrimaryKey)
							.anyMatch(selectedIdsAsSet::contains),
						result.getRecordData()
					);
				}
				return null;
			}
		);
	}

	@DisplayName("Should return products matching group AND combination of facet")
	@UseDataSet(THOUSAND_PRODUCTS_WITH_FACETS)
	@Test
	void shouldReturnProductsWithSpecifiedFacetGroupAndCombinationInEntireSet(Evita evita, List<SealedEntity> originalProductEntities) {
		evita.queryCatalog(
			TEST_CATALOG,
			session -> {
				final Integer[] parameters = getParametersWithDifferentGroups(originalProductEntities, new HashSet<>());
				final EvitaResponse<EntityReference> result = session.query(
					query(
						collection(Entities.PRODUCT),
						filterBy(
							userFilter(
								facetHaving(Entities.PARAMETER, entityPrimaryKeyInSet(parameters))
							)
						),
						require(
							page(1, Integer.MAX_VALUE),
							debug(DebugMode.VERIFY_ALTERNATIVE_INDEX_RESULTS, DebugMode.VERIFY_POSSIBLE_CACHING_TREES)
						)
					),
					EntityReference.class
				);

				final Set<Integer> selectedIdsAsSet = Arrays.stream(parameters).collect(Collectors.toSet());
				assertResultIs(
					"Querying " + Entities.PARAMETER + " facets: " + Arrays.toString(parameters),
					originalProductEntities,
					sealedEntity -> selectedIdsAsSet
						.stream()
						.allMatch(parameterId -> sealedEntity.getReference(Entities.PARAMETER, parameterId).isPresent()),
					result.getRecordData()
				);
				return null;
			}
		);
	}

	@DisplayName("Should return products matching group OR combination of facet")
	@UseDataSet(THOUSAND_PRODUCTS_WITH_FACETS)
	@Test
	void shouldReturnProductsWithSpecifiedFacetGroupOrCombinationInEntireSet(Evita evita, List<SealedEntity> originalProductEntities) {
		evita.queryCatalog(
			TEST_CATALOG,
			session -> {
				final HashSet<Integer> groups = new HashSet<>();
				final Integer[] parameters = getParametersWithDifferentGroups(originalProductEntities, groups);
				final EvitaResponse<EntityReference> result = session.query(
					query(
						collection(Entities.PRODUCT),
						filterBy(
							userFilter(
								facetHaving(Entities.PARAMETER, entityPrimaryKeyInSet(parameters))
							)
						),
						require(
							page(1, Integer.MAX_VALUE),
							debug(DebugMode.VERIFY_ALTERNATIVE_INDEX_RESULTS, DebugMode.VERIFY_POSSIBLE_CACHING_TREES),
							facetGroupsDisjunction(Entities.PARAMETER, filterBy(entityPrimaryKeyInSet(groups.toArray(new Integer[0]))))
						)
					),
					EntityReference.class
				);

				final Set<Integer> selectedIdsAsSet = Arrays.stream(parameters).collect(Collectors.toSet());
				assertResultIs(
					"Querying " + Entities.PARAMETER + " facets: " + Arrays.toString(parameters),
					originalProductEntities,
					sealedEntity -> selectedIdsAsSet
						.stream()
						.anyMatch(parameterId -> sealedEntity.getReference(Entities.PARAMETER, parameterId).isPresent()),
					result.getRecordData()
				);
				return null;
			}
		);
	}

	@DisplayName("Should return products matching group NOT combination of facet")
	@UseDataSet(THOUSAND_PRODUCTS_WITH_FACETS)
	@Test
	void shouldReturnProductsWithSpecifiedFacetGroupNotCombinationInEntireSet(Evita evita, List<SealedEntity> originalProductEntities) {
		evita.queryCatalog(
			TEST_CATALOG,
			session -> {
				final Set<Integer> groups = getGroupsWithGaps(originalProductEntities);
				final Integer[] parameters = getParametersInGroups(originalProductEntities, groups);
				final EvitaResponse<EntityReference> result = session.query(
					query(
						collection(Entities.PRODUCT),
						filterBy(
							userFilter(
								facetHaving(Entities.PARAMETER, entityPrimaryKeyInSet(parameters))
							)
						),
						require(
							page(1, Integer.MAX_VALUE),
							debug(DebugMode.VERIFY_ALTERNATIVE_INDEX_RESULTS, DebugMode.VERIFY_POSSIBLE_CACHING_TREES),
							facetGroupsNegation(Entities.PARAMETER, filterBy(entityPrimaryKeyInSet(groups.toArray(new Integer[0]))))
						)
					),
					EntityReference.class
				);

				final Set<Integer> selectedIdsAsSet = Arrays.stream(parameters).collect(Collectors.toSet());
				assertResultIs(
					"Querying " + Entities.PARAMETER + " facets: " + Arrays.toString(parameters),
					originalProductEntities,
					sealedEntity -> selectedIdsAsSet
						.stream()
						.noneMatch(parameterId -> sealedEntity.getReference(Entities.PARAMETER, parameterId).isPresent()),
					result.getRecordData()
				);
				return null;
			}
		);
	}

	@DisplayName("Should return products matching AND combination of facet")
	@UseDataSet(THOUSAND_PRODUCTS_WITH_FACETS)
	@Test
	void shouldReturnProductsWithSpecifiedFacetAndCombinationInEntireSet(Evita evita, List<SealedEntity> originalProductEntities) {
		evita.queryCatalog(
			TEST_CATALOG,
			session -> {
				final HashSet<Integer> groups = new HashSet<>();
				final Integer[] parameters = getParametersWithSameGroup(originalProductEntities, groups);
				final EvitaResponse<EntityReference> result = session.query(
					query(
						collection(Entities.PRODUCT),
						filterBy(
							userFilter(
								facetHaving(Entities.PARAMETER, entityPrimaryKeyInSet(parameters))
							)
						),
						require(
							page(1, Integer.MAX_VALUE),
							debug(DebugMode.VERIFY_ALTERNATIVE_INDEX_RESULTS, DebugMode.VERIFY_POSSIBLE_CACHING_TREES),
							facetGroupsConjunction(Entities.PARAMETER, filterBy(entityPrimaryKeyInSet(groups.toArray(new Integer[0]))))
						)
					),
					EntityReference.class
				);

				final Set<Integer> selectedIdsAsSet = Arrays.stream(parameters).collect(Collectors.toSet());
				assertResultIs(
					"Querying " + Entities.PARAMETER + " facets: " + Arrays.toString(parameters),
					originalProductEntities,
					sealedEntity -> selectedIdsAsSet
						.stream()
						.allMatch(parameterId -> sealedEntity.getReference(Entities.PARAMETER, parameterId).isPresent()),
					result.getRecordData()
				);
				return null;
			}
		);
	}

	@DisplayName("Should return products matching AND combination of facet using the attribute filter")
	@UseDataSet(THOUSAND_PRODUCTS_WITH_FACETS)
	@Test
	void shouldReturnProductsUsingSpecifiedFacetAndCombinationDefinedByGroupAttributeFilterInEntireSetBy(Evita evita, List<SealedEntity> originalProductEntities, Map<Integer, SealedEntity> parameterGroupIndex) {
		evita.queryCatalog(
			TEST_CATALOG,
			session -> {
				final HashSet<Integer> groups = new HashSet<>();
				final Integer[] parameters = getParametersWithSameGroup(originalProductEntities, groups);
				final String[] groupCodes = groups.stream()
					.map(parameterGroupIndex::get)
					.map(it -> it.getAttribute(ATTRIBUTE_CODE, String.class))
					.toArray(String[]::new);
				final EvitaResponse<EntityReference> result = session.query(
					query(
						collection(Entities.PRODUCT),
						filterBy(
							userFilter(
								facetHaving(Entities.PARAMETER, entityPrimaryKeyInSet(parameters))
							)
						),
						require(
							page(1, Integer.MAX_VALUE),
							debug(DebugMode.VERIFY_ALTERNATIVE_INDEX_RESULTS, DebugMode.VERIFY_POSSIBLE_CACHING_TREES),
							facetGroupsConjunction(Entities.PARAMETER, filterBy(attributeInSet(ATTRIBUTE_CODE, groupCodes)))
						)
					),
					EntityReference.class
				);

				final Set<Integer> selectedIdsAsSet = Arrays.stream(parameters).collect(Collectors.toSet());
				assertResultIs(
					"Querying " + Entities.PARAMETER + " facets: " + Arrays.toString(parameters),
					originalProductEntities,
					sealedEntity -> selectedIdsAsSet
						.stream()
						.allMatch(parameterId -> sealedEntity.getReference(Entities.PARAMETER, parameterId).isPresent()),
					result.getRecordData()
				);
				return null;
			}
		);
	}

	@DisplayName("Should return products matching OR combination of facet")
	@UseDataSet(THOUSAND_PRODUCTS_WITH_FACETS)
	@Test
	void shouldReturnProductsWithSpecifiedFacetOrCombinationInEntireSet(Evita evita, List<SealedEntity> originalProductEntities) {
		evita.queryCatalog(
			TEST_CATALOG,
			session -> {
				final Integer[] parameters = getParametersWithSameGroup(originalProductEntities, new HashSet<>());
				final EvitaResponse<EntityReference> result = session.query(
					query(
						collection(Entities.PRODUCT),
						filterBy(
							userFilter(
								facetHaving(Entities.PARAMETER, entityPrimaryKeyInSet(parameters))
							)
						),
						require(
							page(1, Integer.MAX_VALUE),
							debug(DebugMode.VERIFY_ALTERNATIVE_INDEX_RESULTS, DebugMode.VERIFY_POSSIBLE_CACHING_TREES)
						)
					),
					EntityReference.class
				);

				final Set<Integer> selectedIdsAsSet = Arrays.stream(parameters).collect(Collectors.toSet());
				assertResultIs(
					"Querying " + Entities.PARAMETER + " facets: " + Arrays.toString(parameters),
					originalProductEntities,
					sealedEntity -> selectedIdsAsSet
						.stream()
						.anyMatch(parameterId -> sealedEntity.getReference(Entities.PARAMETER, parameterId).isPresent()),
					result.getRecordData()
				);
				return null;
			}
		);
	}

	@DisplayName("Should return products matching random facet within hierarchy tree")
	@UseDataSet(THOUSAND_PRODUCTS_WITH_FACETS)
	@ParameterizedTest()
	@MethodSource("returnRandomSeed")
	void shouldReturnProductsWithSpecifiedFacetInHierarchyTree(long seed, Evita evita, List<SealedEntity> originalProductEntities, Hierarchy categoryHierarchy) {
		evita.queryCatalog(
			TEST_CATALOG,
			session -> {
				final Random rnd = new Random(seed);
				final int categoryCount = session.getEntityCollectionSize(Entities.CATEGORY);
				for (String entityType : new String[]{Entities.CATEGORY, Entities.BRAND, Entities.STORE}) {
					final int entityCount = session.getEntityCollectionSize(entityType);
					final int numberOfSelectedFacets = rnd.nextInt(entityCount - 1) + 1;
					final Integer[] facetIds = new Integer[numberOfSelectedFacets];
					for (int j = 0; j < numberOfSelectedFacets; j++) {
						int primaryKey;
						do {
							primaryKey = rnd.nextInt(entityCount - 1) + 1;
						} while (ArrayUtils.contains(facetIds, primaryKey));
						facetIds[j] = primaryKey;
					}

					final int hierarchyRoot = rnd.nextInt(categoryCount - 1) + 1;
					final EvitaResponse<EntityReference> result = session.query(
						query(
							collection(Entities.PRODUCT),
							filterBy(
								and(
									hierarchyWithin(Entities.CATEGORY, entityPrimaryKeyInSet(hierarchyRoot)),
									userFilter(
										facetHaving(entityType, entityPrimaryKeyInSet(facetIds))
									)
								)
							),
							require(
								page(1, Integer.MAX_VALUE),
								debug(DebugMode.VERIFY_ALTERNATIVE_INDEX_RESULTS, DebugMode.VERIFY_POSSIBLE_CACHING_TREES)
							)
						),
						EntityReference.class
					);

					final Set<Integer> selectedIdsAsSet = new HashSet<>(Arrays.asList(facetIds));
					assertResultIs(
						"Querying " + entityType + " facets in hierarchy root " + hierarchyRoot + ": " + Arrays.toString(facetIds),
						originalProductEntities,
						sealedEntity -> {
							// is within requested hierarchy
							final boolean isWithinHierarchy = sealedEntity.getReferences(Entities.CATEGORY)
								.stream()
								.anyMatch(it -> it.getReferencedPrimaryKey() == hierarchyRoot ||
									categoryHierarchy.getParentItems(String.valueOf(it.getReferencedPrimaryKey()))
										.stream()
										.anyMatch(catId -> hierarchyRoot == Integer.parseInt(catId.getCode()))
								);
							// has the facet
							final boolean hasFacet = sealedEntity.getReferences(entityType)
								.stream()
								.map(ReferenceContract::getReferencedPrimaryKey)
								.anyMatch(selectedIdsAsSet::contains);
							return isWithinHierarchy && hasFacet;
						},
						result.getRecordData()
					);
				}
				return null;
			}
		);
	}

	@DisplayName("Should return facet summary for entire set")
	@UseDataSet(THOUSAND_PRODUCTS_WITH_FACETS)
	@Test
	void shouldReturnFacetSummaryForEntireSet(Evita evita, EntitySchemaContract productSchema, List<SealedEntity> originalProductEntities, Map<Integer, Integer> parameterGroupMapping) {
		evita.queryCatalog(
			TEST_CATALOG,
			session -> {
				final Query query = query(
					collection(Entities.PRODUCT),
					require(
						page(1, Integer.MAX_VALUE),
						debug(DebugMode.VERIFY_ALTERNATIVE_INDEX_RESULTS, DebugMode.VERIFY_POSSIBLE_CACHING_TREES),
						facetSummary()
					)
				);
				final EvitaResponse<EntityReference> result = session.query(query, EntityReference.class);
				final FacetSummary actualFacetSummary = result.getExtraResult(FacetSummary.class);

				final FacetSummaryWithResultCount expectedSummary = computeFacetSummary(
					session,
					productSchema,
					originalProductEntities,
					null,
					query,
					null,
					__ -> FacetStatisticsDepth.COUNTS,
					null,
					null,
					parameterGroupMapping
				);

				assertFacetSummary(expectedSummary, actualFacetSummary);
				return null;
			}
		);
	}

	@DisplayName("Should return products matching facets identified by filter")
	@UseDataSet(THOUSAND_PRODUCTS_WITH_FACETS)
	@Test
	void shouldReturnProductsWithFacetMatchingConditionInEntireSet(Evita evita, EntitySchemaContract productSchema, List<SealedEntity> originalProductEntities, Map<Integer, Integer> parameterGroupMapping, Map<Integer, SealedEntity> parameterIndex) {
		evita.queryCatalog(
			TEST_CATALOG,
			session -> {
				final Query query = query(
					collection(Entities.PRODUCT),
					filterBy(
						userFilter(
							facetHaving(
								Entities.PARAMETER,
								attributeEqualsFalse(ATTRIBUTE_TRANSIENT),
								entityHaving(attributeLessThanEquals(ATTRIBUTE_CODE, "C"))
							)
						)
					),
					require(
						page(1, Integer.MAX_VALUE),
						debug(DebugMode.VERIFY_ALTERNATIVE_INDEX_RESULTS, DebugMode.VERIFY_POSSIBLE_CACHING_TREES),
						facetSummary()
					)
				);

				final EvitaResponse<EntityReference> result = session.query(query, EntityReference.class);
				final FacetSummary actualFacetSummary = result.getExtraResult(FacetSummary.class);
				final int[] selectedFacets = parameterIndex.values()
					.stream()
					.filter(it -> it.getAttribute(ATTRIBUTE_CODE, String.class).compareTo("C") < 0)
					.mapToInt(EntityContract::getPrimaryKey)
					.filter(
						facetId -> originalProductEntities.stream()
							.anyMatch(
								it -> it.getReference(Entities.PARAMETER, facetId)
									.map(ref -> Boolean.FALSE.equals(ref.getAttribute(ATTRIBUTE_TRANSIENT, Boolean.class)))
									.orElse(false)
							)
					)
					.toArray();

				final FacetSummaryWithResultCount expectedSummary = computeFacetSummary(
					session,
					productSchema,
					originalProductEntities,
					null,
					null,
					null,
					null,
					query,
					null,
					__ -> FacetStatisticsDepth.COUNTS,
					null,
					null,
					parameterGroupMapping,
					referenceName -> {
						if (Entities.PARAMETER.equals(referenceName)) {
							return selectedFacets;
						} else {
							return new int[0];
						}
					}
				);

				assertFacetSummary(
					expectedSummary,
					actualFacetSummary
				);
				return null;
			}
		);
	}

	@DisplayName("Should return facet summary for filtered set")
	@UseDataSet(THOUSAND_PRODUCTS_WITH_FACETS)
	@Test
	void shouldReturnFacetSummaryForFilteredSet(Evita evita, EntitySchemaContract productSchema, List<SealedEntity> originalProductEntities, Map<Integer, Integer> parameterGroupMapping) {
		evita.queryCatalog(
			TEST_CATALOG,
			session -> {
				final Query query = query(
					collection(Entities.PRODUCT),
					filterBy(
						attributeGreaterThan(ATTRIBUTE_QUANTITY, 970)
					),
					require(
						page(1, Integer.MAX_VALUE),
						debug(DebugMode.VERIFY_ALTERNATIVE_INDEX_RESULTS, DebugMode.VERIFY_POSSIBLE_CACHING_TREES),
						facetSummary()
					)
				);
				final EvitaResponse<EntityReference> result = session.query(query, EntityReference.class);
				final FacetSummary actualFacetSummary = result.getExtraResult(FacetSummary.class);

				final FacetSummaryWithResultCount expectedSummary = computeFacetSummary(
					session,
					productSchema,
					originalProductEntities,
					it -> ofNullable((BigDecimal) it.getAttribute(ATTRIBUTE_QUANTITY))
						.map(attr -> attr.compareTo(new BigDecimal("970")) > 0)
						.orElse(false),
					query,
					null,
					__ -> FacetStatisticsDepth.COUNTS,
					null,
					null,
					parameterGroupMapping
				);

				assertFacetSummary(expectedSummary, actualFacetSummary);
				return null;
			}
		);
	}

	@DisplayName("Should return facet summary for facet filtered set")
	@UseDataSet(THOUSAND_PRODUCTS_WITH_FACETS)
	@Test
	void shouldReturnFacetSummaryForFacetFilteredSet(Evita evita, EntitySchemaContract productSchema, List<SealedEntity> originalProductEntities, Map<Integer, Integer> parameterGroupMapping) {
		evita.queryCatalog(
			TEST_CATALOG,
			session -> {
				final Query query = query(
					collection(Entities.PRODUCT),
					filterBy(
						and(
							attributeGreaterThan(ATTRIBUTE_QUANTITY, 950),
							userFilter(
								facetHaving(Entities.BRAND, entityPrimaryKeyInSet(2)),
								facetHaving(Entities.STORE, entityPrimaryKeyInSet(2)),
								facetHaving(Entities.CATEGORY, entityPrimaryKeyInSet(8))
							)
						)
					),
					require(
						page(1, Integer.MAX_VALUE),
						debug(DebugMode.VERIFY_ALTERNATIVE_INDEX_RESULTS, DebugMode.VERIFY_POSSIBLE_CACHING_TREES),
						facetSummary()
					)
				);
				final EvitaResponse<EntityReference> result = session.query(query, EntityReference.class);
				final FacetSummary actualFacetSummary = result.getExtraResult(FacetSummary.class);

				final FacetSummaryWithResultCount expectedSummary = computeFacetSummary(
					session,
					productSchema,
					originalProductEntities,
					it -> ofNullable((BigDecimal) it.getAttribute(ATTRIBUTE_QUANTITY))
						.map(attr -> attr.compareTo(new BigDecimal("950")) > 0)
						.orElse(false),
					query,
					null,
					__ -> FacetStatisticsDepth.COUNTS,
					null,
					null,
					parameterGroupMapping
				);

				assertFacetSummary(expectedSummary, actualFacetSummary);
				return null;
			}
		);
	}

	@DisplayName("Should return facet summary for hierarchy tree")
	@UseDataSet(THOUSAND_PRODUCTS_WITH_FACETS)
	@Test
	void shouldReturnFacetSummaryForHierarchyTree(Evita evita, EntitySchemaContract productSchema, List<SealedEntity> originalProductEntities, Hierarchy categoryHierarchy, Map<Integer, Integer> parameterGroupMapping) {
		evita.queryCatalog(
			TEST_CATALOG,
			session -> {
				final Integer[] excludedSubTrees = {2, 10};
				final Query query = query(
					collection(Entities.PRODUCT),
					filterBy(
						and(
							hierarchyWithin(
								Entities.CATEGORY,
								entityPrimaryKeyInSet(1),
								excluding(entityPrimaryKeyInSet(excludedSubTrees))
							),
							userFilter(
								facetHaving(Entities.BRAND, entityPrimaryKeyInSet(1)),
								facetHaving(Entities.STORE, entityPrimaryKeyInSet(5, 6, 7, 8)),
								facetHaving(Entities.CATEGORY, entityPrimaryKeyInSet(8, 9))
							)
						)
					),
					require(
						page(1, Integer.MAX_VALUE),
						debug(DebugMode.VERIFY_ALTERNATIVE_INDEX_RESULTS, DebugMode.VERIFY_POSSIBLE_CACHING_TREES),
						facetSummary()
					)
				);
				final EvitaResponse<EntityReference> result = session.query(query, EntityReference.class);
				final FacetSummary actualFacetSummary = result.getExtraResult(FacetSummary.class);
				final Set<Integer> excluded = new HashSet<>(Arrays.asList(excludedSubTrees));

				final FacetSummaryWithResultCount expectedSummary = computeFacetSummary(
					session,
					productSchema,
					originalProductEntities,
					sealedEntity -> sealedEntity
						.getReferences(Entities.CATEGORY)
						.stream()
						.anyMatch(category -> {
							final int categoryId = category.getReferencedPrimaryKey();
							final String categoryIdAsString = String.valueOf(categoryId);
							final List<HierarchyItem> parentItems = categoryHierarchy.getParentItems(categoryIdAsString);
							return
								// is not directly excluded node
								!excluded.contains(categoryId) &&
									// has no excluded parent node
									parentItems
										.stream()
										.map(it -> Integer.parseInt(it.getCode()))
										.noneMatch(excluded::contains) &&
									// has parent node 1
									(
										Objects.equals(1, categoryId) ||
											parentItems
												.stream()
												.anyMatch(it -> Objects.equals(String.valueOf(1), it.getCode()))
									);
						}),
					query,
					null,
					__ -> FacetStatisticsDepth.COUNTS,
					null,
					null,
					parameterGroupMapping
				);

				assertFacetSummary(expectedSummary, actualFacetSummary);
				return null;
			}
		);
	}

	@DisplayName("Should return facet summary for hierarchy with statistics")
	@UseDataSet(THOUSAND_PRODUCTS_WITH_FACETS)
	@Test
	void shouldReturnFacetSummaryForHierarchyTreeWithStatistics(Evita evita, EntitySchemaContract productSchema, List<SealedEntity> originalProductEntities, Hierarchy categoryHierarchy, Map<Integer, Integer> parameterGroupMapping) {
		evita.queryCatalog(
			TEST_CATALOG,
			session -> {
				final Query query = query(
					collection(Entities.PRODUCT),
					filterBy(
						and(
							hierarchyWithin(Entities.CATEGORY, entityPrimaryKeyInSet(2)),
							userFilter(
								facetHaving(Entities.BRAND, entityPrimaryKeyInSet(1)),
								facetHaving(Entities.STORE, entityPrimaryKeyInSet(5))
							)
						)
					),
					require(
						facetSummary(FacetStatisticsDepth.IMPACT)
					)
				);
				final EvitaResponse<EntityReference> result = session.query(query, EntityReference.class);
				final FacetSummary actualFacetSummary = result.getExtraResult(FacetSummary.class);

				final FacetSummaryWithResultCount expectedSummary = computeFacetSummary(
					session,
					productSchema,
					originalProductEntities,
					sealedEntity -> sealedEntity
						.getReferences(Entities.CATEGORY)
						.stream()
						.anyMatch(category -> isWithinHierarchy(categoryHierarchy, category, 2)),
					query,
					null,
					__ -> FacetStatisticsDepth.IMPACT,
					null,
					null,
					parameterGroupMapping
				);

				assertFacetSummary(expectedSummary, actualFacetSummary);
				return null;
			}
		);
	}

	@DisplayName("Should return facet summary with parameter selection for hierarchy with statistics")
	@UseDataSet(THOUSAND_PRODUCTS_WITH_FACETS)
	@Test
	void shouldReturnFacetSummaryForHierarchyTreeAndParameterFacetWithStatistics(Evita evita, EntitySchemaContract productSchema, List<SealedEntity> originalProductEntities, Hierarchy categoryHierarchy, Map<Integer, Integer> parameterGroupMapping) {
		evita.queryCatalog(
			TEST_CATALOG,
			session -> {
				final int allParametersWithinOneGroupResult = queryParameterFacets(
					productSchema, originalProductEntities, categoryHierarchy, parameterGroupMapping, session, null, 3, 11
				);
				final int parametersInDifferentGroupsResult = queryParameterFacets(
					productSchema, originalProductEntities, categoryHierarchy, parameterGroupMapping, session, null, 2, 3, 11
				);
				assertTrue(
					parametersInDifferentGroupsResult < allParametersWithinOneGroupResult,
					"When parameter from different group is selected - result count must decrease."
				);
				return null;
			}
		);
	}

	@DisplayName("Should return facet summary for hierarchy with statistics and inverted inter facet relation")
	@UseDataSet(THOUSAND_PRODUCTS_WITH_FACETS)
	@Test
	void shouldReturnFacetSummaryForHierarchyTreeWithStatisticsAndInvertedInterFacetRelation(Evita evita, EntitySchemaContract productSchema, List<SealedEntity> originalProductEntities, Hierarchy categoryHierarchy, Map<Integer, Integer> parameterGroupMapping) {
		evita.queryCatalog(
			TEST_CATALOG,
			session -> {
				final Query query = query(
					collection(Entities.PRODUCT),
					filterBy(
						and(
							hierarchyWithin(Entities.CATEGORY, entityPrimaryKeyInSet(2)),
							userFilter(
								facetHaving(Entities.STORE, entityPrimaryKeyInSet(5))
							)
						)
					),
					require(
						page(1, Integer.MAX_VALUE),
						debug(DebugMode.VERIFY_ALTERNATIVE_INDEX_RESULTS, DebugMode.VERIFY_POSSIBLE_CACHING_TREES),
						facetSummary(FacetStatisticsDepth.IMPACT),
						facetGroupsConjunction(Entities.STORE, filterBy(entityPrimaryKeyInSet(5)))
					)
				);
				final EvitaResponse<EntityReference> result = session.query(query, EntityReference.class);
				final FacetSummary actualFacetSummary = result.getExtraResult(FacetSummary.class);

				final FacetSummaryWithResultCount expectedSummary = computeFacetSummary(
					session,
					productSchema,
					originalProductEntities,
					sealedEntity -> sealedEntity
						.getReferences(Entities.CATEGORY)
						.stream()
						.anyMatch(category -> isWithinHierarchy(categoryHierarchy, category, 2)),
					query,
					null,
					__ -> FacetStatisticsDepth.IMPACT,
					null,
					null,
					parameterGroupMapping
				);

				assertFacetSummary(expectedSummary, actualFacetSummary);
				return null;
			}
		);
	}

	@DisplayName("Should return facet summary with parameter selection for hierarchy with statistics with inverted inter facet relation")
	@UseDataSet(THOUSAND_PRODUCTS_WITH_FACETS)
	@Test
	void shouldReturnFacetSummaryForHierarchyTreeAndParameterFacetWithStatisticsAndInvertedInterFacetRelation(Evita evita, EntitySchemaContract productSchema, List<SealedEntity> originalProductEntities, Hierarchy categoryHierarchy, Map<Integer, Integer> parameterGroupMapping) {
		evita.queryCatalog(
			TEST_CATALOG,
			session -> {
				final HashSet<Integer> groups = new HashSet<>();
				final Integer[] facets = getParametersWithSameGroup(originalProductEntities, groups);

				assertEquals(groups.size(), 1, "There should be only one group.");
				assertTrue(facets.length > 1, "There should be at least two facets.");

				final int singleParameterSelectedResult = queryParameterFacets(
					productSchema, originalProductEntities, categoryHierarchy, parameterGroupMapping, session, null, facets[0]
				);
				final int twoParametersFromSameGroupResult = queryParameterFacets(
					productSchema, originalProductEntities, categoryHierarchy, parameterGroupMapping, session, null, facets[0], facets[1]
				);
				assertTrue(
					twoParametersFromSameGroupResult > singleParameterSelectedResult,
					"When selecting multiple parameters from same group it should increase the result"
				);
				final Integer groupId = groups.iterator().next();
				final int singleParameterSelectedResultInverted = queryParameterFacets(
					productSchema, originalProductEntities, categoryHierarchy, parameterGroupMapping, session, facetGroupsConjunction(Entities.PARAMETER, filterBy(entityPrimaryKeyInSet(groupId))), facets[0]
				);
				final int twoParametersFromSameGroupResultInverted = queryParameterFacets(
					productSchema, originalProductEntities, categoryHierarchy, parameterGroupMapping, session, facetGroupsConjunction(Entities.PARAMETER, filterBy(entityPrimaryKeyInSet(groupId))), facets[0], facets[1]
				);
				assertTrue(
					twoParametersFromSameGroupResultInverted < singleParameterSelectedResultInverted,
					"When certain parameter group relation is inverted to AND, selecting multiple parameters from it should decrease the result"
				);
				return null;
			}
		);
	}

	@DisplayName("Should return facet summary with parameter selection for hierarchy with statistics with inverted facet group relation")
	@UseDataSet(THOUSAND_PRODUCTS_WITH_FACETS)
	@Test
	void shouldReturnFacetSummaryForHierarchyTreeAndParameterFacetWithStatisticsAndInvertedFacetGroupRelation(Evita evita, EntitySchemaContract productSchema, List<SealedEntity> originalProductEntities, Hierarchy categoryHierarchy, Map<Integer, Integer> parameterGroupMapping) {
		evita.queryCatalog(
			TEST_CATALOG,
			session -> {
				final Integer[] facets = Arrays.stream(getParametersWithDifferentGroups(originalProductEntities, new HashSet<>()))
					.limit(2)
					.toArray(Integer[]::new);
				final Integer[] groups = Arrays.stream(facets)
					.map(parameterGroupMapping::get)
					.distinct()
					.toArray(Integer[]::new);

				assertEquals(facets.length, 2, "Number of facets must be exactly two.");
				assertEquals(facets.length, groups.length, "Number of facets and groups must be equal.");

				final int singleParameterSelectedResult = queryParameterFacets(
					productSchema, originalProductEntities, categoryHierarchy, parameterGroupMapping, session, null, facets[0]
				);
				final int twoParametersFromDifferentGroupResult = queryParameterFacets(
					productSchema, originalProductEntities, categoryHierarchy, parameterGroupMapping, session, null, facets
				);
				assertTrue(
					twoParametersFromDifferentGroupResult < singleParameterSelectedResult,
					"When selecting multiple facets from their groups should decrease the result"
				);
				final int singleParameterSelectedResultWithOr = queryParameterFacets(
					productSchema, originalProductEntities, categoryHierarchy, parameterGroupMapping, session, facetGroupsDisjunction(Entities.PARAMETER, filterBy(entityPrimaryKeyInSet(groups[1]))), facets[0]
				);
				final int twoParametersFromDifferentGroupResultWithOr = queryParameterFacets(
					productSchema, originalProductEntities, categoryHierarchy, parameterGroupMapping, session, facetGroupsDisjunction(Entities.PARAMETER, filterBy(entityPrimaryKeyInSet(groups[1]))), facets
				);
				assertTrue(
					twoParametersFromDifferentGroupResultWithOr > singleParameterSelectedResultWithOr,
					"When certain parameter group relation is inverted to OR, selecting multiple facets from their groups should increase the result"
				);
				return null;
			}
		);
	}

	@DisplayName("Should return facet summary with parameter selection for hierarchy with statistics with negated meaning of group")
	@UseDataSet(THOUSAND_PRODUCTS_WITH_FACETS)
	@Test
	void shouldReturnFacetSummaryForHierarchyTreeAndParameterFacetWithStatisticsAndNegatedGroupImpact(Evita evita, EntitySchemaContract productSchema, List<SealedEntity> originalProductEntities, Hierarchy categoryHierarchy, Map<Integer, Integer> parameterGroupMapping) {
		evita.queryCatalog(
			TEST_CATALOG,
			session -> {
				final int facetId = 3;
				final int singleParameterSelectedResult = queryParameterFacets(
					productSchema, originalProductEntities, categoryHierarchy, parameterGroupMapping, session, null, facetId
				);
				final int twoParametersFromSameGroupResult = queryParameterFacets(
					productSchema, originalProductEntities, categoryHierarchy, parameterGroupMapping, session,
					facetGroupsNegation(Entities.PARAMETER, filterBy(entityPrimaryKeyInSet(parameterGroupMapping.get(facetId)))),
					facetId
				);
				assertTrue(
					twoParametersFromSameGroupResult > singleParameterSelectedResult,
					"When same parameter query is inverted to negative fashion, it must return more results"
				);
				return null;
			}
		);
	}

	@DisplayName("Should return facet summary for entire set with group entities")
	@UseDataSet(THOUSAND_PRODUCTS_WITH_FACETS)
	@Test
	void shouldReturnFacetSummaryForEntireSetWithGroupEntities(Evita evita, EntitySchemaContract productSchema, List<SealedEntity> originalProductEntities, Map<Integer, Integer> parameterGroupMapping) {
		evita.queryCatalog(
			TEST_CATALOG,
			session -> {
				final EntityGroupFetch groupEntityRequirement = entityGroupFetch(attributeContent(ATTRIBUTE_NAME, ATTRIBUTE_CODE), dataInLocales(CZECH_LOCALE));

				final Query query = query(
					collection(Entities.PRODUCT),
					require(
						page(1, Integer.MAX_VALUE),
						debug(DebugMode.VERIFY_ALTERNATIVE_INDEX_RESULTS, DebugMode.VERIFY_POSSIBLE_CACHING_TREES),
						facetSummary(
							FacetStatisticsDepth.COUNTS,
							groupEntityRequirement
						)
					)
				);
				final EvitaResponse<EntityReference> result = session.query(query, EntityReference.class);
				final FacetSummary actualFacetSummary = result.getExtraResult(FacetSummary.class);

				final FacetSummaryWithResultCount expectedSummary = computeFacetSummary(
					session,
					productSchema,
					originalProductEntities,
					null,
					query,
					null,
					__ -> FacetStatisticsDepth.COUNTS,
					null,
					__ -> groupEntityRequirement,
					parameterGroupMapping
				);

				assertFacetSummary(
					expectedSummary,
					actualFacetSummary,
					facetEntity -> true,
					groupEntity -> groupEntity.getAttributeNames().size() > 0 &&
						(groupEntity.getAttribute(ATTRIBUTE_NAME) != null ||
							groupEntity.getAttribute(ATTRIBUTE_CODE) != null)
				);

				return null;
			}
		);
	}

	@DisplayName("Should return facet summary for entire set with facet entities")
	@UseDataSet(THOUSAND_PRODUCTS_WITH_FACETS)
	@Test
	void shouldReturnFacetSummaryForEntireSetWithFacetEntities(Evita evita, EntitySchemaContract productSchema, List<SealedEntity> originalProductEntities, Map<Integer, Integer> parameterGroupMapping) {
		evita.queryCatalog(
			TEST_CATALOG,
			session -> {
				final EntityFetch facetEntityRequirement = entityFetch(attributeContent(ATTRIBUTE_NAME, ATTRIBUTE_CODE), dataInLocales(CZECH_LOCALE));

				final Query query = query(
					collection(Entities.PRODUCT),
					require(
						page(1, Integer.MAX_VALUE),
						debug(DebugMode.VERIFY_ALTERNATIVE_INDEX_RESULTS, DebugMode.VERIFY_POSSIBLE_CACHING_TREES),
						facetSummary(
							FacetStatisticsDepth.COUNTS,
							facetEntityRequirement
						)
					)
				);
				final EvitaResponse<EntityReference> result = session.query(query, EntityReference.class);
				final FacetSummary actualFacetSummary = result.getExtraResult(FacetSummary.class);

				final FacetSummaryWithResultCount expectedSummary = computeFacetSummary(
					session,
					productSchema,
					originalProductEntities,
					null,
					query,
					null,
					__ -> FacetStatisticsDepth.COUNTS,
					__ -> facetEntityRequirement,
					null,
					parameterGroupMapping
				);

				assertFacetSummary(
					expectedSummary,
					actualFacetSummary,
					facetEntity -> facetEntity.getAttributeNames().size() > 0 &&
						(facetEntity.getAttribute(ATTRIBUTE_NAME) != null ||
							facetEntity.getAttribute(ATTRIBUTE_CODE) != null),
					groupEntity -> true
				);

				return null;
			}
		);
	}

	@DisplayName("Should return facet summary for entire set with parameter entities")
	@UseDataSet(THOUSAND_PRODUCTS_WITH_FACETS)
	@Test
	void shouldReturnFacetSummaryForEntireSetWithParameterEntities(Evita evita, EntitySchemaContract productSchema, List<SealedEntity> originalProductEntities, Map<Integer, Integer> parameterGroupMapping) {
		evita.queryCatalog(
			TEST_CATALOG,
			session -> {
				final EntityFetch facetEntityRequirement = entityFetch(attributeContent(ATTRIBUTE_NAME), dataInLocales(CZECH_LOCALE));
				final EntityGroupFetch groupEntityRequirement = entityGroupFetch();

				final Query query = query(
					collection(Entities.PRODUCT),
					require(
						page(1, Integer.MAX_VALUE),
						debug(DebugMode.VERIFY_ALTERNATIVE_INDEX_RESULTS, DebugMode.VERIFY_POSSIBLE_CACHING_TREES),
						facetSummaryOfReference(
							Entities.PARAMETER,
							FacetStatisticsDepth.COUNTS,
							facetEntityRequirement,
							groupEntityRequirement
						)
					)
				);
				final EvitaResponse<EntityReference> result = session.query(query, EntityReference.class);
				final FacetSummary actualFacetSummary = result.getExtraResult(FacetSummary.class);

				final FacetSummaryWithResultCount expectedSummary = computeFacetSummary(
					session,
					productSchema,
					originalProductEntities,
					null,
					query,
					() -> Set.of(Entities.PARAMETER),
					__ -> FacetStatisticsDepth.COUNTS,
					referenceName -> {
						if (referenceName.equals(Entities.PARAMETER)) {
							return facetEntityRequirement;
						}
						return null;
					},
					referenceName -> {
						if (referenceName.equals(Entities.PARAMETER)) {
							return groupEntityRequirement;
						}
						return null;
					},
					parameterGroupMapping
				);

				assertFacetSummary(
					expectedSummary,
					actualFacetSummary,
					facetEntity -> facetEntity.getAttributeNames().size() == 1 &&
						facetEntity.getAttribute(ATTRIBUTE_NAME) != null,
					groupEntity -> !groupEntity.attributesAvailable()
				);

				return null;
			}
		);
	}

	@DisplayName("Should return facet summary for entire set with facet entities for parameters")
	@UseDataSet(THOUSAND_PRODUCTS_WITH_FACETS)
	@Test
	void shouldReturnFacetSummaryForEntitySetWithFacetEntitiesForParameters(Evita evita, EntitySchemaContract productSchema, List<SealedEntity> originalProductEntities, Map<Integer, Integer> parameterGroupMapping) {
		evita.queryCatalog(
			TEST_CATALOG,
			session -> {
				final EntityFetch facetEntityRequirement = entityFetch(attributeContent(ATTRIBUTE_NAME), dataInLocales(CZECH_LOCALE));
				final EntityGroupFetch groupEntityRequirement = entityGroupFetch();

				final Query query = query(
					collection(Entities.PRODUCT),
					require(
						page(1, Integer.MAX_VALUE),
						debug(DebugMode.VERIFY_ALTERNATIVE_INDEX_RESULTS, DebugMode.VERIFY_POSSIBLE_CACHING_TREES),
						facetSummary(FacetStatisticsDepth.COUNTS),
						facetSummaryOfReference(
							Entities.PARAMETER,
							FacetStatisticsDepth.COUNTS,
							facetEntityRequirement,
							groupEntityRequirement
						)
					)
				);
				final EvitaResponse<EntityReference> result = session.query(query, EntityReference.class);
				final FacetSummary actualFacetSummary = result.getExtraResult(FacetSummary.class);

				final FacetSummaryWithResultCount expectedSummary = computeFacetSummary(
					session,
					productSchema,
					originalProductEntities,
					null,
					query,
					null,
					__ -> FacetStatisticsDepth.COUNTS,
					referenceName -> {
						if (referenceName.equals(Entities.PARAMETER)) {
							return facetEntityRequirement;
						}
						return null;
					},
					referenceName -> {
						if (referenceName.equals(Entities.PARAMETER)) {
							return groupEntityRequirement;
						}
						return null;
					},
					parameterGroupMapping
				);

				assertFacetSummary(
					expectedSummary,
					actualFacetSummary,
					facetEntity -> facetEntity.getAttributeNames().size() == 1 &&
						facetEntity.getAttribute(ATTRIBUTE_NAME) != null,
					groupEntity -> !groupEntity.attributesAvailable()
				);

				return null;
			}
		);
	}

	@DisplayName("Should return facet summary for entire set with filtered and ordered facets")
	@UseDataSet(THOUSAND_PRODUCTS_WITH_FACETS)
	@Test
	void shouldReturnFacetSummaryForEntireSetWithFilteredAndOrderedFacets(Evita evita, EntitySchemaContract productSchema, List<SealedEntity> originalProductEntities, Map<Integer, SealedEntity> parameterIndex, Map<Integer, Integer> parameterGroupMapping) {
		evita.queryCatalog(
			TEST_CATALOG,
			session -> {
				final Query query = query(
					collection(Entities.PRODUCT),
					filterBy(
						entityLocaleEquals(CZECH_LOCALE)
					),
					require(
						page(1, Integer.MAX_VALUE),
						debug(DebugMode.VERIFY_ALTERNATIVE_INDEX_RESULTS, DebugMode.VERIFY_POSSIBLE_CACHING_TREES),
						facetSummary(
							FacetStatisticsDepth.COUNTS,
							entityFetch(entityFetchAllContent()),
							entityGroupFetch(entityFetchAllContent())
						),
						facetSummaryOfReference(
							Entities.PARAMETER,
							FacetStatisticsDepth.COUNTS,
							filterBy(attributeLessThanEquals(ATTRIBUTE_CODE, "K")),
							orderBy(attributeNatural(ATTRIBUTE_NAME, OrderDirection.DESC))
						)
					)
				);
				final EvitaResponse<EntityReference> result = session.query(query, EntityReference.class);
				final FacetSummary actualFacetSummary = result.getExtraResult(FacetSummary.class);

				final FacetSummaryWithResultCount expectedSummary = computeFacetSummary(
					session,
					productSchema,
					originalProductEntities,
					entity -> entity.getLocales().contains(CZECH_LOCALE),
					reference -> {
						if (Entities.PARAMETER.equals(reference.getReferenceName())) {
							final SealedEntity parameter = parameterIndex.get(reference.getReferencedPrimaryKey());
							return parameter.getAttribute(ATTRIBUTE_CODE, String.class).compareTo("K") < 0 &&
								parameter.getAttribute(ATTRIBUTE_NAME, CZECH_LOCALE, String.class) != null;
						} else {
							return true;
						}
					},
					referenceName -> {
						if (Entities.PARAMETER.equals(referenceName)) {
							return (o1, o2) -> {
								final SealedEntity parameter1 = parameterIndex.get(o1.getFacetEntity().getPrimaryKey());
								final SealedEntity parameter2 = parameterIndex.get(o2.getFacetEntity().getPrimaryKey());
								// reversed order
								return parameter2.getAttribute(ATTRIBUTE_NAME, CZECH_LOCALE, String.class)
									.compareTo(parameter1.getAttribute(ATTRIBUTE_NAME, CZECH_LOCALE, String.class));
							};
						} else {
							return Comparator.comparingInt(o -> o.getFacetEntity().getPrimaryKey());
						}
					},
					null,
					query,
					null,
					referenceName -> FacetStatisticsDepth.COUNTS,
					referenceName -> entityFetch(attributeContent(ATTRIBUTE_CODE)),
					referenceName -> entityGroupFetch(attributeContent(ATTRIBUTE_CODE)),
					parameterGroupMapping
				);

				assertFacetSummary(
					expectedSummary,
					actualFacetSummary,
					facetEntity -> !facetEntity.getAttributeNames().isEmpty(),
					groupEntity -> !groupEntity.getAttributeNames().isEmpty(),
					groupStatistics -> ofNullable(groupStatistics.getGroupEntity())
						.map(it -> ((SealedEntity) it).getAttribute(ATTRIBUTE_CODE, String.class))
						.orElse(""),
					facetStatistics -> ((SealedEntity) facetStatistics.getFacetEntity()).getAttribute(ATTRIBUTE_CODE, String.class)
				);

				return null;
			}
		);
	}

	@DisplayName("Should return facet summary for entire set with filtered and ordered facet groups")
	@UseDataSet(THOUSAND_PRODUCTS_WITH_FACETS)
	@Test
	void shouldReturnFacetSummaryForEntireSetWithFilteredAndOrderedFacetGroups(Evita evita, EntitySchemaContract productSchema, List<SealedEntity> originalProductEntities, Map<Integer, SealedEntity> parameterGroupIndex, Map<Integer, Integer> parameterGroupMapping) {
		evita.queryCatalog(
			TEST_CATALOG,
			session -> {
				final Query query = query(
					collection(Entities.PRODUCT),
					filterBy(
						entityLocaleEquals(CZECH_LOCALE)
					),
					require(
						page(1, Integer.MAX_VALUE),
						debug(DebugMode.VERIFY_ALTERNATIVE_INDEX_RESULTS, DebugMode.VERIFY_POSSIBLE_CACHING_TREES),
						facetSummary(
							FacetStatisticsDepth.COUNTS,
							entityFetch(entityFetchAllContent()),
							entityGroupFetch(entityFetchAllContent())
						),
						facetSummaryOfReference(
							Entities.PARAMETER,
							FacetStatisticsDepth.COUNTS,
							filterGroupBy(attributeLessThanEquals(ATTRIBUTE_CODE, "K")),
							orderGroupBy(attributeNatural(ATTRIBUTE_NAME, OrderDirection.DESC))
						)
					)
				);
				final EvitaResponse<EntityReference> result = session.query(query, EntityReference.class);
				final FacetSummary actualFacetSummary = result.getExtraResult(FacetSummary.class);

				final FacetSummaryWithResultCount expectedSummary = computeFacetSummary(
					session,
					productSchema,
					originalProductEntities,
					entity -> entity.getLocales().contains(CZECH_LOCALE),
					reference -> {
						if (reference.getReferenceKey().referenceName().equals(Entities.PARAMETER)) {
							return reference.getGroup()
								.map(groupRef -> parameterGroupIndex.get(groupRef.getPrimaryKey()))
								.map(group -> group.getAttribute(ATTRIBUTE_CODE, String.class).compareTo("K") < 0 &&
									group.getAttribute(ATTRIBUTE_NAME, CZECH_LOCALE, String.class) != null)
								.orElse(false);
						} else {
							return true;
						}
					},
					null,
					referenceName -> {
						if (Entities.PARAMETER.equals(referenceName)) {
							return (o1, o2) -> {
								final SealedEntity parameter1 = parameterGroupIndex.get(o1.getGroupEntity().getPrimaryKey());
								final SealedEntity parameter2 = parameterGroupIndex.get(o2.getGroupEntity().getPrimaryKey());
								// reversed order
								return parameter2.getAttribute(ATTRIBUTE_NAME, CZECH_LOCALE, String.class)
									.compareTo(parameter1.getAttribute(ATTRIBUTE_NAME, CZECH_LOCALE, String.class));
							};
						} else {
							return Comparator.comparingInt(o -> o.getGroupEntity().getPrimaryKey());
						}
					},
					query,
					null,
					referenceName -> FacetStatisticsDepth.COUNTS,
					referenceName -> entityFetch(attributeContent(ATTRIBUTE_CODE)),
					referenceName -> entityGroupFetch(attributeContent(ATTRIBUTE_CODE)),
					parameterGroupMapping
				);

				assertFacetSummary(
					expectedSummary,
					actualFacetSummary,
					facetEntity -> !facetEntity.getAttributeNames().isEmpty(),
					groupEntity -> !groupEntity.getAttributeNames().isEmpty(),
					groupStatistics -> ofNullable(groupStatistics.getGroupEntity())
						.map(it -> ((SealedEntity) it).getAttribute(ATTRIBUTE_CODE, String.class))
						.orElse(""),
					facetStatistics -> ((SealedEntity) facetStatistics.getFacetEntity()).getAttribute(ATTRIBUTE_CODE, String.class)
				);

				return null;
			}
		);
	}

	@DisplayName("Should return facet summary for entire set with complex entity requirements with only default requirements")
	@UseDataSet(THOUSAND_PRODUCTS_WITH_FACETS)
	@Test
	void shouldReturnFacetSummaryForEntireSetWithComplexEntityRequirementsWithOnlyDefaultRequirements(Evita evita, EntitySchemaContract productSchema, List<SealedEntity> originalProductEntities, Map<Integer, Integer> parameterGroupMapping) {
		evita.queryCatalog(
			TEST_CATALOG,
			session -> {
				final Query query = query(
					collection(Entities.PRODUCT),
					filterBy(
						userFilter(
							facetHaving(Entities.CATEGORY, entityPrimaryKeyInSet(8))
						)
					),
					require(
						page(1, Integer.MAX_VALUE),
						debug(DebugMode.VERIFY_ALTERNATIVE_INDEX_RESULTS, DebugMode.VERIFY_POSSIBLE_CACHING_TREES),
						facetSummary(
							FacetStatisticsDepth.COUNTS,
							entityFetch(attributeContent(ATTRIBUTE_CODE)),
							entityGroupFetch(attributeContent(ATTRIBUTE_CODE))
						),
						facetSummaryOfReference(
							Entities.CATEGORY,
							FacetStatisticsDepth.IMPACT
						)
					)
				);
				final EvitaResponse<EntityReference> result = session.query(query, EntityReference.class);
				final FacetSummary actualFacetSummary = result.getExtraResult(FacetSummary.class);

				final FacetSummaryWithResultCount expectedSummary = computeFacetSummary(
					session,
					productSchema,
					originalProductEntities,
					null,
					query,
					null,
					referenceName -> {
						if (referenceName.equals(Entities.CATEGORY)) {
							return FacetStatisticsDepth.IMPACT;
						}
						return FacetStatisticsDepth.COUNTS;
					},
					referenceName -> entityFetch(attributeContent(ATTRIBUTE_CODE)),
					referenceName -> entityGroupFetch(attributeContent(ATTRIBUTE_CODE)),
					parameterGroupMapping
				);

				assertFacetSummary(
					expectedSummary,
					actualFacetSummary,
					facetEntity -> facetEntity.getAttributeNames().size() == 1 &&
						facetEntity.getAttribute(ATTRIBUTE_CODE) != null,
					groupEntity -> groupEntity.getAttributeNames().size() == 1 &&
						groupEntity.getAttribute(ATTRIBUTE_CODE) != null
				);

				return null;
			}
		);
	}

	@DisplayName("Should return facet summary for entire set with complex entity requirements")
	@UseDataSet(THOUSAND_PRODUCTS_WITH_FACETS)
	@Test
	void shouldReturnFacetSummaryForEntireSetWithComplexEntityRequirements(Evita evita, EntitySchemaContract productSchema, List<SealedEntity> originalProductEntities, Map<Integer, Integer> parameterGroupMapping) {
		evita.queryCatalog(
			TEST_CATALOG,
			session -> {
				final Query query = query(
					collection(Entities.PRODUCT),
					filterBy(
						userFilter(
							facetHaving(Entities.CATEGORY, entityPrimaryKeyInSet(8))
						)
					),
					require(
						page(1, Integer.MAX_VALUE),
						debug(DebugMode.VERIFY_ALTERNATIVE_INDEX_RESULTS, DebugMode.VERIFY_POSSIBLE_CACHING_TREES),
						facetSummary(
							FacetStatisticsDepth.COUNTS,
							entityFetch(attributeContent(ATTRIBUTE_CODE)),
							entityGroupFetch(attributeContent(ATTRIBUTE_CODE))
						),
						facetSummaryOfReference(
							Entities.CATEGORY,
							FacetStatisticsDepth.IMPACT,
							entityFetch(attributeContent(ATTRIBUTE_NAME), dataInLocales(CZECH_LOCALE)),
							entityGroupFetch()
						)
					)
				);
				final EvitaResponse<EntityReference> result = session.query(query, EntityReference.class);
				final FacetSummary actualFacetSummary = result.getExtraResult(FacetSummary.class);

				final FacetSummaryWithResultCount expectedSummary = computeFacetSummary(
					session,
					productSchema,
					originalProductEntities,
					null,
					query,
					null,
					referenceName -> {
						if (referenceName.equals(Entities.CATEGORY)) {
							return FacetStatisticsDepth.IMPACT;
						}
						return FacetStatisticsDepth.COUNTS;
					},
					referenceName -> {
						if (referenceName.equals(Entities.CATEGORY)) {
							return entityFetch(attributeContent(ATTRIBUTE_NAME, ATTRIBUTE_CODE), dataInLocales(CZECH_LOCALE));
						}
						return entityFetch(attributeContent(ATTRIBUTE_CODE));
					},
					referenceName -> entityGroupFetch(attributeContent(ATTRIBUTE_CODE)),
					parameterGroupMapping
				);

				assertFacetSummary(
					expectedSummary,
					actualFacetSummary,
					facetEntity -> {
						if (facetEntity.getType().equals(Entities.CATEGORY)) {
							return facetEntity.getAttributeNames().size() == 2 &&
								facetEntity.getAttribute(ATTRIBUTE_CODE) != null &&
								facetEntity.getAttribute(ATTRIBUTE_NAME) != null;
						}
						return facetEntity.getAttributeNames().size() == 1 &&
							facetEntity.getAttribute(ATTRIBUTE_CODE) != null;
					},
					groupEntity -> groupEntity.getAttributeNames().size() == 1 &&
						groupEntity.getAttribute(ATTRIBUTE_CODE) != null
				);

				return null;
			}
		);
	}

	/**
	 * Asserts facet summary against expected without assert full entity data.
	 */
	private void assertFacetSummary(@Nonnull FacetSummaryWithResultCount expectedSummary,
	                                @Nullable FacetSummary actualFacetSummary) {
		assertFacetSummary(
			expectedSummary,
			actualFacetSummary,
			__ -> true,
			__ -> true
		);
	}

	/**
	 * Asserts facet summary against expected with full entity data asserts.
	 */
	private void assertFacetSummary(
		@Nonnull FacetSummaryWithResultCount expectedSummary,
		@Nullable FacetSummary actualFacetSummary,
		@Nonnull Function<SealedEntity, Boolean> facetEntitiesAssertFunction,
		@Nonnull Function<SealedEntity, Boolean> groupEntitiesAssertFunction
	) {
		assertFacetSummary(
			expectedSummary, actualFacetSummary, facetEntitiesAssertFunction, groupEntitiesAssertFunction,
			__ -> "", __ -> ""
		);
	}

	/**
	 * Asserts facet summary against expected with full entity data asserts.
	 */
	private void assertFacetSummary(
		@Nonnull FacetSummaryWithResultCount expectedSummary,
		@Nullable FacetSummary actualFacetSummary,
		@Nonnull Function<SealedEntity, Boolean> facetEntitiesAssertFunction,
		@Nonnull Function<SealedEntity, Boolean> groupEntitiesAssertFunction,
		@Nonnull Function<FacetGroupStatistics, String> groupRenderer,
		@Nonnull Function<FacetStatistics, String> facetRenderer
	) {
		assertNotNull(actualFacetSummary);
		assertFalse(actualFacetSummary.getReferenceStatistics().isEmpty());
		assertEquals(
			new FacetSummaryToStringWrapper(expectedSummary.facetSummary(), groupRenderer, facetRenderer),
			new FacetSummaryToStringWrapper(actualFacetSummary, groupRenderer, facetRenderer),
			"Filtered entity count: " + expectedSummary.entityCount()
		);
		assertFacetSummaryEntities(
			actualFacetSummary,
			facetEntitiesAssertFunction,
			groupEntitiesAssertFunction
		);
	}

	/**
	 * Checks all group and facet entities and verifies them. This method expects that both actual facet summary and
	 * expected facet summary are equal.
	 */
	private void assertFacetSummaryEntities(
		@Nonnull FacetSummary facetSummary,
		@Nonnull Function<SealedEntity, Boolean> facetEntitiesAssertFunction,
		@Nonnull Function<SealedEntity, Boolean> groupEntitiesAssertFunction
	) {
		facetSummary.getReferenceStatistics().forEach(actualFacetGroupStatistics -> {
			if (actualFacetGroupStatistics.getGroupEntity() != null && actualFacetGroupStatistics.getGroupEntity() instanceof final SealedEntity groupEntity) {
				assertTrue(groupEntitiesAssertFunction.apply(groupEntity));
			}
			actualFacetGroupStatistics.getFacetStatistics().forEach(actualFacetStatistics -> {
				if (actualFacetStatistics.getFacetEntity() instanceof final SealedEntity facetEntity) {
					assertTrue(facetEntitiesAssertFunction.apply(facetEntity));
				}
			});
		});
	}

	/**
	 * Simplification method that executes query with facet computation and returns how many record matches the query
	 * that filters over input parameter facet ids.
	 */
	private int queryParameterFacets(EntitySchemaContract productSchema, List<SealedEntity> originalProductEntities, Hierarchy categoryHierarchy, Map<Integer, Integer> parameterGroupMapping, EvitaSessionContract session, RequireConstraint additionalRequirement, Integer... facetIds) {
		final Query query = query(
			collection(Entities.PRODUCT),
			filterBy(
				and(
					userFilter(
						facetHaving(Entities.PARAMETER, entityPrimaryKeyInSet(facetIds))
					)
				)
			),
			require(
				page(1, Integer.MAX_VALUE),
				debug(DebugMode.VERIFY_ALTERNATIVE_INDEX_RESULTS, DebugMode.VERIFY_POSSIBLE_CACHING_TREES),
				facetSummary(FacetStatisticsDepth.IMPACT),
				additionalRequirement
			)
		);
		final EvitaResponse<EntityReference> result = session.query(query, EntityReference.class);
		final FacetSummary actualFacetSummary = result.getExtraResult(FacetSummary.class);

		final FacetSummaryWithResultCount expectedSummary = computeFacetSummary(
			session,
			productSchema,
			originalProductEntities,
			null,
			query,
			null,
			__ -> FacetStatisticsDepth.IMPACT,
			null,
			null,
			parameterGroupMapping
		);

		assertEquals(expectedSummary.entityCount(), result.getTotalRecordCount());
		assertFacetSummary(expectedSummary, actualFacetSummary);

		return result.getTotalRecordCount();
	}

	private boolean isWithinHierarchy(Hierarchy categoryHierarchy, ReferenceContract category, int requestedCategoryId) {
		final int categoryId = category.getReferencedPrimaryKey();
		final String categoryIdAsString = String.valueOf(categoryId);
		final List<HierarchyItem> parentItems = categoryHierarchy.getParentItems(categoryIdAsString);
		// has parent node or requested category id
		return Objects.equals(requestedCategoryId, categoryId) ||
			parentItems
				.stream()
				.anyMatch(it -> Objects.equals(String.valueOf(requestedCategoryId), it.getCode()));
	}

	@Nonnull
	private Integer[] getParametersWithDifferentGroups(List<SealedEntity> originalProductEntities, Set<Integer> groups) {
		final SealedEntity exampleProduct = originalProductEntities
			.stream()
			.filter(it -> it.getReferences(Entities.PARAMETER)
				.stream()
				.filter(x -> x.getGroup().isPresent())
				.map(x -> x.getGroup().get().getPrimaryKey())
				.distinct()
				.count() >= 2
			)
			.findFirst()
			.orElseThrow(() -> new IllegalStateException("There is no product with two references to parameters in different groups!"));
		return exampleProduct.getReferences(Entities.PARAMETER)
			.stream()
			.filter(it -> it.getGroup().isPresent())
			.filter(it -> groups.add(it.getGroup().get().getPrimaryKey()))
			.map(ReferenceContract::getReferencedPrimaryKey)
			.toArray(Integer[]::new);
	}

	@Nonnull
	private Integer[] getParametersWithSameGroup(List<SealedEntity> originalProductEntities, Set<Integer> groups) {
		return originalProductEntities
			.stream()
			.map(it -> {
				final Integer groupWithMultipleItems = it.getReferences(Entities.PARAMETER)
					.stream()
					.filter(x -> x.getGroup().isPresent())
					.collect(groupingBy(x -> x.getGroup().orElseThrow().getPrimaryKey(), Collectors.counting()))
					.entrySet()
					.stream()
					.filter(x -> x.getValue() > 2L)
					.map(Entry::getKey)
					.findFirst()
					.orElse(null);
				if (groupWithMultipleItems == null) {
					return null;
				} else {
					groups.add(groupWithMultipleItems);
					return it.getReferences(Entities.PARAMETER)
						.stream()
						.filter(x -> x.getGroup().map(GroupEntityReference::getPrimaryKey).orElse(-1).equals(groupWithMultipleItems))
						.map(ReferenceContract::getReferencedPrimaryKey)
						.toArray(Integer[]::new);
				}
			})
			.filter(Objects::nonNull)
			.findFirst()
			.orElseThrow(() -> new IllegalStateException("There is no product with two references to parameters in same group!"));
	}

	private Set<Integer> getGroupsWithGaps(List<SealedEntity> originalProductEntities) {
		final Set<Integer> allGroupsPresent = originalProductEntities.stream()
			.flatMap(it -> it.getReferences(Entities.PARAMETER).stream())
			.filter(it -> it.getGroup().isPresent())
			.map(it -> it.getGroup().get().getPrimaryKey())
			.collect(Collectors.toSet());
		final Set<Integer> groupsWithGaps = new HashSet<>();
		for (SealedEntity product : originalProductEntities) {
			final Set<Integer> groupsPresentOnProduct = product.getReferences(Entities.PARAMETER).stream()
				.filter(it -> it.getGroup().isPresent())
				.map(it -> it.getGroup().get().getPrimaryKey())
				.collect(Collectors.toSet());
			allGroupsPresent
				.stream()
				.filter(it -> !groupsWithGaps.contains(it) && !groupsPresentOnProduct.contains(it))
				.forEach(groupsWithGaps::add);
		}
		return groupsWithGaps;
	}

	private Integer[] getParametersInGroups(List<SealedEntity> originalProductEntities, Set<Integer> groups) {
		return originalProductEntities.stream()
			.flatMap(it -> it.getReferences(Entities.PARAMETER).stream())
			.filter(it -> it.getGroup().isPresent())
			.filter(it -> groups.contains(it.getGroup().get().getPrimaryKey()))
			.map(ReferenceContract::getReferencedPrimaryKey)
			.distinct()
			.toArray(Integer[]::new);
	}

	private interface FacetPredicate extends Predicate<SealedEntity> {

		ReferenceSchemaContract referenceSchema();

		Integer facetGroupId();

		int[] facetIds();

		FacetPredicate combine(@Nonnull ReferenceSchemaContract referenceSchema, @Nullable Integer facetGroupId, @Nonnull int... facetIds);

	}

	private record AndFacetPredicate(
		@Getter ReferenceSchemaContract referenceSchema,
		@Getter Integer facetGroupId,
		@Getter int[] facetIds
	) implements FacetPredicate {

		@Override
		public boolean test(SealedEntity entity) {
			final Set<Integer> referenceSet = entity.getReferences(referenceSchema.getName())
				.stream()
				.map(ReferenceContract::getReferencedPrimaryKey)
				.collect(Collectors.toSet());
			// has the facet
			return Arrays.stream(facetIds).allMatch(referenceSet::contains);
		}

		@Override
		public FacetPredicate combine(@Nonnull ReferenceSchemaContract referenceSchema, Integer facetGroupId, @Nonnull int... facetIds) {
			Assert.isTrue(this.referenceSchema.equals(referenceSchema), "Sanity check!");
			Assert.isTrue(Objects.equals(this.facetGroupId, facetGroupId), "Sanity check!");
			return new AndFacetPredicate(
				referenceSchema,
				facetGroupId(),
				ArrayUtils.mergeArrays(facetIds(), facetIds)
			);
		}

		@Override
		public String toString() {
			return referenceSchema() + ofNullable(facetGroupId).map(it -> " " + it).orElse("") + " (AND):" + Arrays.toString(facetIds());
		}

	}

	private record OrFacetPredicate(
		@Getter ReferenceSchemaContract referenceSchema,
		@Getter Integer facetGroupId,
		@Getter int[] facetIds
	) implements FacetPredicate {

		@Override
		public boolean test(SealedEntity entity) {
			final Set<Integer> referenceSet = entity.getReferences(referenceSchema.getName())
				.stream()
				.map(ReferenceContract::getReferencedPrimaryKey)
				.collect(Collectors.toSet());
			// has the facet
			return Arrays.stream(facetIds).anyMatch(referenceSet::contains);
		}

		@Override
		public FacetPredicate combine(@Nonnull ReferenceSchemaContract referenceSchema, @Nullable Integer facetGroupId, @Nonnull int... facetIds) {
			Assert.isTrue(this.referenceSchema.equals(referenceSchema), "Sanity check!");
			Assert.isTrue(Objects.equals(this.facetGroupId, facetGroupId), "Sanity check!");
			return new OrFacetPredicate(
				referenceSchema,
				facetGroupId(),
				ArrayUtils.mergeArrays(facetIds(), facetIds)
			);
		}

		@Override
		public String toString() {
			return referenceSchema() + ofNullable(facetGroupId).map(it -> " " + it).orElse("") + " (OR):" + Arrays.toString(facetIds());
		}

	}

	private record NotFacetPredicate(
		@Getter ReferenceSchemaContract referenceSchema,
		@Getter Integer facetGroupId,
		@Getter int[] facetIds
	) implements FacetPredicate {

		@Override
		public boolean test(SealedEntity entity) {
			final Set<Integer> referenceSet = entity.getReferences(referenceSchema.getName())
				.stream()
				.map(ReferenceContract::getReferencedPrimaryKey)
				.collect(Collectors.toSet());
			// has the facet
			return Arrays.stream(facetIds).noneMatch(referenceSet::contains);
		}

		@Override
		public FacetPredicate combine(@Nonnull ReferenceSchemaContract referenceSchema, @Nullable Integer facetGroupId, @Nonnull int... facetIds) {
			Assert.isTrue(this.referenceSchema.equals(referenceSchema), "Sanity check!");
			Assert.isTrue(Objects.equals(this.facetGroupId, facetGroupId), "Sanity check!");
			return new NotFacetPredicate(
				referenceSchema,
				facetGroupId(),
				ArrayUtils.mergeArrays(facetIds(), facetIds)
			);
		}

		@Override
		public String toString() {
			return referenceSchema() + ofNullable(facetGroupId).map(it -> " " + it).orElse("") + " (NOT):" + Arrays.toString(facetIds());
		}

	}

	/**
	 * Internal data structure for referencing nullable groups.
	 */

	private record GroupReference(@Nonnull ReferenceSchemaContract referenceSchema,
	                              @Nullable Integer groupId) implements Comparable<GroupReference> {
		@Override
		public int compareTo(GroupReference o) {
			final int first = referenceSchema.getName().compareTo(o.referenceSchema.getName());
			return first == 0 ? ofNullable(groupId).map(it -> ofNullable(o.groupId).map(it::compareTo).orElse(-1)).orElseGet(() -> o.groupId != null ? 1 : 0) : first;
		}
	}

	private record GroupReferenceWithEntityId(
		@Nonnull String referenceName,
		@Nullable Integer groupId,
		int entityId
	) {
	}

	private record FacetSummaryWithResultCount(int entityCount, FacetSummary facetSummary) {
	}

	private record FacetSummaryToStringWrapper(
		@Nonnull FacetSummary facetSummary,
		@Nonnull Function<FacetGroupStatistics, String> groupRenderer,
		@Nonnull Function<FacetStatistics, String> facetRenderer
	) {

		@Override
		public String toString() {
			return facetSummary.prettyPrint(groupRenderer, facetRenderer);
		}

	}

	private static class FacetComputationalContext {
		private final EntitySchemaContract entitySchema;
		private final Query query;
		private final BiFunction<String, Integer, Boolean> facetSelectionPredicate;
		private final Map<Integer, Integer> parameterGroupMapping;
		private final List<FacetPredicate> existingFacetPredicates;
		private final Set<GroupReference> conjugatedGroups;
		private final Set<GroupReference> disjugatedGroups;
		private final Set<GroupReference> negatedGroups;

		@Nonnull
		private static BiFunction<String, Integer, Boolean> createDefaultFacetExtractPredicate(@Nonnull Query query) {
			final List<FacetHaving> facetHavingConstraints = ofNullable(query.getFilterBy())
				.map(it -> findConstraints(it, FacetHaving.class))
				.orElse(Collections.emptyList());
			return (referenceName, facetId) -> facetHavingConstraints
				.stream()
				.anyMatch(facetHaving -> {
					if (!referenceName.equals(facetHaving.getReferenceName())) {
						return false;
					} else {
						return Arrays.stream(extractFacetIds(facetHaving)).anyMatch(theFacetId -> facetId == theFacetId);
					}
				});
		}

		public FacetComputationalContext(
			@Nonnull EntitySchemaContract entitySchema,
			@Nonnull Query query,
			@Nonnull Map<Integer, Integer> parameterGroupMapping,
			@Nullable Function<String, int[]> selectedFacetProvider
		) {
			this.entitySchema = entitySchema;
			this.query = query;
			this.parameterGroupMapping = parameterGroupMapping;
			this.conjugatedGroups = findRequires(query, FacetGroupsConjunction.class)
				.stream()
				.flatMap(it -> {
					if (ArrayUtils.isEmpty(extractFacetIds(it.getFacetGroups().orElseThrow()))) {
						return Stream.of(new GroupReference(entitySchema.getReferenceOrThrowException(it.getReferenceName()), null));
					} else {
						return Arrays.stream(extractFacetIds(it.getFacetGroups().orElseThrow()))
							.mapToObj(x -> new GroupReference(entitySchema.getReferenceOrThrowException(it.getReferenceName()), x));
					}
				})
				.collect(Collectors.toSet());
			this.disjugatedGroups = findRequires(query, FacetGroupsDisjunction.class)
				.stream()
				.flatMap(it -> {
					if (ArrayUtils.isEmpty(extractFacetIds(it.getFacetGroups().orElseThrow()))) {
						return Stream.of(new GroupReference(entitySchema.getReferenceOrThrowException(it.getReferenceName()), null));
					} else {
						return Arrays.stream(extractFacetIds(it.getFacetGroups().orElseThrow()))
							.mapToObj(x -> new GroupReference(entitySchema.getReferenceOrThrowException(it.getReferenceName()), x));
					}
				})
				.collect(Collectors.toSet());
			this.negatedGroups = findRequires(query, FacetGroupsNegation.class)
				.stream()
				.flatMap(it -> {
					if (ArrayUtils.isEmpty(extractFacetIds(it.getFacetGroups().orElseThrow()))) {
						return Stream.of(new GroupReference(entitySchema.getReferenceOrThrowException(it.getReferenceName()), null));
					} else {
						return Arrays.stream(extractFacetIds(it.getFacetGroups().orElseThrow()))
							.mapToObj(x -> new GroupReference(entitySchema.getReferenceOrThrowException(it.getReferenceName()), x));
					}
				})
				.collect(Collectors.toSet());
			// create function that allows to create predicate that returns true if specified facet was part of input query filter
			this.facetSelectionPredicate = selectedFacetProvider == null ?
				createDefaultFacetExtractPredicate(query) :
				(referenceName, facetId) -> ArrayUtils.contains(selectedFacetProvider.apply(referenceName), facetId);

			// create predicates that can filter along facet constraints in current query
			this.existingFacetPredicates = computeExistingFacetPredicates(query.getFilterBy(), entitySchema, selectedFacetProvider);
		}

		@Nonnull
		public Predicate<? super SealedEntity> createBaseFacetPredicate() {
			return combineFacetsIntoPredicate(existingFacetPredicates);
		}

		@Nonnull
		public Predicate<? super SealedEntity> createTestFacetPredicate(@Nonnull ReferenceKey facet) {
			// create brand new predicate
			final Predicate<FacetPredicate> matchTypeAndGroup = it -> Objects.equals(facet.referenceName(), it.referenceSchema().getName()) &&
				Objects.equals(getGroup(facet), it.facetGroupId());

			final List<FacetPredicate> combinedPredicates = Stream.concat(
				// use all previous facet predicates that doesn't match this facet type and group
				existingFacetPredicates
					.stream()
					.filter(matchTypeAndGroup.negate()),
				// alter existing facet predicate by adding new OR facet id or create new facet predicate for current facet
				Stream.of(
					existingFacetPredicates
						.stream()
						.filter(matchTypeAndGroup)
						.findFirst()
						.map(it -> it.combine(entitySchema.getReferenceOrThrowException(facet.referenceName()), getGroup(facet), facet.primaryKey()))
						.orElseGet(() ->
							createFacetGroupPredicate(
								entitySchema.getReferenceOrThrowException(facet.referenceName()),
								getGroup(facet),
								facet.primaryKey()
							)
						)
				)
			).collect(toList());
			// now create and predicate upon it
			return combineFacetsIntoPredicate(combinedPredicates);
		}

		public boolean wasFacetRequested(@Nonnull ReferenceKey facet) {
			return ofNullable(query.getFilterBy())
				.map(fb -> this.facetSelectionPredicate.apply(facet.referenceName(), facet.primaryKey()))
				.orElse(false);
		}

		public boolean isAnyFacetGroupNegated() {
			return !negatedGroups.isEmpty();
		}

		public boolean isFacetGroupNegated(GroupReference groupReference) {
			return negatedGroups.contains(groupReference);
		}

		@Nullable
		private Integer getGroup(ReferenceKey facet) {
			return Entities.PARAMETER.equals(facet.referenceName()) ? parameterGroupMapping.get(facet.primaryKey()) : null;
		}

		@Nonnull
		private List<FacetPredicate> computeExistingFacetPredicates(
			@Nullable FilterBy filterBy,
			@Nonnull EntitySchemaContract entitySchema,
			@Nullable Function<String, int[]> selectedFacetProvider
		) {
			final List<FacetPredicate> userFilterPredicates = new LinkedList<>();
			if (filterBy != null) {
				for (FacetHaving facetHavingFilter : findConstraints(filterBy, FacetHaving.class)) {
					final int[] selectedFacets = selectedFacetProvider == null ?
						extractFacetIds(facetHavingFilter) :
						selectedFacetProvider.apply(facetHavingFilter.getReferenceName());

					if (Entities.PARAMETER.equals(facetHavingFilter.getReferenceName())) {
						final Map<Integer, List<Integer>> groupedFacets = Arrays.stream(selectedFacets)
							.boxed()
							.collect(
								groupingBy(parameterGroupMapping::get)
							);
						groupedFacets
							.forEach((facetGroupId, facetIdList) -> {
								final int[] facetIds = facetIdList.stream().mapToInt(it -> it).toArray();
								userFilterPredicates.add(
									createFacetGroupPredicate(
										entitySchema.getReferenceOrThrowException(facetHavingFilter.getReferenceName()),
										facetGroupId,
										facetIds
									)
								);
							});
					} else {
						userFilterPredicates.add(
							createFacetGroupPredicate(
								entitySchema.getReferenceOrThrowException(facetHavingFilter.getReferenceName()),
								null,
								selectedFacets
							)
						);
					}
				}
			}
			return userFilterPredicates;
		}

		@Nonnull
		private FacetPredicate createFacetGroupPredicate(@Nonnull ReferenceSchemaContract referenceSchema, @Nullable Integer facetGroupId, int... facetIds) {
			final GroupReference groupReference = new GroupReference(referenceSchema, facetGroupId);
			if (conjugatedGroups.contains(groupReference)) {
				return new AndFacetPredicate(referenceSchema, facetGroupId, facetIds);
			} else if (negatedGroups.contains(groupReference)) {
				return new NotFacetPredicate(referenceSchema, facetGroupId, facetIds);
			} else {
				return new OrFacetPredicate(referenceSchema, facetGroupId, facetIds);
			}
		}

		@Nonnull
		private Predicate<SealedEntity> combineFacetsIntoPredicate(@Nonnull List<FacetPredicate> predicates) {
			Predicate<SealedEntity> resultPredicate = entity -> true;
			final Optional<Predicate<SealedEntity>> disjugatedPredicates = predicates
				.stream()
				.filter(it -> disjugatedGroups.contains(new GroupReference(it.referenceSchema(), it.facetGroupId())))
				.map(it -> (Predicate<SealedEntity>) it)
				.reduce(Predicate::or);
			final Optional<Predicate<SealedEntity>> conjugatedPredicates = predicates
				.stream()
				.filter(it -> !disjugatedGroups.contains(new GroupReference(it.referenceSchema(), it.facetGroupId())))
				.map(it -> (Predicate<SealedEntity>) it)
				.reduce(Predicate::and);

			if (conjugatedPredicates.isPresent()) {
				resultPredicate = resultPredicate.and(conjugatedPredicates.get());
			}
			if (disjugatedPredicates.isPresent()) {
				resultPredicate = resultPredicate.or(disjugatedPredicates.get());
			}

			return resultPredicate;
		}

	}

}<|MERGE_RESOLUTION|>--- conflicted
+++ resolved
@@ -24,7 +24,6 @@
 package io.evitadb.api;
 
 import com.github.javafaker.Faker;
-import io.evitadb.api.exception.EntityLocaleMissingException;
 import io.evitadb.api.query.FilterConstraint;
 import io.evitadb.api.query.Query;
 import io.evitadb.api.query.RequireConstraint;
@@ -107,7 +106,10 @@
 import static java.util.stream.Collectors.summingInt;
 import static java.util.stream.Collectors.toList;
 import static java.util.stream.Collectors.toMap;
-import static org.junit.jupiter.api.Assertions.*;
+import static org.junit.jupiter.api.Assertions.assertEquals;
+import static org.junit.jupiter.api.Assertions.assertFalse;
+import static org.junit.jupiter.api.Assertions.assertNotNull;
+import static org.junit.jupiter.api.Assertions.assertTrue;
 
 /**
  * This test verifies whether entities can be filtered by facets.
@@ -577,7 +579,6 @@
 		});
 	}
 
-<<<<<<< HEAD
 	@DisplayName("Should throw exception when accessing localized attributes on fetched entities")
 	@UseDataSet(THOUSAND_PRODUCTS_WITH_FACETS)
 	@Test
@@ -636,7 +637,11 @@
 						EntityReference.class
 					)
 				);
-=======
+				return null;
+			}
+		);
+	}
+
 	@DisplayName("Should not return facet summary for missing references on product")
 	@UseDataSet(THOUSAND_PRODUCTS_WITH_FACETS)
 	@Test
@@ -666,7 +671,6 @@
 				assertEquals(1, result.getRecordData().size());
 				assertTrue(result.getRecordData().get(0).getReferences(Entities.BRAND).isEmpty());
 				assertNull(result.getExtraResult(FacetSummary.class).getFacetGroupStatistics(Entities.BRAND));
->>>>>>> 117ac61c
 				return null;
 			}
 		);
