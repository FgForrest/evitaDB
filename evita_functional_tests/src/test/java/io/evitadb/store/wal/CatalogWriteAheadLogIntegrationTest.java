/*
 *
 *                         _ _        ____  ____
 *               _____   _(_) |_ __ _|  _ \| __ )
 *              / _ \ \ / / | __/ _` | | | |  _ \
 *             |  __/\ V /| | || (_| | |_| | |_) |
 *              \___| \_/ |_|\__\__,_|____/|____/
 *
 *   Copyright (c) 2024-2025
 *
 *   Licensed under the Business Source License, Version 1.1 (the "License");
 *   you may not use this file except in compliance with the License.
 *   You may obtain a copy of the License at
 *
 *   https://github.com/FgForrest/evitaDB/blob/master/LICENSE
 *
 *   Unless required by applicable law or agreed to in writing, software
 *   distributed under the License is distributed on an "AS IS" BASIS,
 *   WITHOUT WARRANTIES OR CONDITIONS OF ANY KIND, either express or implied.
 *   See the License for the specific language governing permissions and
 *   limitations under the License.
 */

package io.evitadb.store.wal;

import com.esotericsoftware.kryo.Kryo;
import com.esotericsoftware.kryo.util.Pool;
import io.evitadb.api.configuration.StorageOptions;
import io.evitadb.api.configuration.TransactionOptions;
import io.evitadb.api.proxy.mock.EmptyEntitySchemaAccessor;
import io.evitadb.api.requestResponse.data.EntityEditor.EntityBuilder;
import io.evitadb.api.requestResponse.mutation.CatalogBoundMutation;
import io.evitadb.api.requestResponse.mutation.Mutation;
import io.evitadb.api.requestResponse.schema.CatalogEvolutionMode;
import io.evitadb.api.requestResponse.schema.CatalogSchemaDecorator;
import io.evitadb.api.requestResponse.schema.EntitySchemaEditor.EntitySchemaBuilder;
import io.evitadb.api.requestResponse.schema.dto.CatalogSchema;
import io.evitadb.api.requestResponse.transaction.TransactionMutation;
import io.evitadb.core.EvitaSession;
import io.evitadb.core.executor.Scheduler;
import io.evitadb.store.catalog.DefaultIsolatedWalService;
import io.evitadb.store.kryo.ObservableOutputKeeper;
import io.evitadb.store.model.FileLocation;
import io.evitadb.store.offsetIndex.io.CatalogOffHeapMemoryManager;
import io.evitadb.store.offsetIndex.io.WriteOnlyOffHeapWithFileBackupHandle;
import io.evitadb.store.service.KryoFactory;
import io.evitadb.store.spi.CatalogPersistenceService;
import io.evitadb.store.spi.IsolatedWalPersistenceService;
import io.evitadb.store.spi.OffHeapWithFileBackupReference;
import io.evitadb.store.spi.model.reference.WalFileReference;
import io.evitadb.store.wal.AbstractWriteAheadLog.FirstAndLastVersionsInWalFile;
import io.evitadb.store.wal.supplier.MutationSupplier;
import io.evitadb.store.wal.supplier.TransactionMutationWithLocation;
import io.evitadb.test.TestConstants;
import io.evitadb.test.generator.DataGenerator;
import io.evitadb.utils.CollectionUtils;
import io.evitadb.utils.FileUtils;
import io.evitadb.utils.NamingConvention;
import io.evitadb.utils.UUIDUtil;
import lombok.Getter;
import org.junit.jupiter.api.AfterEach;
import org.junit.jupiter.api.BeforeEach;
import org.junit.jupiter.api.Tag;
import org.junit.jupiter.api.Test;
import org.mockito.Mockito;

import javax.annotation.Nonnull;
import javax.annotation.Nullable;
import java.io.File;
import java.io.IOException;
import java.nio.file.Path;
import java.time.OffsetDateTime;
import java.util.Arrays;
import java.util.Comparator;
import java.util.EnumSet;
import java.util.Iterator;
import java.util.LinkedList;
import java.util.List;
import java.util.Map;
import java.util.Optional;
import java.util.UUID;
import java.util.function.LongConsumer;
import java.util.stream.Collectors;

import static io.evitadb.store.spi.CatalogPersistenceService.WAL_FILE_SUFFIX;
import static io.evitadb.store.spi.CatalogPersistenceService.getWalFileName;
import static io.evitadb.store.wal.CatalogWriteAheadLog.getIndexFromWalFileName;
import static io.evitadb.test.TestConstants.LONG_RUNNING_TEST;
import static io.evitadb.test.TestConstants.TEST_CATALOG;
import static org.junit.jupiter.api.Assertions.*;

/**
 * Test verifying the behaviour of {@link CatalogWriteAheadLog}.
 *
 * @author Jan Novotný (novotny@fg.cz), FG Forrest a.s. (c) 2024
 */
public class CatalogWriteAheadLogIntegrationTest {
	private final Path walDirectory = Path.of(System.getProperty("java.io.tmpdir"))
	                                      .resolve("evita")
	                                      .resolve(getClass().getSimpleName());
	private final Pool<Kryo> catalogKryoPool = new Pool<>(false, false, 1) {
		@Override
		protected Kryo create() {
			return KryoFactory.createKryo(WalKryoConfigurer.INSTANCE);
		}
	};
	private final Path isolatedWalFilePath = this.walDirectory.resolve("isolatedWal.tmp");
	private final ObservableOutputKeeper observableOutputKeeper = new ObservableOutputKeeper(
		TEST_CATALOG,
		StorageOptions.builder()
		              /* there are tests that rely on standard size of mutations on disk in this class */
		              .compress(false)
		              .build(),
		Mockito.mock(Scheduler.class)
	);
	private final CatalogOffHeapMemoryManager noOffHeapMemoryManager = new CatalogOffHeapMemoryManager(TEST_CATALOG, 0, 0);
	private final CatalogOffHeapMemoryManager bigOffHeapMemoryManager = new CatalogOffHeapMemoryManager(TEST_CATALOG, 10_000_000, 128);
	private final int[] txSizes = new int[]{2000, 3000, 4000, 5000, 7000, 9000, 1_000};
	private final MockCatalogVersionConsumer offsetConsumer = new MockCatalogVersionConsumer();
	private CatalogWriteAheadLog wal;

	/**
	 * Writes the Write-Ahead Log (WAL) using the provided off-heap memory manager.
	 *
	 * @param isolatedWalFilePath    the path to the isolated WAL file
	 * @param observableOutputKeeper the observable output keeper
	 * @param wal                    the Write-Ahead Log to write to
	 * @param offHeapMemoryManager   the off-heap memory manager to use
	 * @param transactionSizes       an array of transaction sizes
	 * @return a map of catalog versions to corresponding mutations
	 */
	@Nonnull
	public static Map<Long, List<Mutation>> writeWal(
		@Nonnull CatalogOffHeapMemoryManager offHeapMemoryManager,
		int[] transactionSizes,
		@Nullable OffsetDateTime initialTimestamp,
		@Nonnull Path isolatedWalFilePath,
		@Nonnull ObservableOutputKeeper observableOutputKeeper,
		@Nonnull CatalogWriteAheadLog wal
	) {
		final DataGenerator dataGenerator = new DataGenerator.Builder()
			.withPriceLists(DataGenerator.PRICE_LIST_BASIC)
			.withCurrencies(DataGenerator.CURRENCY_CZK)
			.build();
		final CatalogSchema catalogSchema = CatalogSchema._internalBuild(
			TestConstants.TEST_CATALOG,
			NamingConvention.generate(TestConstants.TEST_CATALOG),
			EnumSet.allOf(CatalogEvolutionMode.class),
			io.evitadb.api.mock.EmptyEntitySchemaAccessor.INSTANCE
		);
		final EvitaSession mockSession = Mockito.mock(EvitaSession.class);
		Mockito.when(mockSession.getCatalogSchema()).thenReturn(new CatalogSchemaDecorator(catalogSchema));

		final IsolatedWalPersistenceService walPersistenceService = new DefaultIsolatedWalService(
			UUID.randomUUID(),
			KryoFactory.createKryo(WalKryoConfigurer.INSTANCE),
			new WriteOnlyOffHeapWithFileBackupHandle(
				isolatedWalFilePath,
				StorageOptions.builder(StorageOptions.temporary())
				              /* there are tests that rely on standard size of mutations on disk in this class */
				              .compress(false)
				              .build(),
				observableOutputKeeper,
				offHeapMemoryManager
			)
		);

		final long lastWrittenCatalogVersion = wal.getLastWrittenVersion();
		OffsetDateTime timestamp = initialTimestamp == null ? OffsetDateTime.now() : initialTimestamp;
		final Map<Long, List<Mutation>> txInMutations = CollectionUtils.createHashMap(transactionSizes.length);
		for (int i = 0; i < transactionSizes.length; i++) {
			int txSize = transactionSizes[i];
			final LinkedList<Mutation> mutations = dataGenerator.generateEntities(
				                                                    dataGenerator.getSampleProductSchema(
					                                                    mockSession,
					                                                    EntitySchemaBuilder::toInstance
				                                                    ),
				                                                    (serializable, faker) -> null,
				                                                    42 + lastWrittenCatalogVersion
			                                                    )
			                                                    .limit(txSize)
			                                                    .map(EntityBuilder::toMutation)
			                                                    .flatMap(Optional::stream)
			                                                    .collect(Collectors.toCollection(LinkedList::new));

			final long catalogVersion = Math.max(0, lastWrittenCatalogVersion) + i + 1;
			for (Mutation mutation : mutations) {
				walPersistenceService.write(catalogVersion, mutation);
			}

			final OffHeapWithFileBackupReference walReference = walPersistenceService.getWalReference();
			final TransactionMutation transactionMutation = new TransactionMutation(
				UUIDUtil.randomUUID(),
				catalogVersion,
				mutations.size(),
				walReference.getContentLength(),
				timestamp
			);

			final long start = wal.getWalFilePath().toFile().length();
			wal.append(
				transactionMutation,
				walReference
			);

			mutations.addFirst(
				new TransactionMutationWithLocation(
					transactionMutation,
					new FileLocation(start, (int) (wal.getWalFilePath().toFile().length() - start)),
					wal.getWalFileIndex()
				)
			);
			txInMutations.put(catalogVersion, mutations);

			timestamp = timestamp.plusMinutes(1);
		}
		return txInMutations;
	}

	@BeforeEach
	void setUp() {
		// clear the WAL directory
		FileUtils.deleteDirectory(this.walDirectory);
		this.wal = createCatalogWriteAheadLogOfLargeEnoughSize();
	}

	@AfterEach
	void tearDown() throws IOException {
		this.observableOutputKeeper.close();
		this.wal.close();
		// clear the WAL directory
		FileUtils.deleteDirectory(this.walDirectory);
	}

	@Tag(LONG_RUNNING_TEST)
	@Test
	void shouldWriteAndRealSmallAmountOfTransactionsAndReuseCacheOnNextAccess() {
		final int[] aFewTransactions = {1, 2, 3, 2, 1};
		final Map<Long, List<Mutation>> txInMutations = writeWal(this.bigOffHeapMemoryManager, aFewTransactions);
		readAndVerifyWal(txInMutations, aFewTransactions, 0);

		createCachedSupplierReadAndVerifyFrom(txInMutations, aFewTransactions, 4);
		createCachedSupplierReadAndVerifyFrom(txInMutations, aFewTransactions, 3);
		createCachedSupplierReadAndVerifyFrom(txInMutations, aFewTransactions, 2);
		createCachedSupplierReadAndVerifyFrom(txInMutations, aFewTransactions, 1);
		createCachedSupplierReadAndVerifyFrom(txInMutations, aFewTransactions, 0);
	}

	@Test
	void shouldWriteAndReadWalOverMultipleFiles() throws IOException {
		this.wal.close();
		this.wal = createCatalogWriteAheadLogOfSmallSize();

		final int[] transactionSizes = {10, 15, 20, 15, 10};
		final Map<Long, List<Mutation>> txInMutations = writeWal(this.bigOffHeapMemoryManager, transactionSizes);
		readAndVerifyWal(txInMutations, transactionSizes, 0);

		createCachedSupplierReadAndVerifyFrom(txInMutations, transactionSizes, 4);
		createCachedSupplierReadAndVerifyFrom(txInMutations, transactionSizes, 3);
		createCachedSupplierReadAndVerifyFrom(txInMutations, transactionSizes, 2);
		createCachedSupplierReadAndVerifyFrom(txInMutations, transactionSizes, 1);
		createCachedSupplierReadAndVerifyFrom(txInMutations, transactionSizes, 0);
	}

	@Test
	void shouldReadFirstAndLastCatalogVersionOfPreviousWalFiles() throws IOException {
		this.wal.close();
		this.wal = createCatalogWriteAheadLogOfSmallSize();

		final int[] transactionSizes = {10, 15, 20, 15, 10};
		writeWal(this.bigOffHeapMemoryManager, transactionSizes);

		// list all existing WAL files and remove the oldest ones when their count exceeds the limit
		final File[] walFiles = this.walDirectory.toFile().listFiles(
			(dir, name) -> name.endsWith(WAL_FILE_SUFFIX)
		);
		// first sort the files from oldest to newest according to their index in the file name
		Arrays.sort(
			walFiles,
			Comparator.comparingInt(f -> getIndexFromWalFileName(f.getName()))
		);

		assertEquals(3, walFiles.length);
		final FirstAndLastVersionsInWalFile versionFirstFile = CatalogWriteAheadLog.getFirstAndLastVersionsFromWalFile(walFiles[0]);
		assertEquals(1, versionFirstFile.firstVersion());
		assertEquals(2, versionFirstFile.lastVersion());

		final FirstAndLastVersionsInWalFile versionsSecondFile = CatalogWriteAheadLog.getFirstAndLastVersionsFromWalFile(walFiles[1]);
		assertEquals(3, versionsSecondFile.firstVersion());
		assertEquals(3, versionsSecondFile.lastVersion());
	}

	@Test
	void shouldWriteAndReadWalOverMultipleFilesInReversedOrder() throws IOException {
		this.wal.close();
		this.wal = createCatalogWriteAheadLogOfSmallSize();

		final int[] transactionSizes = {10, 15, 20, 15, 10};
		final Map<Long, List<Mutation>> txInMutations = writeWal(this.bigOffHeapMemoryManager, transactionSizes);
		readAndVerifyWalInReverse(txInMutations, transactionSizes, 4);
	}

	@Test
	void shouldFindProperTransactionUUID() {
		final int[] aFewTransactions = {1, 2, 3, 2, 1};
		final Map<Long, List<Mutation>> txInMutations = writeWal(this.bigOffHeapMemoryManager, aFewTransactions);

		for (int i = 1; i < aFewTransactions.length; i++) {
			final List<Mutation> mutations = txInMutations.get((long) i);
			final List<Mutation> nextMutations = txInMutations.get((long) i + 1);
			final TransactionMutationWithLocation transactionMutation = (TransactionMutationWithLocation) mutations.get(0);
			final Optional<TransactionMutation> txId = this.wal.getFirstNonProcessedTransaction(
				new WalFileReference(
					index -> CatalogPersistenceService.getWalFileName(TEST_CATALOG, index),
					transactionMutation.getWalFileIndex(),
					transactionMutation.getTransactionSpan()
				)
			);
			assertTrue(txId.isPresent());
			assertEquals(nextMutations.get(0), txId.get());
		}

		// last transaction must return empty value (there is no next transaction to transition to)
		final List<Mutation> mutations = txInMutations.get((long) aFewTransactions.length);
		final TransactionMutationWithLocation transactionMutation = (TransactionMutationWithLocation) mutations.get(0);
		final Optional<TransactionMutation> txId = this.wal.getFirstNonProcessedTransaction(
			new WalFileReference(
				index -> CatalogPersistenceService.getWalFileName(TEST_CATALOG, index),
				transactionMutation.getWalFileIndex(),
				transactionMutation.getTransactionSpan()
			)
		);
		assertFalse(txId.isPresent());
	}

	@Tag(LONG_RUNNING_TEST)
	@Test
	void shouldReadAllTransactionsUsingOffHeapIsolatedWal() {
		final Map<Long, List<Mutation>> txInMutations = writeWal(this.bigOffHeapMemoryManager, this.txSizes);
		readAndVerifyWal(txInMutations, this.txSizes, 0);
	}

	@Tag(LONG_RUNNING_TEST)
	@Test
	void shouldReadAllTransactionsUsingFileIsolatedWal() {
		final Map<Long, List<Mutation>> txInMutations = writeWal(this.noOffHeapMemoryManager, this.txSizes);
		readAndVerifyWal(txInMutations, this.txSizes, 0);
	}

	@Test
	void shouldCorrectlyReportFirstAvailableTimestamp() throws IOException {
		this.wal.close();
		this.wal = createCatalogWriteAheadLogOfSmallSize();

		final int justEnoughSize = 20;
		final int[] transactionSizes = new int[7];
		Arrays.fill(transactionSizes, justEnoughSize);

		final OffsetDateTime initialTimestamp = OffsetDateTime.now();
		writeWal(this.bigOffHeapMemoryManager, transactionSizes, initialTimestamp, this.isolatedWalFilePath, this.observableOutputKeeper, this.wal);
		this.wal.walProcessedUntil(Long.MAX_VALUE);
		this.wal.removeWalFiles();

		// only one call would occur with the latest version possible
		assertEquals(1, this.offsetConsumer.getCatalogVersions().size());
		assertEquals(3, this.offsetConsumer.getCatalogVersions().get(0));
	}

	@Nonnull
	private CatalogWriteAheadLog createCatalogWriteAheadLogOfSmallSize() {
		return new CatalogWriteAheadLog(
			0L,
			TEST_CATALOG,
			index -> getWalFileName(TEST_CATALOG, index),
			this.walDirectory,
			this.catalogKryoPool,
			StorageOptions.builder()
			              /* there are tests that rely on standard size of mutations on disk in this class */
			              .compress(false)
			              .build(),
			TransactionOptions.builder()
			                  .walFileCountKept(5)
			                  .walFileSizeBytes(16_384)
			                  .build(),
			Mockito.mock(Scheduler.class),
			this.offsetConsumer,
			firstActiveCatalogVersion -> {
			}
		);
	}

	@Nonnull
	private CatalogWriteAheadLog createCatalogWriteAheadLogOfLargeEnoughSize() {
		return new CatalogWriteAheadLog(
			0L,
			TEST_CATALOG,
			index -> getWalFileName(TEST_CATALOG, index),
			this.walDirectory,
			this.catalogKryoPool,
			StorageOptions.builder()
			              /* there are tests that rely on standard size of mutations on disk in this class */
			              .compress(false)
			              .build(),
			TransactionOptions.builder().walFileSizeBytes(Long.MAX_VALUE).build(),
			Mockito.mock(Scheduler.class),
			this.offsetConsumer,
			firstActiveCatalogVersion -> {
			}
		);
	}

	private void createCachedSupplierReadAndVerifyFrom(
		Map<Long, List<Mutation>> txInMutations, int[] aFewTransactions, int index) {
		try (final MutationSupplier supplier = this.wal.createSupplier(index + 1, null)) {
			assertEquals(1, supplier.getTransactionsRead());
			readAndVerifyWal(txInMutations, aFewTransactions, index);
		}
	}

	/**
	 * Writes the Write-Ahead Log (WAL) using the provided off-heap memory manager.
	 *
	 * @param offHeapMemoryManager the off-heap memory manager to use
	 * @param transactionSizes     an array of transaction sizes
	 * @return a map of catalog versions to corresponding mutations
	 */
	@Nonnull
<<<<<<< HEAD
	private Map<Long, List<Mutation>> writeWal(
		@Nonnull CatalogOffHeapMemoryManager offHeapMemoryManager, int[] transactionSizes) {
		return writeWal(offHeapMemoryManager, transactionSizes, null, this.isolatedWalFilePath, this.observableOutputKeeper, this.wal);
=======
	private Map<Long, List<Mutation>> writeWal(@Nonnull OffHeapMemoryManager offHeapMemoryManager, int[] transactionSizes) {
		return writeWal(offHeapMemoryManager, transactionSizes, null);
	}

	/**
	 * Writes the Write-Ahead Log (WAL) using the provided off-heap memory manager.
	 *
	 * @param offHeapMemoryManager the off-heap memory manager to use
	 * @param transactionSizes     an array of transaction sizes
	 * @return a map of catalog versions to corresponding mutations
	 */
	@Nonnull
	private Map<Long, List<Mutation>> writeWal(@Nonnull OffHeapMemoryManager offHeapMemoryManager, int[] transactionSizes, @Nullable OffsetDateTime initialTimestamp) {
		final DataGenerator dataGenerator = new DataGenerator.Builder()
			.withPriceLists(DataGenerator.PRICE_LIST_BASIC)
			.withCurrencies(DataGenerator.CURRENCY_CZK)
			.build();
		final CatalogSchema catalogSchema = CatalogSchema._internalBuild(
			TestConstants.TEST_CATALOG,
			NamingConvention.generate(TestConstants.TEST_CATALOG),
			EnumSet.allOf(CatalogEvolutionMode.class),
			EmptyEntitySchemaAccessor.INSTANCE
		);
		final EvitaSession mockSession = Mockito.mock(EvitaSession.class);
		Mockito.when(mockSession.getCatalogSchema()).thenReturn(new CatalogSchemaDecorator(catalogSchema));

		final IsolatedWalPersistenceService walPersistenceService = new DefaultIsolatedWalService(
			UUID.randomUUID(),
			KryoFactory.createKryo(WalKryoConfigurer.INSTANCE),
			new WriteOnlyOffHeapWithFileBackupHandle(
				isolatedWalFilePath,
				StorageOptions.builder(StorageOptions.temporary())
					/* there are tests that rely on standard size of mutations on disk in this class */
					.compress(false)
					.build(),
				observableOutputKeeper,
				offHeapMemoryManager
			)
		);

		OffsetDateTime timestamp = initialTimestamp == null ? OffsetDateTime.now() : initialTimestamp;
		final Map<Long, List<Mutation>> txInMutations = CollectionUtils.createHashMap(transactionSizes.length);
		for (int i = 0; i < transactionSizes.length; i++) {
			int txSize = transactionSizes[i];
			final LinkedList<Mutation> mutations = dataGenerator.generateEntities(
					dataGenerator.getSampleProductSchema(
						mockSession,
						EntitySchemaBuilder::toInstance
					),
					(serializable, faker) -> null,
					42
				)
				.limit(txSize)
				.map(EntityBuilder::toMutation)
				.flatMap(Optional::stream)
				.collect(Collectors.toCollection(LinkedList::new));

			final long catalogVersion = i + 1;
			for (Mutation mutation : mutations) {
				walPersistenceService.write(catalogVersion, mutation);
			}

			final OffHeapWithFileBackupReference walReference = walPersistenceService.getWalReference();
			final TransactionMutation transactionMutation = new TransactionMutation(
				UUIDUtil.randomUUID(),
				catalogVersion,
				mutations.size(),
				walReference.getContentLength(),
				timestamp
			);

			final long start = this.wal.getWalFilePath().toFile().length();
			this.wal.append(
				transactionMutation,
				walReference
			);

			mutations.addFirst(
				new TransactionMutationWithLocation(
					transactionMutation,
					new FileLocation(start, (int) (this.wal.getWalFilePath().toFile().length() - start)),
					this.wal.getWalFileIndex()
				)
			);
			txInMutations.put(catalogVersion, mutations);

			timestamp = timestamp.plusMinutes(1);
		}
		return txInMutations;
>>>>>>> b20221d3
	}

	/**
	 * Reads and verifies the Write-Ahead Log (WAL) using the provided transaction
	 * mutations map.
	 *
	 * @param txInMutations    a map of catalog versions to corresponding mutations
	 * @param transactionSizes an array of transaction sizes
	 */
	private void readAndVerifyWal(
		@Nonnull Map<Long, List<Mutation>> txInMutations, int[] transactionSizes, int startIndex) {
		long lastCatalogVersion = startIndex;
		final Iterator<CatalogBoundMutation> mutationIterator = this.wal.getCommittedMutationStream(startIndex + 1).iterator();
		int txRead = 0;
		while (mutationIterator.hasNext()) {
			txRead++;
			final Mutation mutation = mutationIterator.next();
			assertInstanceOf(TransactionMutation.class, mutation);

			final TransactionMutation transactionMutation = (TransactionMutation) mutation;
			final List<Mutation> mutationsInTx = txInMutations.get(transactionMutation.getVersion());
			assertEquals(mutationsInTx.get(0), transactionMutation);
			for (int i = 0; i < transactionMutation.getMutationCount(); i++) {
				final Mutation mutationInTx = mutationIterator.next();
				assertEquals(mutationsInTx.get(i + 1), mutationInTx);
			}

			lastCatalogVersion = transactionMutation.getVersion();
		}

		assertEquals(transactionSizes.length, lastCatalogVersion);
		assertEquals(txRead, transactionSizes.length - startIndex);
	}

	/**
	 * Reads and verifies the Write-Ahead Log (WAL) using the provided transaction
	 * mutations map in backward fashion.
	 *
	 * @param txInMutations    a map of catalog versions to corresponding mutations
	 * @param transactionSizes an array of transaction sizes
	 */
	private void readAndVerifyWalInReverse(
		@Nonnull Map<Long, List<Mutation>> txInMutations,
		int[] transactionSizes,
		int startIndex
	) {
		long firstCatalogVersion = -1L;
		long catalogVersion = startIndex + 1;
		final Iterator<CatalogBoundMutation> mutationIterator = this.wal.getCommittedReversedMutationStream(catalogVersion)
		                                                    .iterator();
		int txRead = 0;
		while (mutationIterator.hasNext()) {
			txRead++;
			final List<Mutation> mutationsInTx = txInMutations.get(catalogVersion);
			TransactionMutation transactionMutation = null;
			for (int i = mutationsInTx.size(); i > 0; i--) {
				final Mutation mutationInTx = mutationIterator.next();
				if (mutationInTx instanceof TransactionMutation txMut) {
					transactionMutation = txMut;
					assertEquals(mutationsInTx.get(i - transactionMutation.getMutationCount() - 1), mutationInTx);
				} else {
					assertEquals(mutationsInTx.get(i), mutationInTx);
				}
			}

			assertNotNull(transactionMutation);
			if (firstCatalogVersion == -1L) {
				firstCatalogVersion = transactionMutation.getVersion();
			}
			catalogVersion--;
		}

		assertEquals(transactionSizes.length, firstCatalogVersion);
		assertEquals(transactionSizes.length - (transactionSizes.length - startIndex) + 1, txRead);
	}

	private static class MockCatalogVersionConsumer implements LongConsumer {
		@Getter private final List<Long> catalogVersions = new LinkedList<>();

		@Override
		public void accept(long value) {
			this.catalogVersions.add(value);
		}

	}

}<|MERGE_RESOLUTION|>--- conflicted
+++ resolved
@@ -146,7 +146,7 @@
 			TestConstants.TEST_CATALOG,
 			NamingConvention.generate(TestConstants.TEST_CATALOG),
 			EnumSet.allOf(CatalogEvolutionMode.class),
-			io.evitadb.api.mock.EmptyEntitySchemaAccessor.INSTANCE
+			EmptyEntitySchemaAccessor.INSTANCE
 		);
 		final EvitaSession mockSession = Mockito.mock(EvitaSession.class);
 		Mockito.when(mockSession.getCatalogSchema()).thenReturn(new CatalogSchemaDecorator(catalogSchema));
@@ -425,101 +425,9 @@
 	 * @return a map of catalog versions to corresponding mutations
 	 */
 	@Nonnull
-<<<<<<< HEAD
 	private Map<Long, List<Mutation>> writeWal(
 		@Nonnull CatalogOffHeapMemoryManager offHeapMemoryManager, int[] transactionSizes) {
 		return writeWal(offHeapMemoryManager, transactionSizes, null, this.isolatedWalFilePath, this.observableOutputKeeper, this.wal);
-=======
-	private Map<Long, List<Mutation>> writeWal(@Nonnull OffHeapMemoryManager offHeapMemoryManager, int[] transactionSizes) {
-		return writeWal(offHeapMemoryManager, transactionSizes, null);
-	}
-
-	/**
-	 * Writes the Write-Ahead Log (WAL) using the provided off-heap memory manager.
-	 *
-	 * @param offHeapMemoryManager the off-heap memory manager to use
-	 * @param transactionSizes     an array of transaction sizes
-	 * @return a map of catalog versions to corresponding mutations
-	 */
-	@Nonnull
-	private Map<Long, List<Mutation>> writeWal(@Nonnull OffHeapMemoryManager offHeapMemoryManager, int[] transactionSizes, @Nullable OffsetDateTime initialTimestamp) {
-		final DataGenerator dataGenerator = new DataGenerator.Builder()
-			.withPriceLists(DataGenerator.PRICE_LIST_BASIC)
-			.withCurrencies(DataGenerator.CURRENCY_CZK)
-			.build();
-		final CatalogSchema catalogSchema = CatalogSchema._internalBuild(
-			TestConstants.TEST_CATALOG,
-			NamingConvention.generate(TestConstants.TEST_CATALOG),
-			EnumSet.allOf(CatalogEvolutionMode.class),
-			EmptyEntitySchemaAccessor.INSTANCE
-		);
-		final EvitaSession mockSession = Mockito.mock(EvitaSession.class);
-		Mockito.when(mockSession.getCatalogSchema()).thenReturn(new CatalogSchemaDecorator(catalogSchema));
-
-		final IsolatedWalPersistenceService walPersistenceService = new DefaultIsolatedWalService(
-			UUID.randomUUID(),
-			KryoFactory.createKryo(WalKryoConfigurer.INSTANCE),
-			new WriteOnlyOffHeapWithFileBackupHandle(
-				isolatedWalFilePath,
-				StorageOptions.builder(StorageOptions.temporary())
-					/* there are tests that rely on standard size of mutations on disk in this class */
-					.compress(false)
-					.build(),
-				observableOutputKeeper,
-				offHeapMemoryManager
-			)
-		);
-
-		OffsetDateTime timestamp = initialTimestamp == null ? OffsetDateTime.now() : initialTimestamp;
-		final Map<Long, List<Mutation>> txInMutations = CollectionUtils.createHashMap(transactionSizes.length);
-		for (int i = 0; i < transactionSizes.length; i++) {
-			int txSize = transactionSizes[i];
-			final LinkedList<Mutation> mutations = dataGenerator.generateEntities(
-					dataGenerator.getSampleProductSchema(
-						mockSession,
-						EntitySchemaBuilder::toInstance
-					),
-					(serializable, faker) -> null,
-					42
-				)
-				.limit(txSize)
-				.map(EntityBuilder::toMutation)
-				.flatMap(Optional::stream)
-				.collect(Collectors.toCollection(LinkedList::new));
-
-			final long catalogVersion = i + 1;
-			for (Mutation mutation : mutations) {
-				walPersistenceService.write(catalogVersion, mutation);
-			}
-
-			final OffHeapWithFileBackupReference walReference = walPersistenceService.getWalReference();
-			final TransactionMutation transactionMutation = new TransactionMutation(
-				UUIDUtil.randomUUID(),
-				catalogVersion,
-				mutations.size(),
-				walReference.getContentLength(),
-				timestamp
-			);
-
-			final long start = this.wal.getWalFilePath().toFile().length();
-			this.wal.append(
-				transactionMutation,
-				walReference
-			);
-
-			mutations.addFirst(
-				new TransactionMutationWithLocation(
-					transactionMutation,
-					new FileLocation(start, (int) (this.wal.getWalFilePath().toFile().length() - start)),
-					this.wal.getWalFileIndex()
-				)
-			);
-			txInMutations.put(catalogVersion, mutations);
-
-			timestamp = timestamp.plusMinutes(1);
-		}
-		return txInMutations;
->>>>>>> b20221d3
 	}
 
 	/**
