/*
 *
 *                         _ _        ____  ____
 *               _____   _(_) |_ __ _|  _ \| __ )
 *              / _ \ \ / / | __/ _` | | | |  _ \
 *             |  __/\ V /| | || (_| | |_| | |_) |
 *              \___| \_/ |_|\__\__,_|____/|____/
 *
 *   Copyright (c) 2023-2025
 *
 *   Licensed under the Business Source License, Version 1.1 (the "License");
 *   you may not use this file except in compliance with the License.
 *   You may obtain a copy of the License at
 *
 *   https://github.com/FgForrest/evitaDB/blob/master/LICENSE
 *
 *   Unless required by applicable law or agreed to in writing, software
 *   distributed under the License is distributed on an "AS IS" BASIS,
 *   WITHOUT WARRANTIES OR CONDITIONS OF ANY KIND, either express or implied.
 *   See the License for the specific language governing permissions and
 *   limitations under the License.
 */

package io.evitadb.driver;

import com.github.javafaker.Faker;
import com.google.protobuf.ByteString;
import com.google.protobuf.Empty;
import io.evitadb.api.CatalogState;
import io.evitadb.api.CommitProgress;
import io.evitadb.api.CommitProgress.CommitVersions;
import io.evitadb.api.EvitaContract;
import io.evitadb.api.EvitaManagementContract;
import io.evitadb.api.EvitaSessionContract;
import io.evitadb.api.TransactionContract.CommitBehavior;
import io.evitadb.api.exception.ContextMissingException;
import io.evitadb.api.file.FileForFetch;
<<<<<<< HEAD
import io.evitadb.api.mock.CategoryInterface;
import io.evitadb.api.mock.MockCatalogChangeCaptureSubscriber;
import io.evitadb.api.mock.MockEngineChangeCaptureSubscriber;
import io.evitadb.api.mock.ProductInterface;
import io.evitadb.api.mock.TestEntity;
=======
import io.evitadb.api.proxy.mock.CategoryInterface;
import io.evitadb.api.proxy.mock.ProductInterface;
import io.evitadb.api.proxy.mock.TestEntity;
>>>>>>> b20221d3
import io.evitadb.api.query.Query;
import io.evitadb.api.query.order.OrderDirection;
import io.evitadb.api.requestResponse.cdc.CaptureArea;
import io.evitadb.api.requestResponse.cdc.ChangeCaptureContent;
import io.evitadb.api.requestResponse.cdc.ChangeCapturePublisher;
import io.evitadb.api.requestResponse.cdc.ChangeCatalogCapture;
import io.evitadb.api.requestResponse.cdc.ChangeCatalogCaptureCriteria;
import io.evitadb.api.requestResponse.cdc.ChangeCatalogCaptureRequest;
import io.evitadb.api.requestResponse.cdc.ChangeSystemCapture;
import io.evitadb.api.requestResponse.cdc.ChangeSystemCaptureRequest;
import io.evitadb.api.requestResponse.cdc.DataSite;
import io.evitadb.api.requestResponse.data.AttributesContract.AttributeValue;
import io.evitadb.api.requestResponse.data.DeletedHierarchy;
import io.evitadb.api.requestResponse.data.EntityEditor.EntityBuilder;
import io.evitadb.api.requestResponse.data.EntityReferenceContract;
import io.evitadb.api.requestResponse.data.PriceContract;
import io.evitadb.api.requestResponse.data.ReferenceContract;
import io.evitadb.api.requestResponse.data.SealedEntity;
import io.evitadb.api.requestResponse.data.mutation.EntityMutation;
import io.evitadb.api.requestResponse.data.structure.EntityReference;
import io.evitadb.api.requestResponse.progress.Progress;
import io.evitadb.api.requestResponse.schema.AttributeSchemaContract;
import io.evitadb.api.requestResponse.schema.AttributeSchemaEditor;
import io.evitadb.api.requestResponse.schema.Cardinality;
import io.evitadb.api.requestResponse.schema.EntityAttributeSchemaContract;
import io.evitadb.api.requestResponse.schema.EntitySchemaContract;
import io.evitadb.api.requestResponse.schema.OrderBehaviour;
import io.evitadb.api.requestResponse.schema.ReferenceSchemaContract;
import io.evitadb.api.requestResponse.schema.ReflectedReferenceSchemaContract;
import io.evitadb.api.requestResponse.schema.SealedEntitySchema;
import io.evitadb.api.requestResponse.schema.SortableAttributeCompoundSchemaContract.AttributeElement;
import io.evitadb.api.task.Task;
import io.evitadb.api.task.TaskStatus;
import io.evitadb.api.task.TaskStatus.TaskSimplifiedState;
import io.evitadb.core.Catalog;
import io.evitadb.core.Evita;
import io.evitadb.core.cdc.CatalogChangeObserver;
import io.evitadb.dataType.ContainerType;
import io.evitadb.dataType.PaginatedList;
import io.evitadb.dataType.Predecessor;
import io.evitadb.dataType.Scope;
import io.evitadb.driver.config.EvitaClientConfiguration;
import io.evitadb.exception.EvitaInvalidUsageException;
import io.evitadb.externalApi.configuration.ApiOptions;
import io.evitadb.externalApi.configuration.HostDefinition;
import io.evitadb.externalApi.grpc.GrpcProvider;
import io.evitadb.externalApi.grpc.dataType.EvitaDataTypesConverter;
import io.evitadb.externalApi.grpc.generated.EvitaManagementServiceGrpc.EvitaManagementServiceFutureStub;
import io.evitadb.externalApi.grpc.generated.GrpcReservedKeywordsResponse;
import io.evitadb.externalApi.grpc.generated.GrpcRestoreCatalogUnaryRequest;
import io.evitadb.externalApi.grpc.generated.GrpcRestoreCatalogUnaryRequest.Builder;
import io.evitadb.externalApi.grpc.generated.GrpcRestoreCatalogUnaryResponse;
import io.evitadb.externalApi.grpc.generated.GrpcTaskStatus;
import io.evitadb.externalApi.grpc.generated.GrpcUuid;
import io.evitadb.externalApi.system.SystemProvider;
import io.evitadb.server.EvitaServer;
import io.evitadb.test.Entities;
import io.evitadb.test.EvitaTestSupport;
import io.evitadb.test.TestConstants;
import io.evitadb.test.annotation.DataSet;
import io.evitadb.test.annotation.UseDataSet;
import io.evitadb.test.extension.DataCarrier;
import io.evitadb.test.extension.EvitaParameterResolver;
import io.evitadb.test.generator.DataGenerator;
import io.evitadb.test.generator.DataGenerator.ReferencedFileSet;
import io.evitadb.utils.ArrayUtils;
import io.evitadb.utils.CertificateUtils;
import io.evitadb.utils.CollectionUtils;
import io.evitadb.utils.ReflectionLookup;
import lombok.extern.slf4j.Slf4j;
import org.junit.jupiter.api.Assertions;
import org.junit.jupiter.api.DisplayName;
import org.junit.jupiter.api.Test;
import org.junit.jupiter.api.extension.ExtendWith;

import javax.annotation.Nonnull;
import javax.annotation.Nullable;
import java.io.IOException;
import java.io.InputStream;
import java.io.Serializable;
import java.lang.reflect.Field;
import java.math.BigDecimal;
import java.nio.file.Files;
import java.nio.file.Path;
import java.nio.file.StandardCopyOption;
import java.util.*;
import java.util.concurrent.CompletableFuture;
import java.util.concurrent.ExecutionException;
import java.util.concurrent.ExecutorService;
import java.util.concurrent.Executors;
import java.util.concurrent.TimeUnit;
import java.util.concurrent.TimeoutException;
import java.util.concurrent.atomic.AtomicInteger;
import java.util.concurrent.atomic.AtomicReference;
import java.util.function.BiFunction;
import java.util.stream.Stream;

import static io.evitadb.api.query.Query.query;
import static io.evitadb.api.query.QueryConstraints.*;
import static io.evitadb.test.generator.DataGenerator.ATTRIBUTE_PRIORITY;
import static java.util.Optional.ofNullable;
import static org.junit.jupiter.api.Assertions.*;

/**
 * This test verifies behavior of {@link EvitaClient}.
 *
 * @author Jan Novotný (novotny@fg.cz), FG Forrest a.s. (c) 2022
 */
@SuppressWarnings("DataFlowIssue")
@Slf4j
@ExtendWith(EvitaParameterResolver.class)
class EvitaClientReadWriteTest implements TestConstants, EvitaTestSupport {
	public static final String ATTRIBUTE_ORDER = "order";
	public static final String ATTRIBUTE_CATEGORY_ORDER = "orderInCategory";
	public static final String ATTRIBUTE_UUID = "uuid";
	private static final String ATTRIBUTE_CODE = "code";
	private static final String ATTRIBUTE_NAME = "name";
	private static final String ATTRIBUTE_CODE_NAME = "codeName";
	private static final String ATTRIBUTE_CATEGORY_OPEN = "open";
	private static final String ATTRIBUTE_CATEGORY_MARKET_OPEN = "marketOpen";
	private static final String ATTRIBUTE_CATEGORY_MARKET = "market";
	private static final String PRICE_LIST_BASIC = "basic";
	private static final Currency CURRENCY_CZK = Currency.getInstance("CZK");
	private static final Currency CURRENCY_EUR = Currency.getInstance("EUR");

	private final static int SEED = 42;
	private static final String EVITA_CLIENT_DATA_SET = "EvitaReadWriteClientDataSet";
	private static final String EVITA_CLIENT_EMPTY_DATA_SET = "EvitaReadWriteClientEmptyDataSet";
	private static final Map<Serializable, Integer> GENERATED_ENTITIES = new HashMap<>(20);
	private static final BiFunction<String, Faker, Integer> RANDOM_ENTITY_PICKER = (entityType, faker) -> {
		final int entityCount = GENERATED_ENTITIES.computeIfAbsent(entityType, serializable -> 0);
		final int primaryKey = entityCount == 0 ? 0 : faker.random().nextInt(1, entityCount);
		return primaryKey == 0 ? null : primaryKey;
	};
	private static final int PRODUCT_COUNT = 10;
	private static DataGenerator DATA_GENERATOR;

	@DataSet(value = EVITA_CLIENT_DATA_SET, openWebApi = {GrpcProvider.CODE, SystemProvider.CODE}, readOnly = false, destroyAfterClass = true)
	static DataCarrier initDataSet(EvitaServer evitaServer) {
		DATA_GENERATOR = new DataGenerator.Builder()
			.registerValueGenerator(
				Entities.PRICE_LIST, ATTRIBUTE_ORDER,
				faker -> Predecessor.HEAD
			).registerValueGenerator(
				Entities.PRODUCT, ATTRIBUTE_CATEGORY_ORDER,
				faker -> Predecessor.HEAD
			).build();

		GENERATED_ENTITIES.clear();

		final ApiOptions apiOptions = evitaServer.getExternalApiServer()
		                                         .getApiOptions();
		final HostDefinition grpcHost = apiOptions
			.getEndpointConfiguration(GrpcProvider.CODE)
			.getHost()[0];
		final HostDefinition systemHost = apiOptions
			.getEndpointConfiguration(SystemProvider.CODE)
			.getHost()[0];

		final String serverCertificates = evitaServer.getExternalApiServer()
		                                             .getApiOptions()
		                                             .certificate()
		                                             .getFolderPath()
		                                             .toString();
		final int lastDash = serverCertificates.lastIndexOf('-');
		assertTrue(lastDash > 0, "Dash not found! Look at the evita-configuration.yml in test resources!");
		final Path clientCertificates = Path.of(serverCertificates.substring(0, lastDash) + "-client");
		final EvitaClientConfiguration evitaClientConfiguration = EvitaClientConfiguration
			.builder()
			.host(grpcHost.hostAddress())
			.port(grpcHost.port())
			.systemApiPort(systemHost.port())
			.mtlsEnabled(false)
			.certificateFolderPath(clientCertificates)
			.certificateFileName(Path.of(CertificateUtils.getGeneratedClientCertificateFileName()))
			.certificateKeyFileName(Path.of(CertificateUtils.getGeneratedClientCertificatePrivateKeyFileName()))
			.timeout(10, TimeUnit.MINUTES)
			.build();

		final AtomicReference<EntitySchemaContract> productSchema = new AtomicReference<>();
		AtomicReference<Map<Integer, SealedEntity>> products = new AtomicReference<>();
		try (final EvitaClient setupClient = new EvitaClient(evitaClientConfiguration)) {
			setupClient.defineCatalog(TEST_CATALOG);
			// create bunch or entities for referencing in products
			setupClient.updateCatalog(
				TEST_CATALOG,
				session -> {
					session.getCatalogSchema()
					       .openForWrite()
					       .withAttribute(ATTRIBUTE_CODE, String.class, thatIs -> thatIs.uniqueGlobally())
					       .updateVia(session);

					DATA_GENERATOR.generateEntities(
						              DATA_GENERATOR.getSampleBrandSchema(
							              session,
							              builder -> {
								              builder.withAttribute(ATTRIBUTE_UUID, UUID.class);
								              session.updateEntitySchema(builder);
								              return builder.toInstance();
							              }
						              ),
						              RANDOM_ENTITY_PICKER,
						              SEED
					              )
					              .limit(5)
					              .forEach(it -> createEntity(session, GENERATED_ENTITIES, it));

					DATA_GENERATOR.generateEntities(
						              DATA_GENERATOR.getSampleCategorySchema(
							              session,
							              builder -> {
								              builder.withReflectedReferenceToEntity(
									              "productsInCategory", Entities.PRODUCT, Entities.CATEGORY,
									              whichIs -> whichIs
										              .withAttributesInherited()
										              .withCardinality(Cardinality.ZERO_OR_MORE)
								              );
								              session.updateEntitySchema(builder);
								              return builder.toInstance();
							              }
						              ),
						              RANDOM_ENTITY_PICKER,
						              SEED
					              )
					              .limit(10)
					              .forEach(it -> createEntity(session, GENERATED_ENTITIES, it));

					DATA_GENERATOR.generateEntities(
						              DATA_GENERATOR.getSamplePriceListSchema(
							              session,
							              builder -> {
								              builder
									              .withAttribute(
										              ATTRIBUTE_ORDER, Predecessor.class, AttributeSchemaEditor::sortable
									              );
								              session.updateEntitySchema(builder);
								              return builder.toInstance();
							              }
						              ),
						              RANDOM_ENTITY_PICKER,
						              SEED
					              )
					              .limit(4)
					              .forEach(it -> createEntity(session, GENERATED_ENTITIES, it));

					DATA_GENERATOR.generateEntities(
						              DATA_GENERATOR.getSampleStoreSchema(
							              session,
							              builder -> {
								              session.updateEntitySchema(builder);
								              return builder.toInstance();
							              }
						              ),
						              RANDOM_ENTITY_PICKER,
						              SEED
					              )
					              .limit(12)
					              .forEach(it -> createEntity(session, GENERATED_ENTITIES, it));

					DATA_GENERATOR.generateEntities(
						              DATA_GENERATOR.getSampleParameterGroupSchema(
							              session,
							              builder -> {
								              session.updateEntitySchema(builder);
								              return builder.toInstance();
							              }
						              ),
						              RANDOM_ENTITY_PICKER,
						              SEED
					              )
					              .limit(20)
					              .forEach(it -> createEntity(session, GENERATED_ENTITIES, it));

					DATA_GENERATOR.generateEntities(
						              DATA_GENERATOR.getSampleParameterSchema(
							              session,
							              builder -> {
								              session.updateEntitySchema(builder);
								              return builder.toInstance();
							              }
						              ),
						              RANDOM_ENTITY_PICKER,
						              SEED
					              )
					              .limit(20)
					              .forEach(it -> createEntity(session, GENERATED_ENTITIES, it));

					productSchema.set(
						DATA_GENERATOR.getSampleProductSchema(
							session,
							builder -> {
								builder
									.withGlobalAttribute(ATTRIBUTE_CODE)
									.withReferenceToEntity(
										Entities.PARAMETER,
										Entities.PARAMETER,
										Cardinality.ZERO_OR_MORE,
										thatIs -> thatIs.faceted()
										                .withGroupTypeRelatedToEntity(Entities.PARAMETER_GROUP)
									)
									.withReferenceToEntity(
										Entities.CATEGORY, Entities.CATEGORY, Cardinality.ZERO_OR_MORE,
<<<<<<< HEAD
										whichIs -> whichIs.indexed()
										                  .withAttribute(ATTRIBUTE_CATEGORY_ORDER, Predecessor.class)
=======
										whichIs -> whichIs.indexedForFilteringAndPartitioning()
											.withAttribute(ATTRIBUTE_CATEGORY_ORDER, Predecessor.class)
>>>>>>> b20221d3
									);
								session.updateEntitySchema(builder);
								return builder.toInstance();
							}
						)
					);

					final Map<Integer, SealedEntity> theProducts = CollectionUtils.createHashMap(10);
					DATA_GENERATOR.generateEntities(
						              productSchema.get(),
						              RANDOM_ENTITY_PICKER,
						              SEED
					              )
					              .limit(PRODUCT_COUNT)
					              .forEach(it -> {
						              final EntityReference upsertedProduct = session.upsertEntity(it);
						              theProducts.put(
							              upsertedProduct.getPrimaryKey(),
							              session.getEntity(
								              productSchema.get().getName(),
								              upsertedProduct.getPrimaryKey(),
								              entityFetchAllContent()
							              ).orElseThrow()
						              );
					              });
					products.set(theProducts);

					session.goLiveAndClose();
				}
			);
		}

		return new DataCarrier(
			"products", products.get(),
			"productSchema", productSchema.get()
		);
	}

	@DataSet(value = EVITA_CLIENT_EMPTY_DATA_SET, openWebApi = {GrpcProvider.CODE, SystemProvider.CODE}, readOnly = false, destroyAfterClass = true)
	static EvitaClient initEmptyDataSet(EvitaServer evitaServer) {
		final ApiOptions apiOptions = evitaServer.getExternalApiServer()
		                                         .getApiOptions();
		final HostDefinition grpcHost = apiOptions
			.getEndpointConfiguration(GrpcProvider.CODE)
			.getHost()[0];
		final HostDefinition systemHost = apiOptions
			.getEndpointConfiguration(SystemProvider.CODE)
			.getHost()[0];

		final String serverCertificates = evitaServer.getExternalApiServer()
		                                             .getApiOptions()
		                                             .certificate()
		                                             .getFolderPath()
		                                             .toString();
		final int lastDash = serverCertificates.lastIndexOf('-');
		assertTrue(lastDash > 0, "Dash not found! Look at the evita-configuration.yml in test resources!");
		final Path clientCertificates = Path.of(serverCertificates.substring(0, lastDash) + "-client");
		final EvitaClientConfiguration evitaClientConfiguration = EvitaClientConfiguration
			.builder()
			.host(grpcHost.hostAddress())
			.port(grpcHost.port())
			.systemApiPort(systemHost.port())
			.mtlsEnabled(false)
			.certificateFolderPath(clientCertificates)
			.certificateFileName(Path.of(CertificateUtils.getGeneratedClientCertificateFileName()))
			.certificateKeyFileName(Path.of(CertificateUtils.getGeneratedClientCertificatePrivateKeyFileName()))
			.timeout(10, TimeUnit.MINUTES)
			.build();

		return new EvitaClient(evitaClientConfiguration);
	}

	private static void assertCategoryParent(
		@Nonnull Map<Integer, SealedEntity> originalCategories,
		@Nonnull CategoryInterface category,
		@Nullable Locale locale
	) {
		final SealedEntity originalCategory = originalCategories.get(category.getId());
		if (originalCategory.getParentEntity().isEmpty()) {
			assertNull(category.getParentId());
			assertNull(category.getParentEntityReference());
			assertNull(category.getParentEntity());
		} else {
			final int expectedParentId = originalCategory.getParentEntity().get().getPrimaryKey();
			assertEquals(
				expectedParentId,
				category.getParentId()
			);
			assertEquals(
				new EntityReference(Entities.CATEGORY, expectedParentId),
				category.getParentEntityReference()
			);
			assertCategory(category.getParentEntity(), originalCategories.get(expectedParentId), locale);
			assertCategoryParent(originalCategories, category.getParentEntity(), locale);
		}
	}

	private static void assertCategoryParents(
		@Nonnull Collection<CategoryInterface> categories,
		@Nonnull Map<Integer, SealedEntity> originalCategories,
		@Nullable Locale locale
	) {
		for (CategoryInterface category : categories) {
			assertCategoryParent(originalCategories, category, locale);
		}
	}

	private static void assertCategory(
		@Nonnull CategoryInterface category,
		@Nonnull SealedEntity sealedEntity,
		@Nullable Locale locale
	) {
		assertEquals(TestEntity.CATEGORY, category.getEntityType());
		assertEquals(sealedEntity.getPrimaryKey(), category.getId());
		assertEquals(sealedEntity.getAttribute(DataGenerator.ATTRIBUTE_CODE), category.getCode());
		assertEquals(sealedEntity.getAttribute(DataGenerator.ATTRIBUTE_PRIORITY), category.getPriority());
		assertEquals(sealedEntity.getAttribute(DataGenerator.ATTRIBUTE_VALIDITY), category.getValidity());
		if (locale == null) {
			for (AttributeValue attributeValue : sealedEntity.getAttributeValues(DataGenerator.ATTRIBUTE_NAME)) {
				assertEquals(attributeValue.value(), category.getName(attributeValue.key().locale()));
			}
		} else {
			assertEquals(sealedEntity.getAttribute(DataGenerator.ATTRIBUTE_NAME, locale), category.getName());
			assertEquals(sealedEntity.getAttribute(DataGenerator.ATTRIBUTE_NAME, locale), category.getName(locale));
		}
	}

	private static void assertCategoryIds(
		@Nonnull Stream<Integer> categoryIds,
		@Nonnull int[] expectedCategoryIds
	) {
		assertNotNull(categoryIds);
		final Integer[] references = categoryIds
			.sorted()
			.toArray(Integer[]::new);

		assertEquals(expectedCategoryIds.length, references.length);
		assertArrayEquals(
			Arrays.stream(expectedCategoryIds)
			      .boxed()
			      .toArray(Integer[]::new),
			references
		);
	}

	private static void assertProduct(
		@Nonnull SealedEntity originalProduct,
		@Nullable ProductInterface product,
		@Nonnull Map<Integer, SealedEntity> originalCategories

	) {
		assertProduct(
			originalProduct, product, originalCategories, null, null, null
		);
	}

	private static void assertProduct(
		@Nonnull SealedEntity originalProduct,
		@Nullable ProductInterface product,
		@Nonnull Map<Integer, SealedEntity> originalCategories,
		@Nullable Currency currency,
		@Nullable String[] priceLists,
		@Nullable Locale locale
	) {
		assertProductBasicData(originalProduct, product);
		assertProductAttributes(originalProduct, product, locale);

		final ReferencedFileSet expectedAssociatedData = originalProduct.getAssociatedData(
			DataGenerator.ASSOCIATED_DATA_REFERENCED_FILES, ReferencedFileSet.class,
			ReflectionLookup.NO_CACHE_INSTANCE
		);
		if (expectedAssociatedData == null) {
			assertNull(product.getReferencedFileSet());
			assertNull(product.getReferencedFileSetAsDifferentProperty());
		} else {
			assertEquals(expectedAssociatedData, product.getReferencedFileSet());
			assertEquals(expectedAssociatedData, product.getReferencedFileSetAsDifferentProperty());
		}

		assertCategoryParents(product.getCategories(), originalCategories, locale);

		final int[] expectedCategoryIds = originalProduct.getReferences(Entities.CATEGORY)
		                                                 .stream()
		                                                 .mapToInt(ReferenceContract::getReferencedPrimaryKey)
		                                                 .toArray();

		assertCategoryIds(product.getCategoryIds().stream(), expectedCategoryIds);
		assertCategoryIds(product.getCategoryIdsAsList().stream(), expectedCategoryIds);
		assertCategoryIds(product.getCategoryIdsAsSet().stream(), expectedCategoryIds);
		assertCategoryIds(Arrays.stream(product.getCategoryIdsAsArray()).boxed(), expectedCategoryIds);

		if (currency == null && priceLists == null) {
			assertThrows(ContextMissingException.class, product::getPriceForSale);
			assertThrows(ContextMissingException.class, product::getAllPricesForSale);
		} else {
			final PriceContract[] allPricesForSale = product.getAllPricesForSale();
			final List<PriceContract> originalPricesForSale = originalProduct.getAllPricesForSale(
				currency, null, priceLists);
			final PriceContract[] expectedAllPricesForSale = originalPricesForSale.toArray(PriceContract[]::new);
			assertEquals(
				Arrays.stream(expectedAllPricesForSale)
				      .filter(it -> Objects.equals(currency, it.currency()))
				      .filter(it -> Arrays.stream(priceLists)
				                          .anyMatch(priceList -> Objects.equals(priceList, it.priceList())))
				      .min((o1, o2) -> {
					      final int ix1 = ArrayUtils.indexOf(o1.priceList(), priceLists);
					      final int ix2 = ArrayUtils.indexOf(o2.priceList(), priceLists);
					      return Integer.compare(ix1, ix2);
				      })
				      .orElse(null),
				product.getPriceForSale()
			);

			assertEquals(expectedAllPricesForSale.length, allPricesForSale.length);
			assertArrayEquals(expectedAllPricesForSale, allPricesForSale);

			if (expectedAllPricesForSale.length > 0) {
				final PriceContract expectedPrice = expectedAllPricesForSale[0];
				assertEquals(
					expectedPrice,
					product.getPriceForSale(expectedPrice.priceList(), expectedPrice.currency())
				);

				assertArrayEquals(
					originalPricesForSale
						.stream()
						.filter(it -> it.priceList().equals(expectedPrice.priceList()))
						.toArray(PriceContract[]::new),
					product.getAllPricesForSale(expectedPrice.priceList())
				);

				assertArrayEquals(
					originalPricesForSale
						.stream()
						.filter(it -> it.currency().equals(expectedPrice.currency()))
						.toArray(PriceContract[]::new),
					product.getAllPricesForSale(expectedPrice.currency())
				);

				assertArrayEquals(
					originalPricesForSale
						.stream()
						.filter(it -> it.currency().equals(expectedPrice.currency()) && it.priceList()
						                                                                  .equals(
							                                                                  expectedPrice.priceList()))
						.toArray(PriceContract[]::new),
					product.getAllPricesForSale(expectedPrice.priceList(), expectedPrice.currency())
				);
			}
		}

		final PriceContract[] expectedAllPrices = originalProduct.getPrices().toArray(PriceContract[]::new);
		final PriceContract[] allPrices = Arrays.stream(product.getAllPricesAsArray())
		                                        .toArray(PriceContract[]::new);

		assertEquals(expectedAllPrices.length, allPrices.length);
		assertArrayEquals(expectedAllPrices, allPrices);

		assertArrayEquals(expectedAllPrices, product.getAllPricesAsList().toArray(PriceContract[]::new));
		assertArrayEquals(expectedAllPrices, product.getAllPricesAsSet().toArray(PriceContract[]::new));
		assertArrayEquals(expectedAllPrices, product.getAllPrices().toArray(PriceContract[]::new));

		final Optional<PriceContract> first = Arrays.stream(expectedAllPrices).filter(
			it -> "basic".equals(it.priceList())).findFirst();
		if (first.isEmpty()) {
			assertNull(product.getBasicPrice());
		} else {
			assertEquals(
				first.get(),
				product.getBasicPrice()
			);
		}
	}

	private static void assertProductBasicData(
		@Nonnull SealedEntity originalProduct, @Nullable ProductInterface product) {
		assertNotNull(product);
		assertEquals(originalProduct.getPrimaryKey(), product.getPrimaryKey());
		assertEquals(originalProduct.getPrimaryKey(), product.getId());
		assertEquals(Entities.PRODUCT, product.getType());
		assertEquals(TestEntity.PRODUCT, product.getEntityType());
	}

	private static void assertProductAttributes(
		@Nonnull SealedEntity originalProduct, @Nonnull ProductInterface product, @Nullable Locale locale) {
		assertEquals(originalProduct.getAttribute(DataGenerator.ATTRIBUTE_CODE), product.getCode());
		assertEquals(originalProduct.getAttribute(DataGenerator.ATTRIBUTE_NAME, locale), product.getName());
		assertEquals(originalProduct.getAttribute(DataGenerator.ATTRIBUTE_QUANTITY), product.getQuantity());
		assertEquals(
			originalProduct.getAttribute(DataGenerator.ATTRIBUTE_QUANTITY), product.getQuantityAsDifferentProperty());
		assertEquals(originalProduct.getAttribute(DataGenerator.ATTRIBUTE_ALIAS), product.isAlias());
	}

	/**
	 * Creates new entity and inserts it into the index.
	 */
	private static void createEntity(
		@Nonnull EvitaSessionContract session, @Nonnull Map<Serializable, Integer> generatedEntities,
		@Nonnull EntityBuilder it
	) {
		final EntityReferenceContract<?> insertedEntity = session.upsertEntity(it);
		generatedEntities.compute(
			insertedEntity.getType(),
			(serializable, existing) -> ofNullable(existing).orElse(0) + 1
		);
	}

	@Nonnull
	private static EntityReference createSomeNewCategory(
		@Nonnull EvitaSessionContract session,
		int primaryKey,
		@Nullable Integer parentPrimaryKey
	) {
		final EntityBuilder builder = session.createNewEntity(Entities.CATEGORY, primaryKey)
		                                     .setAttribute(
			                                     ATTRIBUTE_NAME, Locale.ENGLISH, "New category #" + primaryKey)
		                                     .setAttribute(ATTRIBUTE_CODE, "category-" + primaryKey)
		                                     .setAttribute(ATTRIBUTE_PRIORITY, (long) primaryKey);

		if (parentPrimaryKey == null) {
			builder.removeParent();
		} else {
			builder.setParent(parentPrimaryKey);
		}

		return builder.upsertVia(session);
	}

	@Nonnull
	private static EntityMutation createSomeNewProduct(@Nonnull EvitaSessionContract session) {
		return session.createNewEntity(Entities.PRODUCT)
		              .setAttribute(ATTRIBUTE_NAME, Locale.ENGLISH, "New product")
		              .setAttribute(
			              ATTRIBUTE_CODE, "product-" + (session.getEntityCollectionSize(Entities.PRODUCT) + 1))
		              .setAttribute(ATTRIBUTE_PRIORITY, session.getEntityCollectionSize(Entities.PRODUCT) + 1L)
		              .toMutation()
		              .orElseThrow();
	}

	private static void assertSomeNewProductContent(@Nonnull SealedEntity loadedEntity) {
		assertNotNull(loadedEntity.getPrimaryKey());
		assertEquals("New product", loadedEntity.getAttribute(ATTRIBUTE_NAME, Locale.ENGLISH));
	}

	/**
	 * Defines a reflected reference using EvitaClient in the specified catalog.
	 *
	 * @param evitaClient     the Evita client to use, must not be null
	 * @param someCatalogName the name of the catalog, must not be null
	 */
	private static void defineReflectedReference(
		@Nonnull EvitaClient evitaClient,
		@Nonnull String someCatalogName
	) {
		evitaClient.defineCatalog(someCatalogName)
<<<<<<< HEAD
		           .withDescription("This is a tutorial catalog.")
		           // define category schema
		           .withEntitySchema(
			           Entities.CATEGORY,
			           whichIs -> whichIs.withDescription("A category of products.")
			                             .withReflectedReferenceToEntity(
				                             "productsInCategory", Entities.PRODUCT, "productCategory",
				                             thatIs -> thatIs.withAttributesInheritedExcept("note")
				                                             .withCardinality(Cardinality.ZERO_OR_MORE)
				                                             .withAttribute("customNote", String.class)
			                             )
			                             .withAttribute(
				                             "name", String.class,
				                             thatIs -> thatIs.localized().filterable().sortable()
			                             )
			                             .withHierarchy()
		           )
		           // define product schema
		           .withEntitySchema(
			           Entities.PRODUCT,
			           whichIs -> whichIs.withDescription("A product in inventory.")
			                             .withAttribute(
				                             "name", String.class,
				                             thatIs -> thatIs.localized().filterable().sortable()
			                             )
			                             .withAttribute(
				                             "cores", Integer.class,
				                             thatIs -> thatIs.withDescription("Number of CPU cores.")
				                                             .filterable()
			                             )
			                             .withAttribute(
				                             "graphics", String.class,
				                             thatIs -> thatIs.withDescription("Graphics card.")
				                                             .filterable()
			                             )
			                             .withPrice()
			                             .withReferenceToEntity(
				                             "productCategory", Entities.CATEGORY, Cardinality.ZERO_OR_ONE,
				                             thatIs -> thatIs
					                             .withDescription("Assigned category.")
					                             .deprecated("Already deprecated.")
					                             .withAttribute("categoryPriority", Long.class, that -> that.sortable())
					                             .withAttribute("note", String.class)
					                             .indexed()
					                             .faceted()
			                             )
		           )
		           // and now push all the definitions (mutations) to the server
		           .updateViaNewSession(evitaClient);
=======
			.withDescription("This is a tutorial catalog.")
			// define category schema
			.withEntitySchema(
				Entities.CATEGORY,
				whichIs -> whichIs.withDescription("A category of products.")
					.withReflectedReferenceToEntity(
						"productsInCategory", Entities.PRODUCT, "productCategory",
						thatIs -> thatIs.withAttributesInheritedExcept("note")
							.withCardinality(Cardinality.ZERO_OR_MORE)
							.withAttribute("customNote", String.class)
					)
					.withAttribute(
						"name", String.class,
						thatIs -> thatIs.localized().filterable().sortable()
					)
					.withHierarchy()
			)
			// define product schema
			.withEntitySchema(
				Entities.PRODUCT,
				whichIs -> whichIs.withDescription("A product in inventory.")
					.withAttribute(
						"name", String.class,
						thatIs -> thatIs.localized().filterable().sortable()
					)
					.withAttribute(
						"cores", Integer.class,
						thatIs -> thatIs.withDescription("Number of CPU cores.")
							.filterable()
					)
					.withAttribute(
						"graphics", String.class,
						thatIs -> thatIs.withDescription("Graphics card.")
							.filterable()
					)
					.withPrice()
					.withReferenceToEntity(
						"productCategory", Entities.CATEGORY, Cardinality.ZERO_OR_ONE,
						thatIs -> thatIs
							.withDescription("Assigned category.")
							.deprecated("Already deprecated.")
							.withAttribute("categoryPriority", Long.class, that -> that.sortable())
							.withAttribute("note", String.class)
							.indexedForFilteringAndPartitioning()
							.faceted()
					)
			)
			// and now push all the definitions (mutations) to the server
			.updateViaNewSession(evitaClient);
>>>>>>> b20221d3
	}

	@Nonnull
	private static EvitaManagementServiceFutureStub getManagementStubInternal(
		@Nonnull EvitaClient evitaClient
	) {
		try {
			final EvitaManagementContract management = evitaClient.management();
			final Field evitaManagementServiceStub = management.getClass().getDeclaredField(
				"evitaManagementServiceFutureStub");
			evitaManagementServiceStub.setAccessible(true);
			return (EvitaManagementServiceFutureStub) evitaManagementServiceStub.get(management);
		} catch (Exception ex) {
			throw new RuntimeException(ex);
		}
	}

	@Test
	@UseDataSet(EVITA_CLIENT_DATA_SET)
	void shouldRetrieveSystemConfiguration(EvitaClient evitaClient) {
		final String configuration = evitaClient.management().getConfiguration();
		assertNotNull(configuration);
		assertTrue(configuration.contains("name:"));
		assertTrue(configuration.contains("server:"));
		assertTrue(configuration.contains("api:"));
	}

	@Test
	@UseDataSet(EVITA_CLIENT_DATA_SET)
	void shouldNotifyBasicSubscriber(EvitaClient evitaClient) {
		final ChangeCapturePublisher<ChangeSystemCapture> publisher = evitaClient.registerSystemChangeCapture(
			new ChangeSystemCaptureRequest(null, null, ChangeCaptureContent.BODY)
		);

		// subscriber is registered and wants one event when it happens
		final MockEngineChangeCaptureSubscriber subscriber = new MockEngineChangeCaptureSubscriber(2);
		publisher.subscribe(subscriber);

		evitaClient.defineCatalog("newCatalog1");
		evitaClient.defineCatalog("newCatalog2");

		// subscriber wants more events now, should receive `newCatalog2` and future `newCatalog3`
		subscriber.request(4);

		evitaClient.defineCatalog("newCatalog3");

		// subscriber should receive 4 future events
		subscriber.request(4);

		evitaClient.defineCatalog("newCatalog4");
		evitaClient.defineCatalog("newCatalog5");

		// subscriber requested 2 events, this is third one, so it should be ignored
		evitaClient.defineCatalog("newCatalog6");

		// subscriber received one requested event
		assertEquals(1, subscriber.getCatalogCreated("newCatalog1"));
		assertEquals(1, subscriber.getCatalogCreated("newCatalog2"));
		assertEquals(1, subscriber.getCatalogCreated("newCatalog3"));
		assertEquals(1, subscriber.getCatalogCreated("newCatalog4"));
		assertEquals(1, subscriber.getCatalogCreated("newCatalog5"));
		// subscriber didn't ask for more events, so it didn't receive any new events
		assertEquals(0, subscriber.getCatalogCreated("newCatalog6"));

		evitaClient.deleteCatalogIfExists("newCatalog1");
		evitaClient.deleteCatalogIfExists("newCatalog2");
		evitaClient.deleteCatalogIfExists("newCatalog3");
		evitaClient.deleteCatalogIfExists("newCatalog4");
		evitaClient.deleteCatalogIfExists("newCatalog5");
		evitaClient.deleteCatalogIfExists("newCatalog6");
	}

	@Test
	@UseDataSet(EVITA_CLIENT_DATA_SET)
	void shouldNotifyLateSubscribers(EvitaClient evitaClient) {
		final ChangeCapturePublisher<ChangeSystemCapture> publisher = evitaClient.registerSystemChangeCapture(
			new ChangeSystemCaptureRequest(null, null, ChangeCaptureContent.BODY)
		);

		// first subscriber is registered at the start, but it's not ready to receive events yet
		final MockEngineChangeCaptureSubscriber subscriberWithDelayedRequest = new MockEngineChangeCaptureSubscriber(0);
		publisher.subscribe(subscriberWithDelayedRequest);

		// should be ignored by both subscribers
		evitaClient.defineCatalog("newCatalog1");

		// second subscriber is registered later but ready to receive events
		final MockEngineChangeCaptureSubscriber subscriberWithDelayedRegistration = new MockEngineChangeCaptureSubscriber(
			Integer.MAX_VALUE);
		publisher.subscribe(subscriberWithDelayedRegistration);

		// first subscriber is ready to receive events now, should get one
		subscriberWithDelayedRequest.request(Integer.MAX_VALUE);

		evitaClient.defineCatalog("newCatalog2");

		// both should receive one late event
		assertEquals(1, subscriberWithDelayedRequest.getCatalogCreated("newCatalog1", 10, TimeUnit.SECONDS, 1));
		assertEquals(1, subscriberWithDelayedRequest.getCatalogCreated("newCatalog2", 10, TimeUnit.SECONDS, 1));
		assertEquals(0, subscriberWithDelayedRegistration.getCatalogCreated("newCatalog1"));
		assertEquals(1, subscriberWithDelayedRegistration.getCatalogCreated("newCatalog2", 10, TimeUnit.SECONDS, 1));

		// cancel both subscribers
		subscriberWithDelayedRequest.cancel();
		subscriberWithDelayedRegistration.cancel();

		evitaClient.deleteCatalogIfExists("newCatalog1");
		evitaClient.deleteCatalogIfExists("newCatalog2");
	}

	@Test
	@UseDataSet(EVITA_CLIENT_DATA_SET)
	void shouldNotifyLateSubscribersWithFixedInitialVersion(EvitaClient evitaClient) {
		final ChangeCapturePublisher<ChangeSystemCapture> publisher = evitaClient.registerSystemChangeCapture(
			new ChangeSystemCaptureRequest(
				evitaClient.management().getSystemStatus().engineVersion(), null, ChangeCaptureContent.BODY)
		);

		// first subscriber is registered at the start, but it's not ready to receive events yet
		final MockEngineChangeCaptureSubscriber subscriberWithDelayedRequest = new MockEngineChangeCaptureSubscriber(0);
		publisher.subscribe(subscriberWithDelayedRequest);

		// should be ignored by both subscribers
		evitaClient.defineCatalog("newCatalog1");

		// second subscriber is registered later but ready to receive events
		final MockEngineChangeCaptureSubscriber subscriberWithDelayedRegistration = new MockEngineChangeCaptureSubscriber(
			Integer.MAX_VALUE);
		publisher.subscribe(subscriberWithDelayedRegistration);

		// first subscriber is ready to receive events now, should get one
		subscriberWithDelayedRequest.request(Integer.MAX_VALUE);

		evitaClient.defineCatalog("newCatalog2");

		// both should receive one late event
		assertEquals(1, subscriberWithDelayedRequest.getCatalogCreated("newCatalog1", 10, TimeUnit.SECONDS, 1));
		assertEquals(1, subscriberWithDelayedRequest.getCatalogCreated("newCatalog2", 10, TimeUnit.SECONDS, 1));
		assertEquals(1, subscriberWithDelayedRegistration.getCatalogCreated("newCatalog1", 10, TimeUnit.SECONDS, 1));
		assertEquals(1, subscriberWithDelayedRegistration.getCatalogCreated("newCatalog2", 10, TimeUnit.SECONDS, 1));

		evitaClient.deleteCatalogIfExists("newCatalog1");
		evitaClient.deleteCatalogIfExists("newCatalog2");

		// cancel both subscribers
		subscriberWithDelayedRequest.cancel();
		subscriberWithDelayedRegistration.cancel();
	}

	@Test
	@UseDataSet(EVITA_CLIENT_DATA_SET)
	void shouldNotifyMultiplePublishers(EvitaClient evitaClient) {
		final ChangeCapturePublisher<ChangeSystemCapture> publisher1 = evitaClient.registerSystemChangeCapture(
			new ChangeSystemCaptureRequest(null, null, ChangeCaptureContent.HEADER)
		);
		final MockEngineChangeCaptureSubscriber subscriber1 = new MockEngineChangeCaptureSubscriber(Integer.MAX_VALUE);
		publisher1.subscribe(subscriber1);

		final ChangeCapturePublisher<ChangeSystemCapture> publisher2 = evitaClient.registerSystemChangeCapture(
			new ChangeSystemCaptureRequest(null, null, ChangeCaptureContent.BODY)
		);
		final MockEngineChangeCaptureSubscriber subscriber2 = new MockEngineChangeCaptureSubscriber(Integer.MAX_VALUE);
		publisher2.subscribe(subscriber2);

		evitaClient.defineCatalog("newCatalog1");

		assertEquals(
			0,
			subscriber1.getCatalogCreated("newCatalog1")
		); // subscriber1 is subscribed to HEADER content, so it cannot recognize catalog name
		assertEquals(
			2,
			subscriber1.getReceived()
		); // at least 2 events should be received (transaction and create catalog mutation)
		assertEquals(1, subscriber2.getCatalogCreated("newCatalog1", 10, TimeUnit.SECONDS, 1));

		evitaClient.deleteCatalogIfExists("newCatalog1");
	}

	@Test
	@UseDataSet(EVITA_CLIENT_DATA_SET)
	void shouldAllowCreatingCatalogAlongWithTheSchema(EvitaClient evitaClient) {
		final String someCatalogName = "differentCatalog";
		try {
			evitaClient.defineCatalog(someCatalogName)
			           .withDescription("Some description.")
			           .updateVia(evitaClient.createReadWriteSession(someCatalogName));
			assertTrue(evitaClient.getCatalogNames().contains(someCatalogName));
		} finally {
			evitaClient.deleteCatalogIfExists(someCatalogName);
		}
	}

	@Test
	@UseDataSet(EVITA_CLIENT_DATA_SET)
	void shouldAllowCreatingCatalogAndEntityCollectionsInPrototypingMode(EvitaClient evitaClient) {
		final String someCatalogName = "differentCatalog";
		try {
			evitaClient.defineCatalog(someCatalogName)
			           .withDescription("This is a tutorial catalog.")
			           .updateViaNewSession(evitaClient);

			assertTrue(evitaClient.getCatalogNames().contains(someCatalogName));
			evitaClient.updateCatalog(
				someCatalogName,
				session -> {
					session.createNewEntity("Brand", 1)
					       .setAttribute("name", Locale.ENGLISH, "Lenovo")
					       .upsertVia(session);

					final Optional<SealedEntitySchema> brand = session.getEntitySchema("Brand");
					assertTrue(brand.isPresent());

					final Optional<EntityAttributeSchemaContract> nameAttribute = brand.get().getAttribute("name");
					assertTrue(nameAttribute.isPresent());
					assertTrue(nameAttribute.get().isLocalized());

					// now create an example category tree
					session.createNewEntity("Category", 10)
					       .setAttribute("name", Locale.ENGLISH, "Electronics")
					       .upsertVia(session);

					session.createNewEntity("Category", 11)
					       .setAttribute("name", Locale.ENGLISH, "Laptops")
					       // laptops will be a child category of electronics
					       .setParent(10)
					       .upsertVia(session);

					// finally, create a product
					session.createNewEntity("Product")
					       // with a few attributes
					       .setAttribute("name", Locale.ENGLISH, "ThinkPad P15 Gen 1")
					       .setAttribute("cores", 8)
					       .setAttribute("graphics", "NVIDIA Quadro RTX 4000 with Max-Q Design")
					       // and price for sale
					       .setPrice(
						       1, "basic",
						       Currency.getInstance("USD"),
						       new BigDecimal("1420"), new BigDecimal("20"), new BigDecimal("1704"),
						       true
					       )
					       // link it to the manufacturer
					       .setReference(
						       "brand", "Brand",
						       Cardinality.EXACTLY_ONE,
						       1
					       )
					       // and to the laptop category
					       .setReference(
						       "categories", "Category",
						       Cardinality.ZERO_OR_MORE,
						       11
					       )
					       .upsertVia(session);

					final Optional<SealedEntitySchema> product = session.getEntitySchema("Product");
					assertTrue(product.isPresent());

					final Optional<EntityAttributeSchemaContract> productNameAttribute = product.get().getAttribute(
						"name");
					assertTrue(productNameAttribute.isPresent());
					assertTrue(productNameAttribute.get().isLocalized());
				}
			);

		} finally {
			evitaClient.deleteCatalogIfExists(someCatalogName);
		}
	}

	@Test
	@UseDataSet(EVITA_CLIENT_DATA_SET)
	void shouldAllowCreatingCatalogAndEntityCollectionsSchemas(EvitaClient evitaClient) {
		final String someCatalogName = "differentCatalog";
		try {
			evitaClient.defineCatalog(someCatalogName)
<<<<<<< HEAD
			           .withDescription("This is a tutorial catalog.")
			           // define brand schema
			           .withEntitySchema(
				           "Brand",
				           whichIs -> whichIs.withDescription("A manufacturer of products.")
				                             .withAttribute(
					                             "name", String.class,
					                             thatIs -> thatIs.localized().filterable().sortable()
				                             )
			           )
			           // define category schema
			           .withEntitySchema(
				           "Category",
				           whichIs -> whichIs.withDescription("A category of products.")
				                             .withAttribute(
					                             "name", String.class,
					                             thatIs -> thatIs.localized().filterable().sortable()
				                             )
				                             .withHierarchy()
			           )
			           // define product schema
			           .withEntitySchema(
				           "Product",
				           whichIs -> whichIs.withDescription("A product in inventory.")
				                             .withAttribute(
					                             "name", String.class,
					                             thatIs -> thatIs.localized().filterable().sortable()
				                             )
				                             .withAttribute(
					                             "cores", Integer.class,
					                             thatIs -> thatIs.withDescription("Number of CPU cores.")
					                                             .filterable()
				                             )
				                             .withAttribute(
					                             "graphics", String.class,
					                             thatIs -> thatIs.withDescription("Graphics card.")
					                                             .filterable()
				                             )
				                             .withPrice()
				                             .withReferenceToEntity(
					                             "brand", "Brand", Cardinality.EXACTLY_ONE,
					                             thatIs -> thatIs.indexed()
				                             )
				                             .withReferenceToEntity(
					                             "categories", "Category", Cardinality.ZERO_OR_MORE,
					                             thatIs -> thatIs.indexed()
				                             )
			           )
			           // and now push all the definitions (mutations) to the server
			           .updateViaNewSession(evitaClient);
=======
				.withDescription("This is a tutorial catalog.")
				// define brand schema
				.withEntitySchema(
					"Brand",
					whichIs -> whichIs.withDescription("A manufacturer of products.")
						.withAttribute(
							"name", String.class,
							thatIs -> thatIs.localized().filterable().sortable()
						)
				)
				// define category schema
				.withEntitySchema(
					"Category",
					whichIs -> whichIs.withDescription("A category of products.")
						.withAttribute(
							"name", String.class,
							thatIs -> thatIs.localized().filterable().sortable()
						)
						.withHierarchy()
				)
				// define product schema
				.withEntitySchema(
					"Product",
					whichIs -> whichIs.withDescription("A product in inventory.")
						.withAttribute(
							"name", String.class,
							thatIs -> thatIs.localized().filterable().sortable()
						)
						.withAttribute(
							"cores", Integer.class,
							thatIs -> thatIs.withDescription("Number of CPU cores.")
								.filterable()
						)
						.withAttribute(
							"graphics", String.class,
							thatIs -> thatIs.withDescription("Graphics card.")
								.filterable()
						)
						.withPrice()
						.withReferenceToEntity(
							"brand", "Brand", Cardinality.EXACTLY_ONE,
							thatIs -> thatIs.indexedForFilteringAndPartitioning()
						)
						.withReferenceToEntity(
							"categories", "Category", Cardinality.ZERO_OR_MORE,
							thatIs -> thatIs.indexedForFilteringAndPartitioning()
						)
				)
				// and now push all the definitions (mutations) to the server
				.updateViaNewSession(evitaClient);
>>>>>>> b20221d3

			assertTrue(evitaClient.getCatalogNames().contains(someCatalogName));
			evitaClient.queryCatalog(
				someCatalogName, session -> {
					final Set<String> allEntityTypes = session.getAllEntityTypes();
					assertTrue(allEntityTypes.contains("Brand"));
					assertTrue(allEntityTypes.contains("Category"));
					assertTrue(allEntityTypes.contains("Product"));
				}
			);
		} finally {
			evitaClient.deleteCatalogIfExists(someCatalogName);
		}
	}

	@Test
	@UseDataSet(EVITA_CLIENT_DATA_SET)
	void shouldAllowCreatingReflectedReference(EvitaClient evitaClient) {
		final String someCatalogName = "differentCatalog";
		try {
			defineReflectedReference(evitaClient, someCatalogName);

			assertTrue(evitaClient.getCatalogNames().contains(someCatalogName));
			evitaClient.queryCatalog(
				someCatalogName, session -> {
					final Set<String> allEntityTypes = session.getAllEntityTypes();
					assertTrue(allEntityTypes.contains(Entities.CATEGORY));
					assertTrue(allEntityTypes.contains(Entities.PRODUCT));

					final ReferenceSchemaContract reference = session.getEntitySchemaOrThrowException(Entities.CATEGORY)
					                                                 .getReferenceOrThrowException(
						                                                 "productsInCategory");
					assertInstanceOf(ReflectedReferenceSchemaContract.class, reference);

					assertEquals(Entities.PRODUCT, reference.getReferencedEntityType());
					assertEquals("Assigned category.", reference.getDescription());
					assertEquals("Already deprecated.", reference.getDeprecationNotice());
					assertTrue(reference.isIndexed());
					assertTrue(reference.isFaceted());

					final Map<String, AttributeSchemaContract> attributes = reference.getAttributes();
					assertEquals(2, attributes.size());
					assertTrue(attributes.containsKey("customNote"));
					assertTrue(attributes.containsKey("categoryPriority"));
				}
			);
		} finally {
			evitaClient.deleteCatalogIfExists(someCatalogName);
		}
	}

	@Test
	@UseDataSet(EVITA_CLIENT_DATA_SET)
	void shouldModifyReflectedReferenceSchema(EvitaClient evitaClient) {
		defineReflectedReference(evitaClient, "differentCatalog");

		evitaClient.updateCatalog(
			"differentCatalog",
			session -> {
				session.getEntitySchemaOrThrowException(Entities.CATEGORY)
				       .openForWrite()
				       .withReflectedReferenceToEntity(
					       "productsInCategory", Entities.PRODUCT, "productCategory",
					       thatIs -> thatIs.withAttributesInheritedExcept("categoryPriority")
					                       .withCardinality(Cardinality.EXACTLY_ONE)
					                       .withoutAttribute("customNote")
					                       .withAttribute("newAttribute", String.class)
					                       .withDescription("My description.")
					                       .nonFaceted()
				       ).updateVia(session);
			}
		);

		evitaClient.queryCatalog(
			"differentCatalog",
			session -> {
				final SealedEntitySchema entitySchema = session.getEntitySchemaOrThrowException(Entities.CATEGORY);
				final ReferenceSchemaContract reference = entitySchema.getReferenceOrThrowException(
					"productsInCategory");
				assertEquals(Cardinality.EXACTLY_ONE, reference.getCardinality());
				assertEquals(Entities.PRODUCT, reference.getReferencedEntityType());
				assertEquals("My description.", reference.getDescription());
				assertTrue(reference.isIndexed());
				assertFalse(reference.isFaceted());

				final Map<String, AttributeSchemaContract> attributes = reference.getAttributes();
				assertEquals(2, attributes.size());
				assertTrue(attributes.containsKey("newAttribute"));
				assertTrue(attributes.containsKey("note"));
			}
		);
	}

	@Test
	@UseDataSet(EVITA_CLIENT_DATA_SET)
	void shouldCreateCatalog(EvitaClient evitaClient) {
		try (MockEngineChangeCaptureSubscriber engineSubscriber = new MockEngineChangeCaptureSubscriber(
			Integer.MAX_VALUE)) {
			evitaClient.registerSystemChangeCapture(
				new ChangeSystemCaptureRequest(null, null, ChangeCaptureContent.BODY)
			).subscribe(engineSubscriber);

			final String newCatalogName = "newCatalog";
			try {
				evitaClient.defineCatalog(newCatalogName);
				final Set<String> catalogNames = evitaClient.getCatalogNames();

				assertEquals(2, catalogNames.size());
				assertTrue(catalogNames.contains(TEST_CATALOG));
				assertTrue(catalogNames.contains(newCatalogName));
				assertEquals(1, engineSubscriber.getCatalogCreated(newCatalogName, 10, TimeUnit.SECONDS, 1));

			} finally {
				evitaClient.deleteCatalogIfExists(newCatalogName);
				assertEquals(1, engineSubscriber.getCatalogDeleted(newCatalogName, 10, TimeUnit.SECONDS, 1));
			}
		}
	}

	@Test
	@UseDataSet(EVITA_CLIENT_DATA_SET)
	void shouldRemoveCatalog(EvitaClient evitaClient) {
		final String newCatalogName = "newCatalog";
		evitaClient.defineCatalog(newCatalogName).updateViaNewSession(evitaClient);
		evitaClient.deleteCatalogIfExists(newCatalogName);

		final Set<String> catalogNames = evitaClient.getCatalogNames();
		assertEquals(1, catalogNames.size());
		assertTrue(catalogNames.contains(TEST_CATALOG));
	}

	@Test
	@UseDataSet(value = EVITA_CLIENT_DATA_SET, destroyAfterTest = true)
	void shouldReplaceCatalog(EvitaClient evitaClient) {
		final String newCatalog = "newCatalog";
		evitaClient.defineCatalog(newCatalog);

		final Set<String> catalogNames = evitaClient.getCatalogNames();
		assertEquals(2, catalogNames.size());
		assertTrue(catalogNames.contains(newCatalog));
		assertTrue(catalogNames.contains(TEST_CATALOG));
		assertEquals(
			Integer.valueOf(3),
			evitaClient.queryCatalog(
				TEST_CATALOG, evitaSessionContract -> {
					return evitaSessionContract.getCatalogSchema().version();
				}
			)
		);

		evitaClient.replaceCatalog(TEST_CATALOG, newCatalog);

		final Set<String> catalogNamesAgain = evitaClient.getCatalogNames();
		assertEquals(1, catalogNamesAgain.size());
		assertTrue(catalogNamesAgain.contains(newCatalog));

		assertEquals(
			Integer.valueOf(4),
			evitaClient.queryCatalog(
				newCatalog, evitaSessionContract -> {
					return evitaSessionContract.getCatalogSchema().version();
				}
			)
		);
	}

	@Test
	@UseDataSet(value = EVITA_CLIENT_DATA_SET, destroyAfterTest = true)
	void shouldRenameCatalog(EvitaClient evitaClient) {
		final String newCatalog = "newCatalog";

		final Set<String> catalogNames = evitaClient.getCatalogNames();
		assertEquals(1, catalogNames.size());
		assertTrue(catalogNames.contains(TEST_CATALOG));
		assertEquals(
			Integer.valueOf(3),
			evitaClient.queryCatalog(
				TEST_CATALOG, evitaSessionContract -> {
					return evitaSessionContract.getCatalogSchema().version();
				}
			)
		);

		evitaClient.renameCatalog(TEST_CATALOG, newCatalog);

		final Set<String> catalogNamesAgain = evitaClient.getCatalogNames();
		assertEquals(1, catalogNamesAgain.size());
		assertTrue(catalogNamesAgain.contains(newCatalog));

		assertEquals(
			Integer.valueOf(4),
			evitaClient.queryCatalog(
				newCatalog, evitaSessionContract -> {
					return evitaSessionContract.getCatalogSchema().version();
				}
			)
		);
	}

	@Test
	@UseDataSet(value = EVITA_CLIENT_DATA_SET, destroyAfterTest = true)
	void shouldBackupAndRestoreCatalogViaDownloadingAndUploadingFileContents(
		EvitaClient evitaClient
	) throws ExecutionException, InterruptedException, TimeoutException {
		final Set<String> catalogNames = evitaClient.getCatalogNames();
		assertEquals(1, catalogNames.size());
		assertTrue(catalogNames.contains(TEST_CATALOG));

		final EvitaManagementContract management = evitaClient.management();
		final CompletableFuture<FileForFetch> backupFileFuture = management.backupCatalog(
			TEST_CATALOG, null, null, true);
		final FileForFetch fileForFetch = backupFileFuture.get(3, TimeUnit.MINUTES);

		log.info("Catalog backed up to file: {}", fileForFetch.fileId());

		final String restoredCatalogName = TEST_CATALOG + "_restored";
		try (final InputStream inputStream = management.fetchFile(fileForFetch.fileId())) {
			// wait to restoration to be finished
			management.restoreCatalog(restoredCatalogName, fileForFetch.totalSizeInBytes(), inputStream)
			          .getFutureResult()
			          .get(3, TimeUnit.MINUTES);

		} catch (IOException e) {
			fail("Failed to restore catalog!", e);
		}

		log.info("Catalog restored from file: {}", fileForFetch.fileId());

		final Set<String> catalogNamesAgain = evitaClient.getCatalogNames();
		assertEquals(2, catalogNamesAgain.size());
		assertTrue(catalogNamesAgain.contains(TEST_CATALOG));
		assertTrue(catalogNamesAgain.contains(restoredCatalogName));

		// we need to activate the restored catalog first
		evitaClient.activateCatalog(restoredCatalogName);

		assertEquals(
			Integer.valueOf(PRODUCT_COUNT),
			evitaClient.queryCatalog(
				restoredCatalogName, session -> {
					return session.getEntityCollectionSize(Entities.PRODUCT);
				}
			)
		);
	}

	@Test
	@UseDataSet(value = EVITA_CLIENT_DATA_SET, destroyAfterTest = true)
	void shouldBackupAndRestoreCatalogViaDownloadingAndUploadingFileContentsUnary(
		EvitaClient evitaClient
	) throws ExecutionException, InterruptedException, TimeoutException {
		final Set<String> catalogNames = evitaClient.getCatalogNames();
		assertEquals(1, catalogNames.size());
		assertTrue(catalogNames.contains(TEST_CATALOG));

		final EvitaManagementContract management = evitaClient.management();
		final CompletableFuture<FileForFetch> backupFileFuture = management.backupCatalog(
			TEST_CATALOG, null, null, true);
		final FileForFetch fileForFetch = backupFileFuture.get(3, TimeUnit.MINUTES);

		log.info("Catalog backed up to file: {}", fileForFetch.fileId());

		final String restoredCatalogName = TEST_CATALOG + "_restored";

		final EvitaManagementServiceFutureStub internalStub = getManagementStubInternal(evitaClient);

		GrpcUuid fileId = null;
		GrpcTaskStatus restoreTask = null;
		try (final InputStream inputStream = management.fetchFile(fileForFetch.fileId())) {
			// read input stream contents by 65k and upload it to the server
			final byte[] buffer = new byte[65 * 1024];
			do {
				final int read = inputStream.read(buffer);
				if (read == -1) {
					break;
				}

				// wait to restoration to be finished
				final Builder builder = GrpcRestoreCatalogUnaryRequest.newBuilder()
				                                                      .setCatalogName(restoredCatalogName)
				                                                      .setTotalSizeInBytes(
					                                                      fileForFetch.totalSizeInBytes())
				                                                      .setBackupFile(
					                                                      ByteString.copyFrom(buffer, 0, read)
				                                                      );
				if (fileId != null) {
					builder.setFileId(fileId);
				}
				final GrpcRestoreCatalogUnaryResponse response = internalStub.restoreCatalogUnary(
					builder.build()
				).get();

				restoreTask = response.getTask();
				fileId = fileId == null ? restoreTask.getFile().getFileId() : fileId;
			} while (true);

			Optional<TaskStatus<?, ?>> status = management.getTaskStatus(
				EvitaDataTypesConverter.toUuid(restoreTask.getTaskId()));
			while (status.map(it -> it.finished() == null).orElse(false)) {
				Thread.sleep(500);
				status = management.getTaskStatus(EvitaDataTypesConverter.toUuid(restoreTask.getTaskId()));
			}

		} catch (IOException e) {
			fail("Failed to restore catalog!", e);
		}

		log.info("Catalog restored from file: {}", fileForFetch.fileId());

		final Set<String> catalogNamesAgain = evitaClient.getCatalogNames();
		assertEquals(2, catalogNamesAgain.size());
		assertTrue(catalogNamesAgain.contains(TEST_CATALOG));
		assertTrue(catalogNamesAgain.contains(restoredCatalogName));

		// we need to activate the restored catalog first
		evitaClient.activateCatalog(restoredCatalogName);

		assertEquals(
			Integer.valueOf(PRODUCT_COUNT),
			evitaClient.queryCatalog(
				restoredCatalogName, session -> {
					return session.getEntityCollectionSize(Entities.PRODUCT);
				}
			)
		);
	}

	@Test
	@UseDataSet(value = EVITA_CLIENT_DATA_SET, destroyAfterTest = true)
	void shouldBackupAndRestoreCatalogViaFileOnTheServerSide(
		EvitaClient evitaClient
	) throws ExecutionException, InterruptedException, TimeoutException {
		final Set<String> catalogNames = evitaClient.getCatalogNames();
		assertEquals(1, catalogNames.size());
		assertTrue(catalogNames.contains(TEST_CATALOG));

		final EvitaManagementContract management = evitaClient.management();
		final CompletableFuture<FileForFetch> backupFileFuture = management.backupCatalog(
			TEST_CATALOG, null, null, true);
		final FileForFetch fileForFetch = backupFileFuture.get(3, TimeUnit.MINUTES);

		log.info("Catalog backed up to file: {}", fileForFetch.fileId());

		final String restoredCatalogName = TEST_CATALOG + "_restored";
		final Task<?, Void> restoreTask = management.restoreCatalog(restoredCatalogName, fileForFetch.fileId());

		// wait for the restore to finish
		restoreTask.getFutureResult().get(3, TimeUnit.MINUTES);

		log.info("Catalog restored from file: {}", fileForFetch.fileId());

		final Set<String> catalogNamesAgain = evitaClient.getCatalogNames();
		assertEquals(2, catalogNamesAgain.size());
		assertTrue(catalogNamesAgain.contains(TEST_CATALOG));
		assertTrue(catalogNamesAgain.contains(restoredCatalogName));

		// we need to activate the restored catalog first
		evitaClient.activateCatalog(restoredCatalogName);

		assertEquals(
			Integer.valueOf(PRODUCT_COUNT),
			evitaClient.queryCatalog(
				restoredCatalogName, session -> {
					return session.getEntityCollectionSize(Entities.PRODUCT);
				}
			)
		);
	}

	@Test
	@UseDataSet(value = EVITA_CLIENT_DATA_SET, destroyAfterTest = true)
	void shouldReplaceCollection(EvitaClient evitaClient) {
		final String newCollection = "newCollection";
		final AtomicInteger productCount = new AtomicInteger();
		final AtomicInteger productSchemaVersion = new AtomicInteger();
		evitaClient.updateCatalog(
			TEST_CATALOG,
			session -> {
				assertTrue(session.getAllEntityTypes().contains(Entities.PRODUCT));
				assertFalse(session.getAllEntityTypes().contains(newCollection));
				session.defineEntitySchema(newCollection)
				       .withGlobalAttribute(ATTRIBUTE_CODE)
				       .updateVia(session);
				assertTrue(session.getAllEntityTypes().contains(newCollection));
				productSchemaVersion.set(session.getEntitySchemaOrThrowException(Entities.PRODUCT).version());
				productCount.set(session.getEntityCollectionSize(Entities.PRODUCT));
			}
		);
		evitaClient.updateCatalog(
			TEST_CATALOG,
			session -> {
				return session.replaceCollection(
					newCollection,
					Entities.PRODUCT
				);
			}
		);
		evitaClient.queryCatalog(
			TEST_CATALOG,
			session -> {
				assertFalse(session.getAllEntityTypes().contains(Entities.PRODUCT));
				assertTrue(session.getAllEntityTypes().contains(newCollection));
				assertEquals(
					productSchemaVersion.get() + 1, session.getEntitySchemaOrThrowException(newCollection).version());
				assertEquals(productCount.get(), session.getEntityCollectionSize(newCollection));
			}
		);
	}

	@Test
	@UseDataSet(value = EVITA_CLIENT_DATA_SET, destroyAfterTest = true)
	void shouldRenameCollection(EvitaClient evitaClient) {
		final String newCollection = "newCollection";
		final AtomicInteger productCount = new AtomicInteger();
		final AtomicInteger productSchemaVersion = new AtomicInteger();
		evitaClient.queryCatalog(
			TEST_CATALOG,
			session -> {
				assertTrue(session.getAllEntityTypes().contains(Entities.PRODUCT));
				assertFalse(session.getAllEntityTypes().contains(newCollection));
				productSchemaVersion.set(session.getEntitySchemaOrThrowException(Entities.PRODUCT).version());
				productCount.set(session.getEntityCollectionSize(Entities.PRODUCT));
			}
		);

		final MockCatalogChangeCaptureSubscriber catalogSubscriber = new MockCatalogChangeCaptureSubscriber(
			Integer.MAX_VALUE);

		evitaClient.updateCatalog(
			TEST_CATALOG,
			session -> {
				session.registerChangeCatalogCapture(
					ChangeCatalogCaptureRequest
						.builder()
						.content(ChangeCaptureContent.BODY)
						.criteria(
							ChangeCatalogCaptureCriteria
								.builder()
								.schemaArea()
								.build()
						)
						.build()
				).subscribe(catalogSubscriber);

				return session.renameCollection(
					Entities.PRODUCT,
					newCollection
				);
			}
		);

		assertEquals(1, catalogSubscriber.getEntityCollectionCreated(newCollection, 10, TimeUnit.SECONDS, 1));
		assertEquals(1, catalogSubscriber.getEntityCollectionDeleted(Entities.PRODUCT, 10, TimeUnit.SECONDS, 1));

		evitaClient.queryCatalog(
			TEST_CATALOG,
			session -> {
				assertFalse(session.getAllEntityTypes().contains(Entities.PRODUCT));
				assertTrue(session.getAllEntityTypes().contains(newCollection));
				assertEquals(
					productSchemaVersion.get() + 1, session.getEntitySchemaOrThrowException(newCollection).version());
				assertEquals(productCount.get(), session.getEntityCollectionSize(newCollection));
			}
		);
	}

	@UseDataSet(value = EVITA_CLIENT_DATA_SET, destroyAfterTest = true)
	@Test
	void shouldUpdateCatalogWithAnotherProduct(EvitaContract evita, SealedEntitySchema productSchema) {
		final SealedEntity addedEntity = evita.updateCatalog(
			TEST_CATALOG,
			session -> {
				final Optional<SealedEntity> upsertedEntity = DATA_GENERATOR
					.generateEntities(
						productSchema, RANDOM_ENTITY_PICKER, SEED)
					.limit(1)
					.map(it -> session.upsertAndFetchEntity(
						it,
						entityFetchAllContent()
					))
					.findFirst();
				assertTrue(upsertedEntity.isPresent());
				return upsertedEntity.get();
			}
		);

		evita.queryCatalog(
			TEST_CATALOG,
			session -> {
				final Optional<SealedEntity> fetchedEntity = session.getEntity(
					productSchema.getName(), addedEntity.getPrimaryKey(), entityFetchAllContent());
				assertTrue(fetchedEntity.isPresent());
				assertEquals(addedEntity, fetchedEntity.get());
			}
		);
	}

	@DisplayName("Update catalog with another product - asynchronously.")
	@UseDataSet(value = EVITA_CLIENT_DATA_SET, destroyAfterTest = true)
	@Test
	void shouldUpdateCatalogWithAnotherProductAsynchronously(
		EvitaContract evita,
		SealedEntitySchema productSchema
	) throws ExecutionException, InterruptedException, TimeoutException {
		final AtomicInteger addedEntityPrimaryKey = new AtomicInteger();
		final CommitProgress commitProgress = evita.updateCatalogAsync(
			TEST_CATALOG,
			session -> {
				final Optional<SealedEntity> upsertedEntity = DATA_GENERATOR.generateEntities(
					                                                            productSchema, RANDOM_ENTITY_PICKER, SEED)
				                                                            .limit(1)
				                                                            .map(it -> session.upsertAndFetchEntity(
					                                                            it,
					                                                            entityFetchAllContent()
				                                                            ))
				                                                            .findFirst();
				assertTrue(upsertedEntity.isPresent());
				addedEntityPrimaryKey.set(upsertedEntity.get().getPrimaryKey());
			},
			CommitBehavior.WAIT_FOR_CONFLICT_RESOLUTION
		);

		List<String> worklog = new ArrayList<>();
		CompletableFuture.allOf(
			commitProgress.onConflictResolved()
			              .thenAccept(it -> worklog.add("Conflict resolved!"))
			              .toCompletableFuture(),
			commitProgress.onWalAppended().thenAccept(it -> worklog.add("WAL appended!")).toCompletableFuture(),
			commitProgress.onChangesVisible().thenAccept(it -> worklog.add("Changes visible!")).toCompletableFuture()
		).get(1, TimeUnit.MINUTES);

		commitProgress.onChangesVisible().toCompletableFuture().join();

		assertArrayEquals(
			new String[]{
				"Conflict resolved!",
				"WAL appended!",
				"Changes visible!"
			},
			worklog.toArray(new String[0])
		);

		evita.queryCatalog(
			TEST_CATALOG,
			session -> {
				final Optional<SealedEntity> entityFetchedAgain = session.getEntity(
					productSchema.getName(), addedEntityPrimaryKey.get(), entityFetchAllContent());
				assertTrue(entityFetchedAgain.isPresent(), "Entity not found in catalog!");
			}
		);
	}

	@Test
	@UseDataSet(value = EVITA_CLIENT_DATA_SET, destroyAfterTest = true)
	void shouldCreateAndDropEntityCollection(EvitaClient evitaClient) {
		evitaClient.updateCatalog(
			TEST_CATALOG,
			session -> {
				final String newEntityType = "newEntityType";
				session.defineEntitySchema(newEntityType)
				       .withAttribute(ATTRIBUTE_NAME, String.class, thatIs -> thatIs.localized().filterable())
				       .updateVia(session);

				assertTrue(session.getAllEntityTypes().contains(newEntityType));
				session.deleteCollection(newEntityType);
				assertFalse(session.getAllEntityTypes().contains(newEntityType));
			}
		);
	}

	@Test
	@UseDataSet(value = EVITA_CLIENT_DATA_SET, destroyAfterTest = true)
	void shouldUpsertNewEntity(EvitaClient evitaClient) {
		final AtomicInteger newProductId = new AtomicInteger();
		evitaClient.updateCatalog(
			TEST_CATALOG,
			session -> {
				final EntityMutation entityMutation = createSomeNewProduct(session);
				assertNotNull(entityMutation);

				final EntityReference newProduct = session.upsertEntity(entityMutation);
				newProductId.set(newProduct.getPrimaryKey());
			}
		);

		evitaClient.queryCatalog(
			TEST_CATALOG,
			session -> {
				final SealedEntity loadedEntity = session.getEntity(
					                                         Entities.PRODUCT, newProductId.get(), entityFetchAllContent())
				                                         .orElseThrow();

				assertSomeNewProductContent(loadedEntity);
			}
		);

		// reset data
		evitaClient.updateCatalog(
			TEST_CATALOG,
			session -> {
				session.deleteEntity(Entities.PRODUCT, newProductId.get());
			}
		);
	}

	@Test
	@UseDataSet(value = EVITA_CLIENT_DATA_SET, destroyAfterTest = true)
	void shouldUpsertAndFetchNewEntity(EvitaClient evitaClient) {
		final AtomicInteger newProductId = new AtomicInteger();
		evitaClient.updateCatalog(
			TEST_CATALOG,
			session -> {
				final EntityMutation entityMutation = createSomeNewProduct(session);

				final SealedEntity updatedEntity = session.upsertAndFetchEntity(
					entityMutation, entityFetchAll().getRequirements()
				);
				newProductId.set(updatedEntity.getPrimaryKey());

				assertSomeNewProductContent(updatedEntity);
			}
		);


		// reset data
		evitaClient.updateCatalog(
			TEST_CATALOG,
			session -> {
				session.deleteEntity(Entities.PRODUCT, newProductId.get());
			}
		);
	}

	@Test
	@UseDataSet(value = EVITA_CLIENT_DATA_SET, destroyAfterTest = true)
	void shouldArchiveExistingEntity(EvitaClient evitaClient) {
		final AtomicInteger newProductId = new AtomicInteger();
		evitaClient.updateCatalog(
			TEST_CATALOG,
			session -> {
				final EntityMutation entityMutation = createSomeNewProduct(session);
				final SealedEntity updatedEntity = session.upsertAndFetchEntity(
					entityMutation, entityFetchAll().getRequirements()
				);
				newProductId.set(updatedEntity.getPrimaryKey());
				assertTrue(session.archiveEntity(Entities.PRODUCT, updatedEntity.getPrimaryKey()));
			}
		);

		evitaClient.queryCatalog(
			TEST_CATALOG,
			session -> {
				final Optional<SealedEntity> loadedEntity = session.getEntity(
					Entities.PRODUCT, newProductId.get(), entityFetchAllContent()
				);
				assertFalse(loadedEntity.isPresent());

				final Optional<SealedEntity> loadedArchivedEntity = session.getEntity(
					Entities.PRODUCT, newProductId.get(), new Scope[]{Scope.ARCHIVED}, entityFetchAllContent()
				);
				assertTrue(loadedArchivedEntity.isPresent());
				assertEquals(Scope.ARCHIVED, loadedArchivedEntity.get().getScope());
			}
		);
	}

	@Test
	@UseDataSet(EVITA_CLIENT_DATA_SET)
	void shouldArchiveAndFetchExistingEntity(EvitaClient evitaClient) {
		final AtomicInteger newProductId = new AtomicInteger();
		evitaClient.updateCatalog(
			TEST_CATALOG,
			session -> {
				final EntityMutation entityMutation = createSomeNewProduct(session);

				final SealedEntity updatedEntity = session.upsertAndFetchEntity(
					entityMutation, entityFetchAll().getRequirements()
				);
				newProductId.set(updatedEntity.getPrimaryKey());

				final SealedEntity archivedEntity = session.archiveEntity(
					Entities.PRODUCT, updatedEntity.getPrimaryKey(), entityFetchAllContent()
				).orElseThrow();

				assertSomeNewProductContent(archivedEntity);
				assertEquals(Scope.ARCHIVED, archivedEntity.getScope());
			}
		);

		evitaClient.queryCatalog(
			TEST_CATALOG,
			session -> {
				final Optional<SealedEntity> loadedEntity = session.getEntity(
					Entities.PRODUCT, newProductId.get(), entityFetchAllContent()
				);
				assertFalse(loadedEntity.isPresent());

				final Optional<SealedEntity> loadedArchivedEntity = session.getEntity(
					Entities.PRODUCT, newProductId.get(), new Scope[]{Scope.ARCHIVED}, entityFetchAllContent()
				);
				assertTrue(loadedArchivedEntity.isPresent());
				assertEquals(Scope.ARCHIVED, loadedArchivedEntity.get().getScope());
			}
		);
	}

	@Test
	@UseDataSet(value = EVITA_CLIENT_DATA_SET, destroyAfterTest = true)
	void shouldArchiveAndFetchExistingCustomEntity(
		EvitaClient evitaClient, Map<Integer, SealedEntity> originalCategories) {
		final AtomicInteger newProductId = new AtomicInteger();
		evitaClient.updateCatalog(
			TEST_CATALOG,
			session -> {
				final EntityMutation entityMutation = createSomeNewProduct(session);

				final SealedEntity updatedEntity = session.upsertAndFetchEntity(
					entityMutation, entityFetchAll().getRequirements()
				);
				newProductId.set(updatedEntity.getPrimaryKey());

				final ProductInterface archivedEntity = session.archiveEntity(
					ProductInterface.class, updatedEntity.getPrimaryKey(), entityFetchAllContent()
				).orElseThrow();

				assertProduct(updatedEntity, archivedEntity, originalCategories);
			}
		);

		evitaClient.queryCatalog(
			TEST_CATALOG,
			session -> {
				final Optional<ProductInterface> loadedEntity = session.getEntity(
					ProductInterface.class, newProductId.get(), entityFetchAllContent()
				);
				assertFalse(loadedEntity.isPresent());

				final Optional<SealedEntity> loadedArchivedEntity = session.getEntity(
					Entities.PRODUCT, newProductId.get(), new Scope[]{Scope.ARCHIVED}, entityFetchAllContent()
				);
				assertTrue(loadedArchivedEntity.isPresent());
				assertEquals(Scope.ARCHIVED, loadedArchivedEntity.get().getScope());
			}
		);
	}

	@Test
	@UseDataSet(value = EVITA_CLIENT_DATA_SET, destroyAfterTest = true)
	void shouldRestoreExistingEntity(EvitaClient evitaClient) {
		final AtomicInteger newProductId = new AtomicInteger();
		evitaClient.updateCatalog(
			TEST_CATALOG,
			session -> {
				final EntityMutation entityMutation = createSomeNewProduct(session);
				final SealedEntity updatedEntity = session.upsertAndFetchEntity(
					entityMutation, entityFetchAll().getRequirements()
				);
				newProductId.set(updatedEntity.getPrimaryKey());
				session.archiveEntity(Entities.PRODUCT, updatedEntity.getPrimaryKey());
			}
		);

		evitaClient.updateCatalog(
			TEST_CATALOG,
			session -> {
				session.restoreEntity(Entities.PRODUCT, newProductId.get());
			}
		);

		evitaClient.queryCatalog(
			TEST_CATALOG,
			session -> {
				final Optional<SealedEntity> loadedEntity = session.getEntity(
					Entities.PRODUCT, newProductId.get(), entityFetchAllContent()
				);
				assertTrue(loadedEntity.isPresent());
				assertEquals(Scope.LIVE, loadedEntity.get().getScope());
			}
		);
	}

	@Test
	@UseDataSet(EVITA_CLIENT_DATA_SET)
	void shouldRestoreAndFetchExistingEntity(EvitaClient evitaClient) {
		final AtomicInteger newProductId = new AtomicInteger();
		evitaClient.updateCatalog(
			TEST_CATALOG,
			session -> {
				final EntityMutation entityMutation = createSomeNewProduct(session);

				final SealedEntity updatedEntity = session.upsertAndFetchEntity(
					entityMutation, entityFetchAll().getRequirements()
				);
				newProductId.set(updatedEntity.getPrimaryKey());

				final SealedEntity archivedEntity = session.archiveEntity(
					Entities.PRODUCT, updatedEntity.getPrimaryKey(), entityFetchAllContent()
				).orElseThrow();

				assertSomeNewProductContent(archivedEntity);
				assertEquals(Scope.ARCHIVED, archivedEntity.getScope());
			}
		);

		evitaClient.updateCatalog(
			TEST_CATALOG,
			session -> {
				final SealedEntity restoredEntity = session.restoreEntity(
					Entities.PRODUCT, newProductId.get(), entityFetchAllContent()
				).orElseThrow();

				assertSomeNewProductContent(restoredEntity);
				assertEquals(Scope.LIVE, restoredEntity.getScope());
			}
		);

		evitaClient.queryCatalog(
			TEST_CATALOG,
			session -> {
				final Optional<SealedEntity> loadedEntity = session.getEntity(
					Entities.PRODUCT, newProductId.get(), entityFetchAllContent()
				);
				assertTrue(loadedEntity.isPresent());
				assertEquals(Scope.LIVE, loadedEntity.get().getScope());
			}
		);
	}

	@Test
	@UseDataSet(value = EVITA_CLIENT_DATA_SET, destroyAfterTest = true)
	void shouldRestoreAndFetchExistingCustomEntity(
		EvitaClient evitaClient, Map<Integer, SealedEntity> originalCategories) {
		final AtomicInteger newProductId = new AtomicInteger();
		final AtomicReference<SealedEntity> theEntity = new AtomicReference<>();
		evitaClient.updateCatalog(
			TEST_CATALOG,
			session -> {
				final EntityMutation entityMutation = createSomeNewProduct(session);

				final SealedEntity updatedEntity = session.upsertAndFetchEntity(
					entityMutation, entityFetchAll().getRequirements()
				);
				newProductId.set(updatedEntity.getPrimaryKeyOrThrowException());
				theEntity.set(updatedEntity);

				final ProductInterface archivedEntity = session.archiveEntity(
					ProductInterface.class, updatedEntity.getPrimaryKeyOrThrowException(), entityFetchAllContent()
				).orElseThrow();

				assertProduct(updatedEntity, archivedEntity, originalCategories);
			}
		);

		evitaClient.updateCatalog(
			TEST_CATALOG,
			session -> {
				final ProductInterface restoredEntity = session.restoreEntity(
					ProductInterface.class, newProductId.get(), entityFetchAllContent()
				).orElseThrow();

				assertProduct(theEntity.get(), restoredEntity, originalCategories);
			}
		);

		evitaClient.queryCatalog(
			TEST_CATALOG,
			session -> {
				final Optional<ProductInterface> loadedEntity = session.getEntity(
					ProductInterface.class, newProductId.get(), entityFetchAllContent()
				);
				assertTrue(loadedEntity.isPresent());
			}
		);
	}

	@Test
	@UseDataSet(value = EVITA_CLIENT_DATA_SET, destroyAfterTest = true)
	void shouldDeleteExistingEntity(EvitaClient evitaClient) {
		final AtomicInteger newProductId = new AtomicInteger();
		evitaClient.updateCatalog(
			TEST_CATALOG,
			session -> {
				final EntityMutation entityMutation = createSomeNewProduct(session);
				final SealedEntity updatedEntity = session.upsertAndFetchEntity(
					entityMutation, entityFetchAll().getRequirements()
				);
				newProductId.set(updatedEntity.getPrimaryKey());
				session.deleteEntity(Entities.PRODUCT, updatedEntity.getPrimaryKey());
			}
		);

		evitaClient.queryCatalog(
			TEST_CATALOG,
			session -> {
				final Optional<SealedEntity> loadedEntity = session.getEntity(
					Entities.PRODUCT, newProductId.get(), entityFetchAllContent()
				);
				assertFalse(loadedEntity.isPresent());
			}
		);
	}

	@Test
	@UseDataSet(EVITA_CLIENT_DATA_SET)
	void shouldDeleteAndFetchExistingEntity(EvitaClient evitaClient) {
		final AtomicInteger newProductId = new AtomicInteger();
		evitaClient.updateCatalog(
			TEST_CATALOG,
			session -> {
				final EntityMutation entityMutation = createSomeNewProduct(session);

				final SealedEntity updatedEntity = session.upsertAndFetchEntity(
					entityMutation, entityFetchAll().getRequirements()
				);
				newProductId.set(updatedEntity.getPrimaryKey());

				final SealedEntity removedEntity = session.deleteEntity(
					Entities.PRODUCT, updatedEntity.getPrimaryKey(), entityFetchAllContent()
				).orElseThrow();

				assertSomeNewProductContent(removedEntity);
			}
		);

		evitaClient.queryCatalog(
			TEST_CATALOG,
			session -> {
				final Optional<SealedEntity> loadedEntity = session.getEntity(
					Entities.PRODUCT, newProductId.get(), entityFetchAllContent()
				);
				assertFalse(loadedEntity.isPresent());
			}
		);
	}

	@Test
	@UseDataSet(value = EVITA_CLIENT_DATA_SET, destroyAfterTest = true)
	void shouldDeleteAndFetchExistingCustomEntity(
		EvitaClient evitaClient, Map<Integer, SealedEntity> originalCategories) {
		final AtomicInteger newProductId = new AtomicInteger();
		evitaClient.updateCatalog(
			TEST_CATALOG,
			session -> {
				final EntityMutation entityMutation = createSomeNewProduct(session);

				final SealedEntity updatedEntity = session.upsertAndFetchEntity(
					entityMutation, entityFetchAll().getRequirements()
				);
				newProductId.set(updatedEntity.getPrimaryKey());

				final ProductInterface removedEntity = session.deleteEntity(
					ProductInterface.class, updatedEntity.getPrimaryKey(), entityFetchAllContent()
				).orElseThrow();

				assertProduct(updatedEntity, removedEntity, originalCategories);
			}
		);

		evitaClient.queryCatalog(
			TEST_CATALOG,
			session -> {
				final Optional<ProductInterface> loadedEntity = session.getEntity(
					ProductInterface.class, newProductId.get(), entityFetchAllContent()
				);
				assertFalse(loadedEntity.isPresent());
			}
		);
	}

	@Test
	@UseDataSet(EVITA_CLIENT_DATA_SET)
	void shouldDeleteEntityByQuery(EvitaClient evitaClient) {
		final AtomicInteger newProductId = new AtomicInteger();
		evitaClient.updateCatalog(
			TEST_CATALOG,
			session -> {
				final EntityMutation entityMutation = createSomeNewProduct(session);

				final SealedEntity updatedEntity = session.upsertAndFetchEntity(
					entityMutation, entityFetchAll().getRequirements()
				);
				newProductId.set(updatedEntity.getPrimaryKey());

				final int deletedEntities = session.deleteEntities(
					query(
						collection(Entities.PRODUCT),
						filterBy(entityPrimaryKeyInSet(newProductId.get()))
					)
				);

				assertEquals(1, deletedEntities);
			}
		);

		evitaClient.queryCatalog(
			TEST_CATALOG,
			session -> {
				final Optional<SealedEntity> loadedEntity = session.getEntity(
					Entities.PRODUCT, newProductId.get(), entityFetchAllContent()
				);
				assertFalse(loadedEntity.isPresent());
			}
		);
	}

	@Test
	@UseDataSet(EVITA_CLIENT_DATA_SET)
	void shouldDeleteEntitiesAndFetchByQuery(EvitaClient evitaClient) {
		final AtomicInteger newProductId = new AtomicInteger();
		evitaClient.updateCatalog(
			TEST_CATALOG,
			session -> {
				final EntityMutation entityMutation = createSomeNewProduct(session);

				final SealedEntity updatedEntity = session.upsertAndFetchEntity(
					entityMutation, entityFetchAll().getRequirements()
				);
				newProductId.set(updatedEntity.getPrimaryKey());

				final SealedEntity[] deletedEntities = session.deleteSealedEntitiesAndReturnBodies(
					query(
						collection(Entities.PRODUCT),
						filterBy(entityPrimaryKeyInSet(newProductId.get())),
						require(entityFetchAll())
					)
				);

				assertEquals(1, deletedEntities.length);
				assertSomeNewProductContent(deletedEntities[0]);
			}
		);

		evitaClient.queryCatalog(
			TEST_CATALOG,
			session -> {
				final Optional<SealedEntity> loadedEntity = session.getEntity(
					Entities.PRODUCT, newProductId.get(), entityFetchAllContent()
				);
				assertFalse(loadedEntity.isPresent());
			}
		);
	}

	@Test
	@UseDataSet(value = EVITA_CLIENT_DATA_SET, destroyAfterTest = true)
	void shouldDeleteHierarchy(EvitaClient evitaClient) {
		evitaClient.updateCatalog(
			TEST_CATALOG,
			session -> {
				createSomeNewCategory(session, 50, null);
				createSomeNewCategory(session, 51, 50);
				createSomeNewCategory(session, 52, 51);
				createSomeNewCategory(session, 53, 50);

				final int deletedEntities = session.deleteEntityAndItsHierarchy(
					Entities.CATEGORY, 50
				);

				assertEquals(4, deletedEntities);
			}
		);

		evitaClient.queryCatalog(
			TEST_CATALOG,
			session -> {
				assertFalse(session.getEntity(Entities.CATEGORY, 50, entityFetchAllContent()).isPresent());
				assertFalse(session.getEntity(Entities.CATEGORY, 51, entityFetchAllContent()).isPresent());
				assertFalse(session.getEntity(Entities.CATEGORY, 52, entityFetchAllContent()).isPresent());
				assertFalse(session.getEntity(Entities.CATEGORY, 53, entityFetchAllContent()).isPresent());
			}
		);
	}

	@Test
	@UseDataSet(value = EVITA_CLIENT_DATA_SET, destroyAfterTest = true)
	void shouldDeleteHierarchyAndFetchRoot(EvitaClient evitaClient) {
		evitaClient.updateCatalog(
			TEST_CATALOG,
			session -> {
				createSomeNewCategory(session, 50, null);
				createSomeNewCategory(session, 51, 50);
				createSomeNewCategory(session, 52, 51);
				createSomeNewCategory(session, 53, 50);

				final DeletedHierarchy<SealedEntity> deletedHierarchy = session.deleteEntityAndItsHierarchy(
					Entities.CATEGORY, 50, entityFetchAllContent()
				);

				assertEquals(4, deletedHierarchy.deletedEntities());
				assertNotNull(deletedHierarchy.deletedRootEntity());
				assertEquals(50, deletedHierarchy.deletedRootEntity().getPrimaryKey());
				assertEquals(
					"New category #50",
					deletedHierarchy.deletedRootEntity().getAttribute(ATTRIBUTE_NAME, Locale.ENGLISH)
				);
			}
		);

		evitaClient.queryCatalog(
			TEST_CATALOG,
			session -> {
				assertFalse(session.getEntity(Entities.CATEGORY, 50, entityFetchAllContent()).isPresent());
				assertFalse(session.getEntity(Entities.CATEGORY, 51, entityFetchAllContent()).isPresent());
				assertFalse(session.getEntity(Entities.CATEGORY, 52, entityFetchAllContent()).isPresent());
				assertFalse(session.getEntity(Entities.CATEGORY, 53, entityFetchAllContent()).isPresent());
			}
		);
	}

	@Test
	@UseDataSet(value = EVITA_CLIENT_DATA_SET, destroyAfterTest = true)
	void shouldDeleteHierarchyAndFetchCustomRoot(EvitaClient evitaClient) {
		evitaClient.updateCatalog(
			TEST_CATALOG,
			session -> {
				createSomeNewCategory(session, 50, null);
				createSomeNewCategory(session, 51, 50);
				createSomeNewCategory(session, 52, 51);
				createSomeNewCategory(session, 53, 50);

				final DeletedHierarchy<CategoryInterface> deletedHierarchy = session.deleteEntityAndItsHierarchy(
					CategoryInterface.class, 50, entityFetchAllContent()
				);

				assertEquals(4, deletedHierarchy.deletedEntities());
				assertNotNull(deletedHierarchy.deletedRootEntity());
				assertEquals(50, deletedHierarchy.deletedRootEntity().getPrimaryKey());
				assertEquals("New category #50", deletedHierarchy.deletedRootEntity().getName(Locale.ENGLISH));
			}
		);

		evitaClient.queryCatalog(
			TEST_CATALOG,
			session -> {
				assertFalse(session.getEntity(Entities.CATEGORY, 50, entityFetchAllContent()).isPresent());
				assertFalse(session.getEntity(Entities.CATEGORY, 51, entityFetchAllContent()).isPresent());
				assertFalse(session.getEntity(Entities.CATEGORY, 52, entityFetchAllContent()).isPresent());
				assertFalse(session.getEntity(Entities.CATEGORY, 53, entityFetchAllContent()).isPresent());
			}
		);
	}

	@Test
	@UseDataSet(value = EVITA_CLIENT_DATA_SET, destroyAfterTest = true)
	void shouldGetMutationsHistory(EvitaClient evitaClient) {
		evitaClient.updateCatalog(
			TEST_CATALOG,
			session -> {
				createSomeNewCategory(session, 50, null);
				createSomeNewCategory(session, 51, 50);
				createSomeNewCategory(session, 52, 51);
				createSomeNewCategory(session, 53, 50);

				final DeletedHierarchy<CategoryInterface> deletedHierarchy = session.deleteEntityAndItsHierarchy(
					CategoryInterface.class, 50, entityFetchAllContent()
				);
				assertNotNull(deletedHierarchy);
			}
		);

		evitaClient.queryCatalog(
			TEST_CATALOG,
			session -> {
				final Stream<ChangeCatalogCapture> mutationsHistory = session.getMutationsHistory(
					ChangeCatalogCaptureRequest.builder()
					                           .criteria(
						                           ChangeCatalogCaptureCriteria.builder()
						                                                       .area(CaptureArea.DATA)
						                                                       .site(
							                                                       DataSite.builder()
							                                                               .containerType(
								                                                               ContainerType.ENTITY)
							                                                               .build()
						                                                       )
						                                                       .build()
					                           )
					                           .content(ChangeCaptureContent.BODY)
					                           .build()
				);

				final List<ChangeCatalogCapture> mutations = mutationsHistory.toList();
				assertTrue(mutations.size() > 10);
			}
		);
	}

	@Test
	@UseDataSet(value = EVITA_CLIENT_DATA_SET, destroyAfterTest = true)
	void shouldListAndCancelTasks(EvitaClient evitaClient) {
		final int numberOfTasks = 20;
		final ExecutorService executorService = Executors.newFixedThreadPool(numberOfTasks);
		final EvitaManagementContract management = evitaClient.management();

		// Step 2: Generate backup tasks using the custom executor
		final List<CompletableFuture<CompletableFuture<FileForFetch>>> backupTasks = Stream
			.generate(
				() -> CompletableFuture.supplyAsync(
					() -> management.backupCatalog(TEST_CATALOG, null, null, true),
					executorService
				)
			)
			.limit(numberOfTasks)
			.toList();

		// Optional: Wait for all tasks to complete
		CompletableFuture.allOf(backupTasks.toArray(new CompletableFuture[0])).join();
		executorService.shutdown();

		management.listTaskStatuses(1, numberOfTasks, null);

		// cancel 7 of them immediately
		final List<Boolean> cancellationResult = Stream
			.concat(
				management.listTaskStatuses(1, 1, null)
				          .getData()
				          .stream()
				          .map(it -> management.cancelTask(it.taskId())),
				backupTasks.subList(3, numberOfTasks - 1)
				           .stream()
				           .map(task -> task.getNow(null).cancel(true))
			)
			.toList();

		// wait for all task to complete
		try {
			// wait for all task to complete
			CompletableFuture.allOf(
				backupTasks.stream().map(it -> it.getNow(null)).toArray(CompletableFuture[]::new)
			).get(3, TimeUnit.MINUTES);
		} catch (ExecutionException ignored) {
			// if tasks were cancelled, they will throw exception
		} catch (InterruptedException | TimeoutException e) {
			fail(e);
		}

		final PaginatedList<TaskStatus<?, ?>> taskStatuses = management.listTaskStatuses(1, numberOfTasks, null);
		assertEquals(numberOfTasks, taskStatuses.getTotalRecordCount());
		final int cancelled = cancellationResult.stream().mapToInt(b -> b ? 1 : 0).sum();
		assertEquals(
			backupTasks.size() - cancelled,
			taskStatuses.getData()
			            .stream()
			            .filter(
				            task -> task.simplifiedState() == TaskSimplifiedState.FINISHED)
			            .count()
		);
		assertEquals(
			cancelled,
			taskStatuses.getData()
			            .stream()
			            .filter(task -> task.simplifiedState() == TaskSimplifiedState.FAILED)
			            .count()
		);

		// fetch all tasks by their ids
		management.getTaskStatuses(
			taskStatuses.getData().stream().map(TaskStatus::taskId).toArray(UUID[]::new)
		).forEach(Assertions::assertNotNull);

		// fetch tasks individually
		taskStatuses.getData().forEach(task -> assertNotNull(management.getTaskStatus(task.taskId())));

		// list exported files
		final PaginatedList<FileForFetch> exportedFiles = management.listFilesToFetch(1, numberOfTasks, Set.of());
		// some task might have finished even if cancelled (if they were cancelled in terminal phase)
		assertTrue(exportedFiles.getTotalRecordCount() >= backupTasks.size() - cancelled);
		exportedFiles.getData().forEach(file -> assertTrue(file.totalSizeInBytes() > 0));

		// get all files by their ids
		exportedFiles.getData().forEach(file -> assertNotNull(management.getFileToFetch(file.fileId())));

		// fetch all of them
		exportedFiles.getData().forEach(
			file -> {
				try (final InputStream inputStream = management.fetchFile(file.fileId())) {
					final Path tempFile = Files.createTempFile(String.valueOf(file.fileId()), ".zip");
					Files.copy(inputStream, tempFile, StandardCopyOption.REPLACE_EXISTING);
					assertTrue(tempFile.toFile().exists());
					assertEquals(file.totalSizeInBytes(), Files.size(tempFile));
					Files.delete(tempFile);
				} catch (IOException e) {
					fail(e);
				}
			});

		// delete them
		final Set<UUID> deletedFiles = CollectionUtils.createHashSet(exportedFiles.getData().size());
		exportedFiles.getData()
		             .forEach(file -> {
			             management.deleteFile(file.fileId());
			             deletedFiles.add(file.fileId());
		             });

		// list them again and there should be none of them
<<<<<<< HEAD
		final PaginatedList<FileForFetch> exportedFilesAfterDeletion = management.listFilesToFetch(
			1, numberOfTasks, null);
		assertTrue(
			exportedFilesAfterDeletion.getData().stream().noneMatch(file -> deletedFiles.contains(file.fileId())));
=======
		final PaginatedList<FileForFetch> exportedFilesAfterDeletion = management.listFilesToFetch(1, numberOfTasks, Set.of());
		assertTrue(exportedFilesAfterDeletion.getData().stream().noneMatch(file -> deletedFiles.contains(file.fileId())));
>>>>>>> b20221d3
	}

	@Test
	@UseDataSet(value = EVITA_CLIENT_DATA_SET, destroyAfterTest = true)
	void shouldListReservedKeywords(EvitaClient evitaClient) throws ExecutionException, InterruptedException {
		final EvitaManagementServiceFutureStub managementStub = getManagementStubInternal(evitaClient);
		final GrpcReservedKeywordsResponse keywords = managementStub.listReservedKeywords(Empty.newBuilder().build())
		                                                            .get();
		assertNotNull(keywords);
		assertTrue(keywords.getKeywordsCount() > 20);
	}

	@Test
	@UseDataSet(value = EVITA_CLIENT_EMPTY_DATA_SET, destroyAfterTest = true)
	void shouldVerifyDifferentScopeSettingsForSchemaAndLookups(EvitaClient evitaClient) {
		/* create schema for entity archival */
		final Scope[] scopes = new Scope[]{Scope.LIVE, Scope.ARCHIVED};
		evitaClient.defineCatalog(TEST_CATALOG)
		           .withAttribute(
			           ATTRIBUTE_CODE, String.class,
			           thatIs -> thatIs.uniqueGloballyInScope(scopes).sortableInScope(scopes)
		           )
		           .updateViaNewSession(evitaClient);

		evitaClient.updateCatalog(
			TEST_CATALOG,
			session -> {
				session.defineEntitySchema(Entities.CATEGORY)
				       .withoutGeneratedPrimaryKey()
				       .withGlobalAttribute(ATTRIBUTE_CODE)
				       .withReflectedReferenceToEntity(
					       "products",
					       Entities.PRODUCT,
					       Entities.CATEGORY,
					       whichIs -> whichIs.indexedInScope(scopes).withAttributesInherited()
				       )
				       .withHierarchy()
				       .updateVia(session);

				session.defineEntitySchema(Entities.PRODUCT)
				       .withoutGeneratedPrimaryKey()
				       .withGlobalAttribute(ATTRIBUTE_CODE)
				       .withAttribute(
					       ATTRIBUTE_NAME, String.class,
					       thatIs -> thatIs.localized().filterableInScope(scopes).sortableInScope(scopes)
				       )
				       .withSortableAttributeCompound(
					       ATTRIBUTE_CODE_NAME,
					       new AttributeElement(ATTRIBUTE_CODE, OrderDirection.ASC, OrderBehaviour.NULLS_LAST),
					       new AttributeElement(ATTRIBUTE_NAME, OrderDirection.ASC, OrderBehaviour.NULLS_LAST)
				       )
				       .withPriceInCurrency(CURRENCY_CZK, CURRENCY_EUR)
				       .withReferenceToEntity(
					       Entities.CATEGORY,
					       Entities.CATEGORY,
					       Cardinality.ZERO_OR_MORE,
					       thatIs -> thatIs
						       .indexedInScope(scopes)
						       .withAttribute(
							       ATTRIBUTE_CATEGORY_MARKET, String.class,
							       whichIs -> whichIs.filterableInScope(scopes).sortableInScope(scopes)
						       )
						       .withAttribute(
							       ATTRIBUTE_CATEGORY_OPEN, Boolean.class, whichIs -> whichIs.filterableInScope(scopes))
						       .withSortableAttributeCompound(
							       ATTRIBUTE_CATEGORY_MARKET_OPEN,
							       new AttributeElement(
								       ATTRIBUTE_CATEGORY_MARKET, OrderDirection.ASC, OrderBehaviour.NULLS_LAST),
							       new AttributeElement(
								       ATTRIBUTE_CATEGORY_OPEN, OrderDirection.ASC, OrderBehaviour.NULLS_LAST)
						       )
				       )
				       .updateVia(session);
			}
		);

		// upsert entities product depends on
		evitaClient.updateCatalog(
			TEST_CATALOG,
			session -> {
				session.createNewEntity(Entities.CATEGORY, 1)
				       .setAttribute(ATTRIBUTE_CODE, "electronics")
				       .upsertVia(session);

				session.createNewEntity(Entities.CATEGORY, 2)
				       .setParent(1)
				       .setAttribute(ATTRIBUTE_CODE, "TV")
				       .upsertVia(session);
			}
		);

		// create product entity
		evitaClient.updateCatalog(
			TEST_CATALOG,
			session -> {
				session.createNewEntity(Entities.PRODUCT, 100)
				       .setAttribute(ATTRIBUTE_CODE, "TV-123")
				       .setAttribute(ATTRIBUTE_NAME, Locale.ENGLISH, "TV")
				       .setReference(
					       Entities.CATEGORY, 2, whichIs -> whichIs.setAttribute(ATTRIBUTE_CATEGORY_MARKET, "EU")
					                                               .setAttribute(ATTRIBUTE_CATEGORY_OPEN, true)
				       )
				       .setPrice(
					       1, PRICE_LIST_BASIC, CURRENCY_CZK, new BigDecimal("100"), new BigDecimal("21"),
					       new BigDecimal("121"), true
				       )
				       .setPrice(
					       1, PRICE_LIST_BASIC, CURRENCY_EUR, new BigDecimal("10"), new BigDecimal("21"),
					       new BigDecimal("12.1"), true
				       )
				       .upsertVia(session);
			}
		);

		// check category has reflected reference to product
		final SealedEntity category = evitaClient.queryCatalog(
			TEST_CATALOG,
			session -> {
				return session.getEntity(Entities.CATEGORY, 2, entityFetchAllContent())
				              .orElse(null);
			}
		);
		assertNotNull(category);
		final ReferenceContract products = category.getReference("products", 100).orElse(null);
		assertNotNull(products);
		assertEquals("EU", products.getAttribute(ATTRIBUTE_CATEGORY_MARKET));

		// archive product entity
		evitaClient.updateCatalog(
			TEST_CATALOG,
			session -> {
				session.archiveEntity(Entities.PRODUCT, 100);
			}
		);

		// check category has no reflected reference to product
		final SealedEntity categoryAfterArchiving = evitaClient.queryCatalog(
			TEST_CATALOG,
			session -> {
				return session.getEntity(Entities.CATEGORY, 2, entityFetchAllContent())
				              .orElse(null);
			}
		);
		assertNotNull(categoryAfterArchiving);
		final ReferenceContract productsAfterArchiving = categoryAfterArchiving.getReference("products", 100).orElse(
			null);
		assertNotNull(productsAfterArchiving);

		// archive category entity
		evitaClient.updateCatalog(
			TEST_CATALOG,
			session -> {
				session.archiveEntity(Entities.CATEGORY, 2);
			}
		);

		// check archived category has reflected reference to product
		final SealedEntity archivedCategory = evitaClient.queryCatalog(
			TEST_CATALOG,
			session -> {
				return session.queryOne(
					Query.query(
						collection(Entities.CATEGORY),
						filterBy(
							scope(Scope.ARCHIVED),
							entityPrimaryKeyInSet(2)
						),
						require(
							entityFetchAll()
						)
					),
					SealedEntity.class
				).orElse(null);
			}
		);

		assertNotNull(archivedCategory);
		final ReferenceContract archivedProducts = archivedCategory.getReference("products", 100).orElse(null);
		assertNotNull(archivedProducts);
		assertEquals("EU", archivedProducts.getAttribute(ATTRIBUTE_CATEGORY_MARKET));

		// restore both category and product entity
		evitaClient.updateCatalog(
			TEST_CATALOG,
			session -> {
				session.restoreEntity(Entities.CATEGORY, 2);
				session.restoreEntity(Entities.PRODUCT, 100);
			}
		);

		// check restored category has reflected reference to product again
		final SealedEntity categoryAfterRestore = evitaClient.queryCatalog(
			TEST_CATALOG,
			session -> {
				return session.getEntity(Entities.CATEGORY, 2, entityFetchAllContent())
				              .orElse(null);
			}
		);
		assertNotNull(categoryAfterRestore);
		final ReferenceContract productsAfterRestore = categoryAfterRestore.getReference("products", 100).orElse(null);
		assertNotNull(productsAfterRestore);
		assertEquals("EU", productsAfterRestore.getAttribute(ATTRIBUTE_CATEGORY_MARKET));
	}

	@Test
	@UseDataSet(EVITA_CLIENT_DATA_SET)
	void shouldCancelCatalogChangeSubscriberAndEvictPublisherOnServerSide(EvitaClient evitaClient, Evita evita) {
		final String testCatalogName = "testCatalogForCancellation";

		try {
			// Create a test catalog
			evitaClient.defineCatalog(testCatalogName);

			evitaClient.updateCatalog(
				testCatalogName,
				session -> {
					session.goLiveAndClose();
					return null;
				}
			);

			final CatalogChangeObserver changeObserver = (CatalogChangeObserver)
				evita.getCatalogInstance(testCatalogName)
				     .map(Catalog.class::cast)
				     .orElseThrow()
				     .getTransactionManager()
				     .getChangeObserver();

			final int initialUniquePublishersCount = changeObserver.getUniquePublishersCount();

			final MockCatalogChangeCaptureSubscriber catalogSubscriber = new MockCatalogChangeCaptureSubscriber(Integer.MAX_VALUE);

			// Register catalog change capture and get the subscription
			evitaClient.updateCatalog(
				testCatalogName,
				session -> {
					final ChangeCapturePublisher<ChangeCatalogCapture> publisher = session.registerChangeCatalogCapture(
						ChangeCatalogCaptureRequest
							.builder()
							.content(ChangeCaptureContent.BODY)
							.criteria(
								ChangeCatalogCaptureCriteria
									.builder()
									.schemaArea()
									.build()
							)
							.build()
					);

					publisher.subscribe(catalogSubscriber);

					// Create an entity collection to trigger a change event
					session.defineEntitySchema(Entities.BRAND)
					       .updateVia(session);

					return null;
				}
			);

			assertEquals(initialUniquePublishersCount + 1, changeObserver.getUniquePublishersCount());

			// Verify that the subscriber received the event
			assertEquals(1, catalogSubscriber.getEntityCollectionCreated(Entities.BRAND, 10, TimeUnit.SECONDS, 1));

			// Cancel the subscription from client side
			catalogSubscriber.cancel();

			// Try to create another entity collection - this should not be received by the cancelled subscriber
			evitaClient.updateCatalog(
				testCatalogName,
				session -> {
					session.defineEntitySchema("AnotherEntity")
						.updateVia(session);
					return null;
				}
			);

			// Verify that the subscriber did not receive the second event (still only 1 event for BRAND)
			assertEquals(1, catalogSubscriber.getEntityCollectionCreated(Entities.BRAND));
			assertEquals(0, catalogSubscriber.getEntityCollectionCreated("AnotherEntity"));

			// check that the server discarded particular publisher
			assertEquals(initialUniquePublishersCount, changeObserver.getUniquePublishersCount());

		} finally {
			// Clean up the test catalog
			evitaClient.deleteCatalogIfExists(testCatalogName);
		}
	}

	@Test
	@UseDataSet(EVITA_CLIENT_DATA_SET)
	void shouldTransitionCatalogFromWarmUpToLiveMode(EvitaClient evitaClient) {
		final String testCatalogName = "testGoLiveCatalog";
		try {
			// Create a catalog with some schema
			evitaClient.defineCatalog(testCatalogName)
			           .withDescription("Test catalog for go-live transition.")
			           // define a simple entity schema
			           .withEntitySchema(
				           "TestEntity",
				           whichIs -> whichIs.withDescription("A test entity for go-live transition.")
				                             .withAttribute(
					                             "name", String.class,
					                             thatIs -> thatIs.localized().filterable().sortable()
				                             )
				                             .withAttribute(
					                             "code", String.class,
					                             thatIs -> thatIs.unique()
				                             )
			           )
			           // push the definitions to the server
			           .updateViaNewSession(evitaClient);

			// Verify catalog was created
			assertTrue(evitaClient.getCatalogNames().contains(testCatalogName));

			// Open a session and transition catalog from warm-up to live mode
			final Progress<CommitVersions> goLiveProgress = evitaClient.updateCatalog(
				testCatalogName,
				session -> {
					// Verify session is active before calling goLiveAndCloseWithProgress
					assertTrue(session.isActive());
					assertEquals(CatalogState.WARMING_UP, session.getCatalogState());

					// Call goLiveAndCloseWithProgress - this should close the session immediately
					// and return a progress object to monitor the transition
					return session.goLiveAndCloseWithProgress(
						progress -> {
							// Optional progress observer - log progress if needed
							System.out.println("Go-live progress: " + progress + "%");
						}
					);
				}
			);

			// Verify that the progress object is not null
			assertNotNull(goLiveProgress);

			// Wait for the go-live operation to complete
			goLiveProgress.onCompletion().toCompletableFuture().join();

			// Verify that the catalog is now in live mode by opening a new session
			evitaClient.queryCatalog(testCatalogName, session -> {
				// Verify we can still access the schema
				final Set<String> allEntityTypes = session.getAllEntityTypes();
				assertTrue(allEntityTypes.contains("TestEntity"));
				assertEquals(CatalogState.ALIVE, session.getCatalogState());

				// Verify the entity schema is accessible
				final SealedEntitySchema entitySchema = session.getEntitySchemaOrThrowException("TestEntity");
				assertEquals("A test entity for go-live transition.", entitySchema.getDescription());
				assertTrue(entitySchema.getAttribute("name").isPresent());
				assertTrue(entitySchema.getAttribute("code").isPresent());
			});

		} finally {
			// Clean up the test catalog
			evitaClient.deleteCatalogIfExists(testCatalogName);
		}
	}

	@Test
	@UseDataSet(EVITA_CLIENT_DATA_SET)
	void shouldActivateCatalogFromInactiveState(EvitaClient evitaClient) {
		final String testCatalogName = "testActivationCatalog";
		try {
			// Create and setup a catalog with some data
			evitaClient.defineCatalog(testCatalogName)
				.updateViaNewSession(evitaClient);

			evitaClient.updateCatalog(
				testCatalogName,
				session -> {
					session.defineEntitySchema(Entities.PRODUCT);
					session.upsertEntity(
						session.createNewEntity(Entities.PRODUCT, 1)
							.setAttribute(ATTRIBUTE_NAME, Locale.ENGLISH, "Test Product")
					);
					session.goLiveAndClose();
				}
			);

			// Verify catalog is alive
			assertEquals(CatalogState.ALIVE, evitaClient.getCatalogState(testCatalogName).orElseThrow());

			// Deactivate the catalog
			evitaClient.deactivateCatalog(testCatalogName);

			// Verify catalog is inactive
			assertEquals(CatalogState.INACTIVE, evitaClient.getCatalogState(testCatalogName).orElseThrow());

			// Activate the catalog again
			evitaClient.activateCatalog(testCatalogName);

			// Verify catalog is alive again
			assertEquals(CatalogState.ALIVE, evitaClient.getCatalogState(testCatalogName).orElseThrow());

			// Verify data is still accessible
			evitaClient.queryCatalog(
				testCatalogName,
				session -> {
					final Optional<SealedEntity> product = session.getEntity(
						Entities.PRODUCT, 1, entityFetchAllContent()
					);
					assertTrue(product.isPresent());
					assertEquals("Test Product", product.get().getAttribute(ATTRIBUTE_NAME, Locale.ENGLISH));
					return null;
				}
			);

		} finally {
			// Clean up the test catalog
			evitaClient.deleteCatalogIfExists(testCatalogName);
		}
	}

	@Test
	@UseDataSet(EVITA_CLIENT_DATA_SET)
	void shouldActivateCatalogWithProgress(EvitaClient evitaClient) {
		final String testCatalogName = "testActivationProgressCatalog";
		try {
			// Create and setup a catalog with some data
			evitaClient.defineCatalog(testCatalogName)
				.updateViaNewSession(evitaClient);

			evitaClient.updateCatalog(
				testCatalogName,
				session -> {
					session.defineEntitySchema(Entities.PRODUCT);
					session.upsertEntity(
						session.createNewEntity(Entities.PRODUCT, 1)
							.setAttribute(ATTRIBUTE_NAME, Locale.ENGLISH, "Test Product")
					);
					session.goLiveAndClose();
				}
			);

			// Deactivate the catalog first
			evitaClient.deactivateCatalog(testCatalogName);
			assertEquals(CatalogState.INACTIVE, evitaClient.getCatalogState(testCatalogName).orElseThrow());

			// Activate the catalog with progress tracking
			final Progress<Void> activateProgress = evitaClient.activateCatalogWithProgress(testCatalogName);
			assertNotNull(activateProgress);

			// Wait for completion
			activateProgress.onCompletion().toCompletableFuture().join();

			// Verify catalog is alive again
			assertEquals(CatalogState.ALIVE, evitaClient.getCatalogState(testCatalogName).orElseThrow());

		} finally {
			// Clean up the test catalog
			evitaClient.deleteCatalogIfExists(testCatalogName);
		}
	}

	@Test
	@UseDataSet(EVITA_CLIENT_DATA_SET)
	void shouldDeactivateCatalogWithProgress(EvitaClient evitaClient) {
		final String testCatalogName = "testDeactivationProgressCatalog";
		try {
			// Create and setup a catalog with some data
			evitaClient.defineCatalog(testCatalogName)
				.updateViaNewSession(evitaClient);

			evitaClient.updateCatalog(
				testCatalogName,
				session -> {
					session.defineEntitySchema(Entities.PRODUCT);
					session.upsertEntity(
						session.createNewEntity(Entities.PRODUCT, 1)
							.setAttribute(ATTRIBUTE_NAME, Locale.ENGLISH, "Test Product")
					);
					session.goLiveAndClose();
				}
			);

			// Verify catalog is alive
			assertEquals(CatalogState.ALIVE, evitaClient.getCatalogState(testCatalogName).orElseThrow());

			// Deactivate the catalog with progress tracking
			final Progress<Void> deactivateProgress = evitaClient.deactivateCatalogWithProgress(testCatalogName);
			assertNotNull(deactivateProgress);

			// Wait for completion
			deactivateProgress.onCompletion().toCompletableFuture().join();

			// Verify catalog is inactive
			assertEquals(CatalogState.INACTIVE, evitaClient.getCatalogState(testCatalogName).orElseThrow());

		} finally {
			// Clean up the test catalog
			evitaClient.deleteCatalogIfExists(testCatalogName);
		}
	}

	@Test
	@UseDataSet(EVITA_CLIENT_DATA_SET)
	void shouldMakeCatalogMutableFromImmutableState(EvitaClient evitaClient) {
		final String testCatalogName = "testMutabilityCatalog";
		try {
			// Create and setup a catalog with some data
			evitaClient.defineCatalog(testCatalogName)
				.updateViaNewSession(evitaClient);

			evitaClient.updateCatalog(
				testCatalogName,
				session -> {
					session.defineEntitySchema(Entities.PRODUCT);
					session.upsertEntity(
						session.createNewEntity(Entities.PRODUCT, 1)
							.setAttribute(ATTRIBUTE_NAME, Locale.ENGLISH, "Test Product")
					);
					session.goLiveAndClose();
				}
			);

			// Verify catalog is alive and mutable (write operations work)
			assertEquals(CatalogState.ALIVE, evitaClient.getCatalogState(testCatalogName).orElseThrow());

			// Make catalog immutable
			evitaClient.makeCatalogImmutable(testCatalogName);

			// Verify write operations throw ReadOnlyException when catalog is immutable
			assertThrows(
				EvitaInvalidUsageException.class,
				() -> evitaClient.updateCatalog(
					testCatalogName,
					session -> {
						session.upsertEntity(
							session.createNewEntity(Entities.PRODUCT, 2)
								.setAttribute(ATTRIBUTE_NAME, Locale.ENGLISH, "Another Product")
						);
					}
				)
			);

			// Make catalog mutable again
			evitaClient.makeCatalogMutable(testCatalogName);

			// Verify write operations work when catalog is mutable
			evitaClient.updateCatalog(
				testCatalogName,
				session -> {
					session.upsertEntity(
						session.createNewEntity(Entities.PRODUCT, 2)
							.setAttribute(ATTRIBUTE_NAME, Locale.ENGLISH, "Another Product")
					);
				}
			);

			// Verify both entities are accessible
			evitaClient.queryCatalog(
				testCatalogName,
				session -> {
					final Optional<SealedEntity> product1 = session.getEntity(
						Entities.PRODUCT, 1, entityFetchAllContent()
					);
					final Optional<SealedEntity> product2 = session.getEntity(
						Entities.PRODUCT, 2, entityFetchAllContent()
					);
					assertTrue(product1.isPresent());
					assertTrue(product2.isPresent());
					assertEquals("Test Product", product1.get().getAttribute(ATTRIBUTE_NAME, Locale.ENGLISH));
					assertEquals("Another Product", product2.get().getAttribute(ATTRIBUTE_NAME, Locale.ENGLISH));
					return null;
				}
			);

		} finally {
			// Clean up the test catalog
			evitaClient.deleteCatalogIfExists(testCatalogName);
		}
	}

	@Test
	@UseDataSet(EVITA_CLIENT_DATA_SET)
	void shouldMakeCatalogMutableWithProgress(EvitaClient evitaClient) {
		final String testCatalogName = "testMutableProgressCatalog";
		try {
			// Create and setup a catalog with some data
			evitaClient.defineCatalog(testCatalogName)
				.updateViaNewSession(evitaClient);

			evitaClient.updateCatalog(
				testCatalogName,
				session -> {
					session.defineEntitySchema(Entities.PRODUCT);
					session.upsertEntity(
						session.createNewEntity(Entities.PRODUCT, 1)
							.setAttribute(ATTRIBUTE_NAME, Locale.ENGLISH, "Test Product")
					);
					session.goLiveAndClose();
				}
			);

			// Make catalog immutable first
			evitaClient.makeCatalogImmutable(testCatalogName);

			// Make catalog mutable with progress tracking
			final Progress<Void> makeMutableProgress = evitaClient.makeCatalogMutableWithProgress(testCatalogName);
			assertNotNull(makeMutableProgress);

			// Wait for completion
			makeMutableProgress.onCompletion().toCompletableFuture().join();

			// Verify write operations work when catalog is mutable
			evitaClient.updateCatalog(
				testCatalogName,
				session -> {
					session.upsertEntity(
						session.createNewEntity(Entities.PRODUCT, 2)
							.setAttribute(ATTRIBUTE_NAME, Locale.ENGLISH, "Another Product")
					);
				}
			);

		} finally {
			// Clean up the test catalog
			evitaClient.deleteCatalogIfExists(testCatalogName);
		}
	}

	@Test
	@UseDataSet(EVITA_CLIENT_DATA_SET)
	void shouldMakeCatalogImmutableWithProgress(EvitaClient evitaClient) {
		final String testCatalogName = "testImmutableProgressCatalog";
		try {
			// Create and setup a catalog with some data
			evitaClient.defineCatalog(testCatalogName)
				.updateViaNewSession(evitaClient);

			evitaClient.updateCatalog(
				testCatalogName,
				session -> {
					session.defineEntitySchema(Entities.PRODUCT);
					session.upsertEntity(
						session.createNewEntity(Entities.PRODUCT, 1)
							.setAttribute(ATTRIBUTE_NAME, Locale.ENGLISH, "Test Product")
					);
					session.goLiveAndClose();
				}
			);

			// Verify catalog is alive and mutable
			assertEquals(CatalogState.ALIVE, evitaClient.getCatalogState(testCatalogName).orElseThrow());

			// Make catalog immutable with progress tracking
			final Progress<Void> makeImmutableProgress = evitaClient.makeCatalogImmutableWithProgress(testCatalogName);
			assertNotNull(makeImmutableProgress);

			// Wait for completion
			makeImmutableProgress.onCompletion().toCompletableFuture().join();

			// Verify write operations throw ReadOnlyException when catalog is immutable
			assertThrows(
				EvitaInvalidUsageException.class,
				() -> evitaClient.updateCatalog(
					testCatalogName,
					session -> {
						session.upsertEntity(
							session.createNewEntity(Entities.PRODUCT, 2)
								.setAttribute(ATTRIBUTE_NAME, Locale.ENGLISH, "Another Product")
						);
					}
				)
			);

		} finally {
			// Clean up the test catalog
			evitaClient.deleteCatalogIfExists(testCatalogName);
		}
	}

	@Test
	@UseDataSet(EVITA_CLIENT_DATA_SET)
	void shouldDuplicateCatalog(EvitaClient evitaClient) {
		final String sourceCatalogName = "sourceCatalogForDuplication";
		final String duplicatedCatalogName = "duplicatedCatalog";

		try {
			// Create and setup a source catalog with some data
			evitaClient.defineCatalog(sourceCatalogName)
				.updateViaNewSession(evitaClient);

			evitaClient.updateCatalog(
				sourceCatalogName,
				session -> {
					session.defineEntitySchema(Entities.PRODUCT)
						.withAttribute(ATTRIBUTE_NAME, String.class, whichIs -> whichIs.localized())
						.updateVia(session);
					session.defineEntitySchema(Entities.CATEGORY)
						.withAttribute(ATTRIBUTE_NAME, String.class, whichIs -> whichIs.localized())
						.updateVia(session);

					session.upsertEntity(
						session.createNewEntity(Entities.PRODUCT, 1)
							.setAttribute(ATTRIBUTE_NAME, Locale.ENGLISH, "The product")
					);
					session.upsertEntity(
						session.createNewEntity(Entities.CATEGORY, 1)
							.setAttribute(ATTRIBUTE_NAME, Locale.ENGLISH, "Category 1")
					);
					session.upsertEntity(
						session.createNewEntity(Entities.CATEGORY, 2)
							.setAttribute(ATTRIBUTE_NAME, Locale.ENGLISH, "Category 2")
					);
					session.goLiveAndClose();
				}
			);

			// Duplicate the catalog using the public API
			evitaClient.duplicateCatalog(sourceCatalogName, duplicatedCatalogName);

			// Verify that the duplicated catalog exists and is in INACTIVE state
			assertTrue(evitaClient.getCatalogNames().contains(duplicatedCatalogName));
			assertEquals(CatalogState.INACTIVE, evitaClient.getCatalogState(duplicatedCatalogName).orElse(null));

			// Activate the duplicated catalog
			evitaClient.activateCatalog(duplicatedCatalogName);

			// Verify that the duplicated catalog is now active
			assertEquals(CatalogState.ALIVE, evitaClient.getCatalogState(duplicatedCatalogName).orElse(null));

			// Query data in the duplicated catalog to verify it contains the same data as the original
			evitaClient.queryCatalog(
				duplicatedCatalogName,
				session -> {
					// Verify that the product entity exists with the expected data
					final SealedEntity product = session.getEntity(Entities.PRODUCT, 1, entityFetchAllContent())
						.orElseThrow(() -> new AssertionError("Product entity should exist in duplicated catalog"));

					assertEquals("The product", product.getAttribute(ATTRIBUTE_NAME, Locale.ENGLISH));

					// Verify that category entities exist
					final SealedEntity category1 = session.getEntity(Entities.CATEGORY, 1, entityFetchAllContent())
						.orElseThrow(() -> new AssertionError("Category 1 should exist in duplicated catalog"));
					final SealedEntity category2 = session.getEntity(Entities.CATEGORY, 2, entityFetchAllContent())
						.orElseThrow(() -> new AssertionError("Category 2 should exist in duplicated catalog"));

					assertNotNull(category1);
					assertNotNull(category2);

					// Verify that we can query entities
					final List<SealedEntity> products = session.queryList(
						query(
							collection(Entities.PRODUCT),
							require(entityFetchAll())
						),
						SealedEntity.class
					);
					assertEquals(1, products.size());

					final List<SealedEntity> categories = session.queryList(
						query(
							collection(Entities.CATEGORY),
							require(entityFetchAll())
						),
						SealedEntity.class
					);
					assertEquals(2, categories.size());
					return null;
				}
			);

		} finally {
			// Clean up the test catalogs
			evitaClient.deleteCatalogIfExists(sourceCatalogName);
			evitaClient.deleteCatalogIfExists(duplicatedCatalogName);
		}
	}

	@Test
	@UseDataSet(EVITA_CLIENT_DATA_SET)
	void shouldDuplicateCatalogWithProgress(EvitaClient evitaClient) {
		final String sourceCatalogName = "sourceCatalogForProgressDuplication";
		final String duplicatedCatalogName = "duplicatedProgressCatalog";

		try {
			// Create and setup a source catalog with some data
			evitaClient.defineCatalog(sourceCatalogName)
				.updateViaNewSession(evitaClient);

			evitaClient.updateCatalog(
				sourceCatalogName,
				session -> {
					session.defineEntitySchema(Entities.PRODUCT)
						.withAttribute(ATTRIBUTE_NAME, String.class, whichIs -> whichIs.localized())
						.updateVia(session);
					session.defineEntitySchema(Entities.CATEGORY)
						.withAttribute(ATTRIBUTE_NAME, String.class, whichIs -> whichIs.localized())
						.updateVia(session);

					session.upsertEntity(
						session.createNewEntity(Entities.PRODUCT, 1)
							.setAttribute(ATTRIBUTE_NAME, Locale.ENGLISH, "The product")
					);
					session.upsertEntity(
						session.createNewEntity(Entities.CATEGORY, 1)
							.setAttribute(ATTRIBUTE_NAME, Locale.ENGLISH, "Category 1")
					);
					session.upsertEntity(
						session.createNewEntity(Entities.CATEGORY, 2)
							.setAttribute(ATTRIBUTE_NAME, Locale.ENGLISH, "Category 2")
					);
					session.goLiveAndClose();
				}
			);

			// Duplicate the catalog with progress tracking
			final Progress<Void> duplicateProgress = evitaClient.duplicateCatalogWithProgress(sourceCatalogName, duplicatedCatalogName);
			assertNotNull(duplicateProgress);

			// Wait for completion
			duplicateProgress.onCompletion().toCompletableFuture().join();

			// Verify that the duplicated catalog exists and is in INACTIVE state
			assertTrue(evitaClient.getCatalogNames().contains(duplicatedCatalogName));
			assertEquals(CatalogState.INACTIVE, evitaClient.getCatalogState(duplicatedCatalogName).orElse(null));

			// Activate the duplicated catalog
			evitaClient.activateCatalog(duplicatedCatalogName);

			// Verify that the duplicated catalog is now active
			assertEquals(CatalogState.ALIVE, evitaClient.getCatalogState(duplicatedCatalogName).orElse(null));

			// Query data in the duplicated catalog to verify it contains the same data as the original
			evitaClient.queryCatalog(
				duplicatedCatalogName,
				session -> {
					// Verify that the product entity exists with the expected data
					final SealedEntity product = session.getEntity(Entities.PRODUCT, 1, entityFetchAllContent())
						.orElseThrow(() -> new AssertionError("Product entity should exist in duplicated catalog"));

					assertEquals("The product", product.getAttribute(ATTRIBUTE_NAME, Locale.ENGLISH));

					// Verify that category entities exist
					final SealedEntity category1 = session.getEntity(Entities.CATEGORY, 1, entityFetchAllContent())
						.orElseThrow(() -> new AssertionError("Category 1 should exist in duplicated catalog"));
					final SealedEntity category2 = session.getEntity(Entities.CATEGORY, 2, entityFetchAllContent())
						.orElseThrow(() -> new AssertionError("Category 2 should exist in duplicated catalog"));

					assertNotNull(category1);
					assertNotNull(category2);

					// Verify that we can query entities
					final List<SealedEntity> products = session.queryList(
						query(
							collection(Entities.PRODUCT),
							require(entityFetchAll())
						),
						SealedEntity.class
					);
					assertEquals(1, products.size());

					final List<SealedEntity> categories = session.queryList(
						query(
							collection(Entities.CATEGORY),
							require(entityFetchAll())
						),
						SealedEntity.class
					);
					assertEquals(2, categories.size());
					return null;
				}
			);

		} finally {
			// Clean up the test catalogs
			evitaClient.deleteCatalogIfExists(sourceCatalogName);
			evitaClient.deleteCatalogIfExists(duplicatedCatalogName);
		}
	}
}<|MERGE_RESOLUTION|>--- conflicted
+++ resolved
@@ -35,17 +35,14 @@
 import io.evitadb.api.TransactionContract.CommitBehavior;
 import io.evitadb.api.exception.ContextMissingException;
 import io.evitadb.api.file.FileForFetch;
-<<<<<<< HEAD
 import io.evitadb.api.mock.CategoryInterface;
 import io.evitadb.api.mock.MockCatalogChangeCaptureSubscriber;
 import io.evitadb.api.mock.MockEngineChangeCaptureSubscriber;
 import io.evitadb.api.mock.ProductInterface;
 import io.evitadb.api.mock.TestEntity;
-=======
 import io.evitadb.api.proxy.mock.CategoryInterface;
 import io.evitadb.api.proxy.mock.ProductInterface;
 import io.evitadb.api.proxy.mock.TestEntity;
->>>>>>> b20221d3
 import io.evitadb.api.query.Query;
 import io.evitadb.api.query.order.OrderDirection;
 import io.evitadb.api.requestResponse.cdc.CaptureArea;
@@ -348,13 +345,8 @@
 									)
 									.withReferenceToEntity(
 										Entities.CATEGORY, Entities.CATEGORY, Cardinality.ZERO_OR_MORE,
-<<<<<<< HEAD
-										whichIs -> whichIs.indexed()
-										                  .withAttribute(ATTRIBUTE_CATEGORY_ORDER, Predecessor.class)
-=======
 										whichIs -> whichIs.indexedForFilteringAndPartitioning()
 											.withAttribute(ATTRIBUTE_CATEGORY_ORDER, Predecessor.class)
->>>>>>> b20221d3
 									);
 								session.updateEntitySchema(builder);
 								return builder.toInstance();
@@ -710,57 +702,6 @@
 		@Nonnull String someCatalogName
 	) {
 		evitaClient.defineCatalog(someCatalogName)
-<<<<<<< HEAD
-		           .withDescription("This is a tutorial catalog.")
-		           // define category schema
-		           .withEntitySchema(
-			           Entities.CATEGORY,
-			           whichIs -> whichIs.withDescription("A category of products.")
-			                             .withReflectedReferenceToEntity(
-				                             "productsInCategory", Entities.PRODUCT, "productCategory",
-				                             thatIs -> thatIs.withAttributesInheritedExcept("note")
-				                                             .withCardinality(Cardinality.ZERO_OR_MORE)
-				                                             .withAttribute("customNote", String.class)
-			                             )
-			                             .withAttribute(
-				                             "name", String.class,
-				                             thatIs -> thatIs.localized().filterable().sortable()
-			                             )
-			                             .withHierarchy()
-		           )
-		           // define product schema
-		           .withEntitySchema(
-			           Entities.PRODUCT,
-			           whichIs -> whichIs.withDescription("A product in inventory.")
-			                             .withAttribute(
-				                             "name", String.class,
-				                             thatIs -> thatIs.localized().filterable().sortable()
-			                             )
-			                             .withAttribute(
-				                             "cores", Integer.class,
-				                             thatIs -> thatIs.withDescription("Number of CPU cores.")
-				                                             .filterable()
-			                             )
-			                             .withAttribute(
-				                             "graphics", String.class,
-				                             thatIs -> thatIs.withDescription("Graphics card.")
-				                                             .filterable()
-			                             )
-			                             .withPrice()
-			                             .withReferenceToEntity(
-				                             "productCategory", Entities.CATEGORY, Cardinality.ZERO_OR_ONE,
-				                             thatIs -> thatIs
-					                             .withDescription("Assigned category.")
-					                             .deprecated("Already deprecated.")
-					                             .withAttribute("categoryPriority", Long.class, that -> that.sortable())
-					                             .withAttribute("note", String.class)
-					                             .indexed()
-					                             .faceted()
-			                             )
-		           )
-		           // and now push all the definitions (mutations) to the server
-		           .updateViaNewSession(evitaClient);
-=======
 			.withDescription("This is a tutorial catalog.")
 			// define category schema
 			.withEntitySchema(
@@ -810,7 +751,6 @@
 			)
 			// and now push all the definitions (mutations) to the server
 			.updateViaNewSession(evitaClient);
->>>>>>> b20221d3
 	}
 
 	@Nonnull
@@ -1087,58 +1027,6 @@
 		final String someCatalogName = "differentCatalog";
 		try {
 			evitaClient.defineCatalog(someCatalogName)
-<<<<<<< HEAD
-			           .withDescription("This is a tutorial catalog.")
-			           // define brand schema
-			           .withEntitySchema(
-				           "Brand",
-				           whichIs -> whichIs.withDescription("A manufacturer of products.")
-				                             .withAttribute(
-					                             "name", String.class,
-					                             thatIs -> thatIs.localized().filterable().sortable()
-				                             )
-			           )
-			           // define category schema
-			           .withEntitySchema(
-				           "Category",
-				           whichIs -> whichIs.withDescription("A category of products.")
-				                             .withAttribute(
-					                             "name", String.class,
-					                             thatIs -> thatIs.localized().filterable().sortable()
-				                             )
-				                             .withHierarchy()
-			           )
-			           // define product schema
-			           .withEntitySchema(
-				           "Product",
-				           whichIs -> whichIs.withDescription("A product in inventory.")
-				                             .withAttribute(
-					                             "name", String.class,
-					                             thatIs -> thatIs.localized().filterable().sortable()
-				                             )
-				                             .withAttribute(
-					                             "cores", Integer.class,
-					                             thatIs -> thatIs.withDescription("Number of CPU cores.")
-					                                             .filterable()
-				                             )
-				                             .withAttribute(
-					                             "graphics", String.class,
-					                             thatIs -> thatIs.withDescription("Graphics card.")
-					                                             .filterable()
-				                             )
-				                             .withPrice()
-				                             .withReferenceToEntity(
-					                             "brand", "Brand", Cardinality.EXACTLY_ONE,
-					                             thatIs -> thatIs.indexed()
-				                             )
-				                             .withReferenceToEntity(
-					                             "categories", "Category", Cardinality.ZERO_OR_MORE,
-					                             thatIs -> thatIs.indexed()
-				                             )
-			           )
-			           // and now push all the definitions (mutations) to the server
-			           .updateViaNewSession(evitaClient);
-=======
 				.withDescription("This is a tutorial catalog.")
 				// define brand schema
 				.withEntitySchema(
@@ -1189,7 +1077,6 @@
 				)
 				// and now push all the definitions (mutations) to the server
 				.updateViaNewSession(evitaClient);
->>>>>>> b20221d3
 
 			assertTrue(evitaClient.getCatalogNames().contains(someCatalogName));
 			evitaClient.queryCatalog(
@@ -2484,15 +2371,8 @@
 		             });
 
 		// list them again and there should be none of them
-<<<<<<< HEAD
-		final PaginatedList<FileForFetch> exportedFilesAfterDeletion = management.listFilesToFetch(
-			1, numberOfTasks, null);
-		assertTrue(
-			exportedFilesAfterDeletion.getData().stream().noneMatch(file -> deletedFiles.contains(file.fileId())));
-=======
 		final PaginatedList<FileForFetch> exportedFilesAfterDeletion = management.listFilesToFetch(1, numberOfTasks, Set.of());
 		assertTrue(exportedFilesAfterDeletion.getData().stream().noneMatch(file -> deletedFiles.contains(file.fileId())));
->>>>>>> b20221d3
 	}
 
 	@Test
