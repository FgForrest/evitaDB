/*
 *
 *                         _ _        ____  ____
 *               _____   _(_) |_ __ _|  _ \| __ )
 *              / _ \ \ / / | __/ _` | | | |  _ \
 *             |  __/\ V /| | || (_| | |_| | |_) |
 *              \___| \_/ |_|\__\__,_|____/|____/
 *
 *   Copyright (c) 2023-2025
 *
 *   Licensed under the Business Source License, Version 1.1 (the "License");
 *   you may not use this file except in compliance with the License.
 *   You may obtain a copy of the License at
 *
 *   https://github.com/FgForrest/evitaDB/blob/master/LICENSE
 *
 *   Unless required by applicable law or agreed to in writing, software
 *   distributed under the License is distributed on an "AS IS" BASIS,
 *   WITHOUT WARRANTIES OR CONDITIONS OF ANY KIND, either express or implied.
 *   See the License for the specific language governing permissions and
 *   limitations under the License.
 */

package io.evitadb.driver;

import com.github.javafaker.Faker;
import com.google.protobuf.ByteString;
import com.google.protobuf.Empty;
import io.evitadb.api.CatalogState;
import io.evitadb.api.CommitProgress;
import io.evitadb.api.EvitaContract;
import io.evitadb.api.EvitaManagementContract;
import io.evitadb.api.EvitaSessionContract;
import io.evitadb.api.GoLiveProgress;
import io.evitadb.api.TransactionContract.CommitBehavior;
import io.evitadb.api.exception.ContextMissingException;
import io.evitadb.api.file.FileForFetch;
import io.evitadb.api.mock.CategoryInterface;
import io.evitadb.api.mock.MockCatalogChangeCaptureSubscriber;
import io.evitadb.api.mock.MockEngineChangeCaptureSubscriber;
import io.evitadb.api.mock.ProductInterface;
import io.evitadb.api.mock.TestEntity;
import io.evitadb.api.query.Query;
import io.evitadb.api.query.order.OrderDirection;
import io.evitadb.api.requestResponse.cdc.CaptureArea;
import io.evitadb.api.requestResponse.cdc.ChangeCaptureContent;
import io.evitadb.api.requestResponse.cdc.ChangeCapturePublisher;
import io.evitadb.api.requestResponse.cdc.ChangeCatalogCapture;
import io.evitadb.api.requestResponse.cdc.ChangeCatalogCaptureCriteria;
import io.evitadb.api.requestResponse.cdc.ChangeCatalogCaptureRequest;
import io.evitadb.api.requestResponse.cdc.ChangeSystemCapture;
import io.evitadb.api.requestResponse.cdc.ChangeSystemCaptureRequest;
import io.evitadb.api.requestResponse.cdc.DataSite;
import io.evitadb.api.requestResponse.data.AttributesContract.AttributeValue;
import io.evitadb.api.requestResponse.data.DeletedHierarchy;
import io.evitadb.api.requestResponse.data.EntityEditor.EntityBuilder;
import io.evitadb.api.requestResponse.data.EntityReferenceContract;
import io.evitadb.api.requestResponse.data.PriceContract;
import io.evitadb.api.requestResponse.data.ReferenceContract;
import io.evitadb.api.requestResponse.data.SealedEntity;
import io.evitadb.api.requestResponse.data.mutation.EntityMutation;
import io.evitadb.api.requestResponse.data.structure.EntityReference;
import io.evitadb.api.requestResponse.schema.AttributeSchemaContract;
import io.evitadb.api.requestResponse.schema.AttributeSchemaEditor;
import io.evitadb.api.requestResponse.schema.Cardinality;
import io.evitadb.api.requestResponse.schema.EntityAttributeSchemaContract;
import io.evitadb.api.requestResponse.schema.EntitySchemaContract;
import io.evitadb.api.requestResponse.schema.OrderBehaviour;
import io.evitadb.api.requestResponse.schema.ReferenceSchemaContract;
import io.evitadb.api.requestResponse.schema.ReflectedReferenceSchemaContract;
import io.evitadb.api.requestResponse.schema.SealedEntitySchema;
import io.evitadb.api.requestResponse.schema.SortableAttributeCompoundSchemaContract.AttributeElement;
import io.evitadb.api.task.Task;
import io.evitadb.api.task.TaskStatus;
import io.evitadb.api.task.TaskStatus.TaskSimplifiedState;
import io.evitadb.core.Catalog;
import io.evitadb.core.Evita;
import io.evitadb.core.cdc.CatalogChangeObserver;
import io.evitadb.dataType.ContainerType;
import io.evitadb.dataType.PaginatedList;
import io.evitadb.dataType.Predecessor;
import io.evitadb.dataType.Scope;
import io.evitadb.driver.config.EvitaClientConfiguration;
import io.evitadb.externalApi.configuration.ApiOptions;
import io.evitadb.externalApi.configuration.HostDefinition;
import io.evitadb.externalApi.grpc.GrpcProvider;
import io.evitadb.externalApi.grpc.dataType.EvitaDataTypesConverter;
import io.evitadb.externalApi.grpc.generated.EvitaManagementServiceGrpc.EvitaManagementServiceFutureStub;
import io.evitadb.externalApi.grpc.generated.GrpcReservedKeywordsResponse;
import io.evitadb.externalApi.grpc.generated.GrpcRestoreCatalogUnaryRequest;
import io.evitadb.externalApi.grpc.generated.GrpcRestoreCatalogUnaryRequest.Builder;
import io.evitadb.externalApi.grpc.generated.GrpcRestoreCatalogUnaryResponse;
import io.evitadb.externalApi.grpc.generated.GrpcTaskStatus;
import io.evitadb.externalApi.grpc.generated.GrpcUuid;
import io.evitadb.externalApi.system.SystemProvider;
import io.evitadb.server.EvitaServer;
import io.evitadb.test.Entities;
import io.evitadb.test.EvitaTestSupport;
import io.evitadb.test.TestConstants;
import io.evitadb.test.annotation.DataSet;
import io.evitadb.test.annotation.UseDataSet;
import io.evitadb.test.extension.DataCarrier;
import io.evitadb.test.extension.EvitaParameterResolver;
import io.evitadb.test.generator.DataGenerator;
import io.evitadb.test.generator.DataGenerator.ReferencedFileSet;
import io.evitadb.utils.ArrayUtils;
import io.evitadb.utils.CertificateUtils;
import io.evitadb.utils.CollectionUtils;
import io.evitadb.utils.ReflectionLookup;
import lombok.extern.slf4j.Slf4j;
import org.junit.jupiter.api.Assertions;
import org.junit.jupiter.api.DisplayName;
import org.junit.jupiter.api.Test;
import org.junit.jupiter.api.extension.ExtendWith;

import javax.annotation.Nonnull;
import javax.annotation.Nullable;
import java.io.IOException;
import java.io.InputStream;
import java.io.Serializable;
import java.lang.reflect.Field;
import java.math.BigDecimal;
import java.nio.file.Files;
import java.nio.file.Path;
import java.nio.file.StandardCopyOption;
import java.util.*;
import java.util.concurrent.CompletableFuture;
import java.util.concurrent.ExecutionException;
import java.util.concurrent.ExecutorService;
import java.util.concurrent.Executors;
import java.util.concurrent.TimeUnit;
import java.util.concurrent.TimeoutException;
import java.util.concurrent.atomic.AtomicInteger;
import java.util.concurrent.atomic.AtomicReference;
import java.util.function.BiFunction;
import java.util.stream.Stream;

import static io.evitadb.api.query.Query.query;
import static io.evitadb.api.query.QueryConstraints.*;
import static io.evitadb.test.generator.DataGenerator.ATTRIBUTE_PRIORITY;
import static java.util.Optional.ofNullable;
import static org.junit.jupiter.api.Assertions.*;

/**
 * This test verifies behavior of {@link EvitaClient}.
 *
 * @author Jan Novotný (novotny@fg.cz), FG Forrest a.s. (c) 2022
 */
@SuppressWarnings("DataFlowIssue")
@Slf4j
@ExtendWith(EvitaParameterResolver.class)
class EvitaClientReadWriteTest implements TestConstants, EvitaTestSupport {
	public static final String ATTRIBUTE_ORDER = "order";
	public static final String ATTRIBUTE_CATEGORY_ORDER = "orderInCategory";
	public static final String ATTRIBUTE_UUID = "uuid";
	private static final String ATTRIBUTE_CODE = "code";
	private static final String ATTRIBUTE_NAME = "name";
	private static final String ATTRIBUTE_CODE_NAME = "codeName";
	private static final String ATTRIBUTE_CATEGORY_OPEN = "open";
	private static final String ATTRIBUTE_CATEGORY_MARKET_OPEN = "marketOpen";
	private static final String ATTRIBUTE_CATEGORY_MARKET = "market";
	private static final String PRICE_LIST_BASIC = "basic";
	private static final Currency CURRENCY_CZK = Currency.getInstance("CZK");
	private static final Currency CURRENCY_EUR = Currency.getInstance("EUR");

	private final static int SEED = 42;
	private static final String EVITA_CLIENT_DATA_SET = "EvitaReadWriteClientDataSet";
	private static final String EVITA_CLIENT_EMPTY_DATA_SET = "EvitaReadWriteClientEmptyDataSet";
	private static final Map<Serializable, Integer> GENERATED_ENTITIES = new HashMap<>(20);
	private static final BiFunction<String, Faker, Integer> RANDOM_ENTITY_PICKER = (entityType, faker) -> {
		final int entityCount = GENERATED_ENTITIES.computeIfAbsent(entityType, serializable -> 0);
		final int primaryKey = entityCount == 0 ? 0 : faker.random().nextInt(1, entityCount);
		return primaryKey == 0 ? null : primaryKey;
	};
	private static final int PRODUCT_COUNT = 10;
	private static DataGenerator DATA_GENERATOR;

	@DataSet(value = EVITA_CLIENT_DATA_SET, openWebApi = {GrpcProvider.CODE, SystemProvider.CODE}, readOnly = false, destroyAfterClass = true)
	static DataCarrier initDataSet(EvitaServer evitaServer) {
		DATA_GENERATOR = new DataGenerator.Builder()
			.registerValueGenerator(
				Entities.PRICE_LIST, ATTRIBUTE_ORDER,
				faker -> Predecessor.HEAD
			).registerValueGenerator(
				Entities.PRODUCT, ATTRIBUTE_CATEGORY_ORDER,
				faker -> Predecessor.HEAD
			).build();

		GENERATED_ENTITIES.clear();

		final ApiOptions apiOptions = evitaServer.getExternalApiServer()
		                                         .getApiOptions();
		final HostDefinition grpcHost = apiOptions
			.getEndpointConfiguration(GrpcProvider.CODE)
			.getHost()[0];
		final HostDefinition systemHost = apiOptions
			.getEndpointConfiguration(SystemProvider.CODE)
			.getHost()[0];

		final String serverCertificates = evitaServer.getExternalApiServer()
		                                             .getApiOptions()
		                                             .certificate()
		                                             .getFolderPath()
		                                             .toString();
		final int lastDash = serverCertificates.lastIndexOf('-');
		assertTrue(lastDash > 0, "Dash not found! Look at the evita-configuration.yml in test resources!");
		final Path clientCertificates = Path.of(serverCertificates.substring(0, lastDash) + "-client");
		final EvitaClientConfiguration evitaClientConfiguration = EvitaClientConfiguration
			.builder()
			.host(grpcHost.hostAddress())
			.port(grpcHost.port())
			.systemApiPort(systemHost.port())
			.mtlsEnabled(false)
			.certificateFolderPath(clientCertificates)
			.certificateFileName(Path.of(CertificateUtils.getGeneratedClientCertificateFileName()))
			.certificateKeyFileName(Path.of(CertificateUtils.getGeneratedClientCertificatePrivateKeyFileName()))
			.timeout(10, TimeUnit.MINUTES)
			.build();

		final AtomicReference<EntitySchemaContract> productSchema = new AtomicReference<>();
		AtomicReference<Map<Integer, SealedEntity>> products = new AtomicReference<>();
		try (final EvitaClient setupClient = new EvitaClient(evitaClientConfiguration)) {
			setupClient.defineCatalog(TEST_CATALOG);
			// create bunch or entities for referencing in products
			setupClient.updateCatalog(
				TEST_CATALOG,
				session -> {
					session.getCatalogSchema()
					       .openForWrite()
					       .withAttribute(ATTRIBUTE_CODE, String.class, thatIs -> thatIs.uniqueGlobally())
					       .updateVia(session);

					DATA_GENERATOR.generateEntities(
						              DATA_GENERATOR.getSampleBrandSchema(
							              session,
							              builder -> {
								              builder.withAttribute(ATTRIBUTE_UUID, UUID.class);
								              session.updateEntitySchema(builder);
								              return builder.toInstance();
							              }
						              ),
						              RANDOM_ENTITY_PICKER,
						              SEED
					              )
					              .limit(5)
					              .forEach(it -> createEntity(session, GENERATED_ENTITIES, it));

					DATA_GENERATOR.generateEntities(
						              DATA_GENERATOR.getSampleCategorySchema(
							              session,
							              builder -> {
								              builder.withReflectedReferenceToEntity(
									              "productsInCategory", Entities.PRODUCT, Entities.CATEGORY,
									              whichIs -> whichIs
										              .withAttributesInherited()
										              .withCardinality(Cardinality.ZERO_OR_MORE)
								              );
								              session.updateEntitySchema(builder);
								              return builder.toInstance();
							              }
						              ),
						              RANDOM_ENTITY_PICKER,
						              SEED
					              )
					              .limit(10)
					              .forEach(it -> createEntity(session, GENERATED_ENTITIES, it));

					DATA_GENERATOR.generateEntities(
						              DATA_GENERATOR.getSamplePriceListSchema(
							              session,
							              builder -> {
								              builder
									              .withAttribute(
										              ATTRIBUTE_ORDER, Predecessor.class, AttributeSchemaEditor::sortable
									              );
								              session.updateEntitySchema(builder);
								              return builder.toInstance();
							              }
						              ),
						              RANDOM_ENTITY_PICKER,
						              SEED
					              )
					              .limit(4)
					              .forEach(it -> createEntity(session, GENERATED_ENTITIES, it));

					DATA_GENERATOR.generateEntities(
						              DATA_GENERATOR.getSampleStoreSchema(
							              session,
							              builder -> {
								              session.updateEntitySchema(builder);
								              return builder.toInstance();
							              }
						              ),
						              RANDOM_ENTITY_PICKER,
						              SEED
					              )
					              .limit(12)
					              .forEach(it -> createEntity(session, GENERATED_ENTITIES, it));

					DATA_GENERATOR.generateEntities(
						              DATA_GENERATOR.getSampleParameterGroupSchema(
							              session,
							              builder -> {
								              session.updateEntitySchema(builder);
								              return builder.toInstance();
							              }
						              ),
						              RANDOM_ENTITY_PICKER,
						              SEED
					              )
					              .limit(20)
					              .forEach(it -> createEntity(session, GENERATED_ENTITIES, it));

					DATA_GENERATOR.generateEntities(
						              DATA_GENERATOR.getSampleParameterSchema(
							              session,
							              builder -> {
								              session.updateEntitySchema(builder);
								              return builder.toInstance();
							              }
						              ),
						              RANDOM_ENTITY_PICKER,
						              SEED
					              )
					              .limit(20)
					              .forEach(it -> createEntity(session, GENERATED_ENTITIES, it));

					productSchema.set(
						DATA_GENERATOR.getSampleProductSchema(
							session,
							builder -> {
								builder
									.withGlobalAttribute(ATTRIBUTE_CODE)
									.withReferenceToEntity(
										Entities.PARAMETER,
										Entities.PARAMETER,
										Cardinality.ZERO_OR_MORE,
										thatIs -> thatIs.faceted()
										                .withGroupTypeRelatedToEntity(Entities.PARAMETER_GROUP)
									)
									.withReferenceToEntity(
										Entities.CATEGORY, Entities.CATEGORY, Cardinality.ZERO_OR_MORE,
										whichIs -> whichIs.indexed()
										                  .withAttribute(ATTRIBUTE_CATEGORY_ORDER, Predecessor.class)
									);
								session.updateEntitySchema(builder);
								return builder.toInstance();
							}
						)
					);

					final Map<Integer, SealedEntity> theProducts = CollectionUtils.createHashMap(10);
					DATA_GENERATOR.generateEntities(
						              productSchema.get(),
						              RANDOM_ENTITY_PICKER,
						              SEED
					              )
					              .limit(PRODUCT_COUNT)
					              .forEach(it -> {
						              final EntityReference upsertedProduct = session.upsertEntity(it);
						              theProducts.put(
							              upsertedProduct.getPrimaryKey(),
							              session.getEntity(
								              productSchema.get().getName(),
								              upsertedProduct.getPrimaryKey(),
								              entityFetchAllContent()
							              ).orElseThrow()
						              );
					              });
					products.set(theProducts);

					session.goLiveAndClose();
				}
			);
		}

		return new DataCarrier(
			"products", products.get(),
			"productSchema", productSchema.get()
		);
	}

	@DataSet(value = EVITA_CLIENT_EMPTY_DATA_SET, openWebApi = {GrpcProvider.CODE, SystemProvider.CODE}, readOnly = false, destroyAfterClass = true)
	static EvitaClient initEmptyDataSet(EvitaServer evitaServer) {
		final ApiOptions apiOptions = evitaServer.getExternalApiServer()
		                                         .getApiOptions();
		final HostDefinition grpcHost = apiOptions
			.getEndpointConfiguration(GrpcProvider.CODE)
			.getHost()[0];
		final HostDefinition systemHost = apiOptions
			.getEndpointConfiguration(SystemProvider.CODE)
			.getHost()[0];

		final String serverCertificates = evitaServer.getExternalApiServer()
		                                             .getApiOptions()
		                                             .certificate()
		                                             .getFolderPath()
		                                             .toString();
		final int lastDash = serverCertificates.lastIndexOf('-');
		assertTrue(lastDash > 0, "Dash not found! Look at the evita-configuration.yml in test resources!");
		final Path clientCertificates = Path.of(serverCertificates.substring(0, lastDash) + "-client");
		final EvitaClientConfiguration evitaClientConfiguration = EvitaClientConfiguration
			.builder()
			.host(grpcHost.hostAddress())
			.port(grpcHost.port())
			.systemApiPort(systemHost.port())
			.mtlsEnabled(false)
			.certificateFolderPath(clientCertificates)
			.certificateFileName(Path.of(CertificateUtils.getGeneratedClientCertificateFileName()))
			.certificateKeyFileName(Path.of(CertificateUtils.getGeneratedClientCertificatePrivateKeyFileName()))
			.timeout(10, TimeUnit.MINUTES)
			.build();

		return new EvitaClient(evitaClientConfiguration);
	}

	private static void assertCategoryParent(
		@Nonnull Map<Integer, SealedEntity> originalCategories,
		@Nonnull CategoryInterface category,
		@Nullable Locale locale
	) {
		final SealedEntity originalCategory = originalCategories.get(category.getId());
		if (originalCategory.getParentEntity().isEmpty()) {
			assertNull(category.getParentId());
			assertNull(category.getParentEntityReference());
			assertNull(category.getParentEntity());
		} else {
			final int expectedParentId = originalCategory.getParentEntity().get().getPrimaryKey();
			assertEquals(
				expectedParentId,
				category.getParentId()
			);
			assertEquals(
				new EntityReference(Entities.CATEGORY, expectedParentId),
				category.getParentEntityReference()
			);
			assertCategory(category.getParentEntity(), originalCategories.get(expectedParentId), locale);
			assertCategoryParent(originalCategories, category.getParentEntity(), locale);
		}
	}

	private static void assertCategoryParents(
		@Nonnull Collection<CategoryInterface> categories,
		@Nonnull Map<Integer, SealedEntity> originalCategories,
		@Nullable Locale locale
	) {
		for (CategoryInterface category : categories) {
			assertCategoryParent(originalCategories, category, locale);
		}
	}

	private static void assertCategory(
		@Nonnull CategoryInterface category,
		@Nonnull SealedEntity sealedEntity,
		@Nullable Locale locale
	) {
		assertEquals(TestEntity.CATEGORY, category.getEntityType());
		assertEquals(sealedEntity.getPrimaryKey(), category.getId());
		assertEquals(sealedEntity.getAttribute(DataGenerator.ATTRIBUTE_CODE), category.getCode());
		assertEquals(sealedEntity.getAttribute(DataGenerator.ATTRIBUTE_PRIORITY), category.getPriority());
		assertEquals(sealedEntity.getAttribute(DataGenerator.ATTRIBUTE_VALIDITY), category.getValidity());
		if (locale == null) {
			for (AttributeValue attributeValue : sealedEntity.getAttributeValues(DataGenerator.ATTRIBUTE_NAME)) {
				assertEquals(attributeValue.value(), category.getName(attributeValue.key().locale()));
			}
		} else {
			assertEquals(sealedEntity.getAttribute(DataGenerator.ATTRIBUTE_NAME, locale), category.getName());
			assertEquals(sealedEntity.getAttribute(DataGenerator.ATTRIBUTE_NAME, locale), category.getName(locale));
		}
	}

	private static void assertCategoryIds(
		@Nonnull Stream<Integer> categoryIds,
		@Nonnull int[] expectedCategoryIds
	) {
		assertNotNull(categoryIds);
		final Integer[] references = categoryIds
			.sorted()
			.toArray(Integer[]::new);

		assertEquals(expectedCategoryIds.length, references.length);
		assertArrayEquals(
			Arrays.stream(expectedCategoryIds)
			      .boxed()
			      .toArray(Integer[]::new),
			references
		);
	}

	private static void assertProduct(
		@Nonnull SealedEntity originalProduct,
		@Nullable ProductInterface product,
		@Nonnull Map<Integer, SealedEntity> originalCategories

	) {
		assertProduct(
			originalProduct, product, originalCategories, null, null, null
		);
	}

	private static void assertProduct(
		@Nonnull SealedEntity originalProduct,
		@Nullable ProductInterface product,
		@Nonnull Map<Integer, SealedEntity> originalCategories,
		@Nullable Currency currency,
		@Nullable String[] priceLists,
		@Nullable Locale locale
	) {
		assertProductBasicData(originalProduct, product);
		assertProductAttributes(originalProduct, product, locale);

		final ReferencedFileSet expectedAssociatedData = originalProduct.getAssociatedData(
			DataGenerator.ASSOCIATED_DATA_REFERENCED_FILES, ReferencedFileSet.class,
			ReflectionLookup.NO_CACHE_INSTANCE
		);
		if (expectedAssociatedData == null) {
			assertNull(product.getReferencedFileSet());
			assertNull(product.getReferencedFileSetAsDifferentProperty());
		} else {
			assertEquals(expectedAssociatedData, product.getReferencedFileSet());
			assertEquals(expectedAssociatedData, product.getReferencedFileSetAsDifferentProperty());
		}

		assertCategoryParents(product.getCategories(), originalCategories, locale);

		final int[] expectedCategoryIds = originalProduct.getReferences(Entities.CATEGORY)
		                                                 .stream()
		                                                 .mapToInt(ReferenceContract::getReferencedPrimaryKey)
		                                                 .toArray();

		assertCategoryIds(product.getCategoryIds().stream(), expectedCategoryIds);
		assertCategoryIds(product.getCategoryIdsAsList().stream(), expectedCategoryIds);
		assertCategoryIds(product.getCategoryIdsAsSet().stream(), expectedCategoryIds);
		assertCategoryIds(Arrays.stream(product.getCategoryIdsAsArray()).boxed(), expectedCategoryIds);

		if (currency == null && priceLists == null) {
			assertThrows(ContextMissingException.class, product::getPriceForSale);
			assertThrows(ContextMissingException.class, product::getAllPricesForSale);
		} else {
			final PriceContract[] allPricesForSale = product.getAllPricesForSale();
			final List<PriceContract> originalPricesForSale = originalProduct.getAllPricesForSale(
				currency, null, priceLists);
			final PriceContract[] expectedAllPricesForSale = originalPricesForSale.toArray(PriceContract[]::new);
			assertEquals(
				Arrays.stream(expectedAllPricesForSale)
				      .filter(it -> Objects.equals(currency, it.currency()))
				      .filter(it -> Arrays.stream(priceLists)
				                          .anyMatch(priceList -> Objects.equals(priceList, it.priceList())))
				      .min((o1, o2) -> {
					      final int ix1 = ArrayUtils.indexOf(o1.priceList(), priceLists);
					      final int ix2 = ArrayUtils.indexOf(o2.priceList(), priceLists);
					      return Integer.compare(ix1, ix2);
				      })
				      .orElse(null),
				product.getPriceForSale()
			);

			assertEquals(expectedAllPricesForSale.length, allPricesForSale.length);
			assertArrayEquals(expectedAllPricesForSale, allPricesForSale);

			if (expectedAllPricesForSale.length > 0) {
				final PriceContract expectedPrice = expectedAllPricesForSale[0];
				assertEquals(
					expectedPrice,
					product.getPriceForSale(expectedPrice.priceList(), expectedPrice.currency())
				);

				assertArrayEquals(
					originalPricesForSale
						.stream()
						.filter(it -> it.priceList().equals(expectedPrice.priceList()))
						.toArray(PriceContract[]::new),
					product.getAllPricesForSale(expectedPrice.priceList())
				);

				assertArrayEquals(
					originalPricesForSale
						.stream()
						.filter(it -> it.currency().equals(expectedPrice.currency()))
						.toArray(PriceContract[]::new),
					product.getAllPricesForSale(expectedPrice.currency())
				);

				assertArrayEquals(
					originalPricesForSale
						.stream()
						.filter(it -> it.currency().equals(expectedPrice.currency()) && it.priceList()
						                                                                  .equals(
							                                                                  expectedPrice.priceList()))
						.toArray(PriceContract[]::new),
					product.getAllPricesForSale(expectedPrice.priceList(), expectedPrice.currency())
				);
			}
		}

		final PriceContract[] expectedAllPrices = originalProduct.getPrices().toArray(PriceContract[]::new);
		final PriceContract[] allPrices = Arrays.stream(product.getAllPricesAsArray())
		                                        .toArray(PriceContract[]::new);

		assertEquals(expectedAllPrices.length, allPrices.length);
		assertArrayEquals(expectedAllPrices, allPrices);

		assertArrayEquals(expectedAllPrices, product.getAllPricesAsList().toArray(PriceContract[]::new));
		assertArrayEquals(expectedAllPrices, product.getAllPricesAsSet().toArray(PriceContract[]::new));
		assertArrayEquals(expectedAllPrices, product.getAllPrices().toArray(PriceContract[]::new));

		final Optional<PriceContract> first = Arrays.stream(expectedAllPrices).filter(
			it -> "basic".equals(it.priceList())).findFirst();
		if (first.isEmpty()) {
			assertNull(product.getBasicPrice());
		} else {
			assertEquals(
				first.get(),
				product.getBasicPrice()
			);
		}
	}

	private static void assertProductBasicData(
		@Nonnull SealedEntity originalProduct, @Nullable ProductInterface product) {
		assertNotNull(product);
		assertEquals(originalProduct.getPrimaryKey(), product.getPrimaryKey());
		assertEquals(originalProduct.getPrimaryKey(), product.getId());
		assertEquals(Entities.PRODUCT, product.getType());
		assertEquals(TestEntity.PRODUCT, product.getEntityType());
	}

	private static void assertProductAttributes(
		@Nonnull SealedEntity originalProduct, @Nonnull ProductInterface product, @Nullable Locale locale) {
		assertEquals(originalProduct.getAttribute(DataGenerator.ATTRIBUTE_CODE), product.getCode());
		assertEquals(originalProduct.getAttribute(DataGenerator.ATTRIBUTE_NAME, locale), product.getName());
		assertEquals(originalProduct.getAttribute(DataGenerator.ATTRIBUTE_QUANTITY), product.getQuantity());
		assertEquals(
			originalProduct.getAttribute(DataGenerator.ATTRIBUTE_QUANTITY), product.getQuantityAsDifferentProperty());
		assertEquals(originalProduct.getAttribute(DataGenerator.ATTRIBUTE_ALIAS), product.isAlias());
	}

	/**
	 * Creates new entity and inserts it into the index.
	 */
	private static void createEntity(
		@Nonnull EvitaSessionContract session, @Nonnull Map<Serializable, Integer> generatedEntities,
		@Nonnull EntityBuilder it
	) {
		final EntityReferenceContract<?> insertedEntity = session.upsertEntity(it);
		generatedEntities.compute(
			insertedEntity.getType(),
			(serializable, existing) -> ofNullable(existing).orElse(0) + 1
		);
	}

	@Nonnull
	private static EntityReference createSomeNewCategory(
		@Nonnull EvitaSessionContract session,
		int primaryKey,
		@Nullable Integer parentPrimaryKey
	) {
		final EntityBuilder builder = session.createNewEntity(Entities.CATEGORY, primaryKey)
		                                     .setAttribute(
			                                     ATTRIBUTE_NAME, Locale.ENGLISH, "New category #" + primaryKey)
		                                     .setAttribute(ATTRIBUTE_CODE, "category-" + primaryKey)
		                                     .setAttribute(ATTRIBUTE_PRIORITY, (long) primaryKey);

		if (parentPrimaryKey == null) {
			builder.removeParent();
		} else {
			builder.setParent(parentPrimaryKey);
		}

		return builder.upsertVia(session);
	}

	@Nonnull
	private static EntityMutation createSomeNewProduct(@Nonnull EvitaSessionContract session) {
		return session.createNewEntity(Entities.PRODUCT)
		              .setAttribute(ATTRIBUTE_NAME, Locale.ENGLISH, "New product")
		              .setAttribute(
			              ATTRIBUTE_CODE, "product-" + (session.getEntityCollectionSize(Entities.PRODUCT) + 1))
		              .setAttribute(ATTRIBUTE_PRIORITY, session.getEntityCollectionSize(Entities.PRODUCT) + 1L)
		              .toMutation()
		              .orElseThrow();
	}

	private static void assertSomeNewProductContent(@Nonnull SealedEntity loadedEntity) {
		assertNotNull(loadedEntity.getPrimaryKey());
		assertEquals("New product", loadedEntity.getAttribute(ATTRIBUTE_NAME, Locale.ENGLISH));
	}

	/**
	 * Defines a reflected reference using EvitaClient in the specified catalog.
	 *
	 * @param evitaClient     the Evita client to use, must not be null
	 * @param someCatalogName the name of the catalog, must not be null
	 */
	private static void defineReflectedReference(
		@Nonnull EvitaClient evitaClient,
		@Nonnull String someCatalogName
	) {
		evitaClient.defineCatalog(someCatalogName)
		           .withDescription("This is a tutorial catalog.")
		           // define category schema
		           .withEntitySchema(
			           Entities.CATEGORY,
			           whichIs -> whichIs.withDescription("A category of products.")
			                             .withReflectedReferenceToEntity(
				                             "productsInCategory", Entities.PRODUCT, "productCategory",
				                             thatIs -> thatIs.withAttributesInheritedExcept("note")
				                                             .withCardinality(Cardinality.ZERO_OR_MORE)
				                                             .withAttribute("customNote", String.class)
			                             )
			                             .withAttribute(
				                             "name", String.class,
				                             thatIs -> thatIs.localized().filterable().sortable()
			                             )
			                             .withHierarchy()
		           )
		           // define product schema
		           .withEntitySchema(
			           Entities.PRODUCT,
			           whichIs -> whichIs.withDescription("A product in inventory.")
			                             .withAttribute(
				                             "name", String.class,
				                             thatIs -> thatIs.localized().filterable().sortable()
			                             )
			                             .withAttribute(
				                             "cores", Integer.class,
				                             thatIs -> thatIs.withDescription("Number of CPU cores.")
				                                             .filterable()
			                             )
			                             .withAttribute(
				                             "graphics", String.class,
				                             thatIs -> thatIs.withDescription("Graphics card.")
				                                             .filterable()
			                             )
			                             .withPrice()
			                             .withReferenceToEntity(
				                             "productCategory", Entities.CATEGORY, Cardinality.ZERO_OR_ONE,
				                             thatIs -> thatIs
					                             .withDescription("Assigned category.")
					                             .deprecated("Already deprecated.")
					                             .withAttribute("categoryPriority", Long.class, that -> that.sortable())
					                             .withAttribute("note", String.class)
					                             .indexed()
					                             .faceted()
			                             )
		           )
		           // and now push all the definitions (mutations) to the server
		           .updateViaNewSession(evitaClient);
	}

	@Nonnull
	private static EvitaManagementServiceFutureStub getManagementStubInternal(
		@Nonnull EvitaClient evitaClient
	) {
		try {
			final EvitaManagementContract management = evitaClient.management();
			final Field evitaManagementServiceStub = management.getClass().getDeclaredField(
				"evitaManagementServiceFutureStub");
			evitaManagementServiceStub.setAccessible(true);
			return (EvitaManagementServiceFutureStub) evitaManagementServiceStub.get(management);
		} catch (Exception ex) {
			throw new RuntimeException(ex);
		}
	}

	@Test
	@UseDataSet(EVITA_CLIENT_DATA_SET)
	void shouldRetrieveSystemConfiguration(EvitaClient evitaClient) {
		final String configuration = evitaClient.management().getConfiguration();
		assertNotNull(configuration);
		assertTrue(configuration.contains("name:"));
		assertTrue(configuration.contains("server:"));
		assertTrue(configuration.contains("api:"));
	}

	@Test
	@UseDataSet(EVITA_CLIENT_DATA_SET)
	void shouldNotifyBasicSubscriber(EvitaClient evitaClient) {
		final ChangeCapturePublisher<ChangeSystemCapture> publisher = evitaClient.registerSystemChangeCapture(
			new ChangeSystemCaptureRequest(null, null, ChangeCaptureContent.BODY)
		);

		// subscriber is registered and wants one event when it happens
		final MockEngineChangeCaptureSubscriber subscriber = new MockEngineChangeCaptureSubscriber(2);
		publisher.subscribe(subscriber);

		evitaClient.defineCatalog("newCatalog1");
		evitaClient.defineCatalog("newCatalog2");

		// subscriber wants more events now, should receive `newCatalog2` and future `newCatalog3`
		subscriber.request(4);

		evitaClient.defineCatalog("newCatalog3");

		// subscriber should receive 4 future events
		subscriber.request(4);

		evitaClient.defineCatalog("newCatalog4");
		evitaClient.defineCatalog("newCatalog5");

		// subscriber requested 2 events, this is third one, so it should be ignored
		evitaClient.defineCatalog("newCatalog6");

		// subscriber received one requested event
		assertEquals(1, subscriber.getCatalogCreated("newCatalog1"));
		assertEquals(1, subscriber.getCatalogCreated("newCatalog2"));
		assertEquals(1, subscriber.getCatalogCreated("newCatalog3"));
		assertEquals(1, subscriber.getCatalogCreated("newCatalog4"));
		assertEquals(1, subscriber.getCatalogCreated("newCatalog5"));
		// subscriber didn't ask for more events, so it didn't receive any new events
		assertEquals(0, subscriber.getCatalogCreated("newCatalog6"));

		evitaClient.deleteCatalogIfExists("newCatalog1");
		evitaClient.deleteCatalogIfExists("newCatalog2");
		evitaClient.deleteCatalogIfExists("newCatalog3");
		evitaClient.deleteCatalogIfExists("newCatalog4");
		evitaClient.deleteCatalogIfExists("newCatalog5");
		evitaClient.deleteCatalogIfExists("newCatalog6");
	}

	@Test
	@UseDataSet(EVITA_CLIENT_DATA_SET)
	void shouldNotifyLateSubscribers(EvitaClient evitaClient) {
		final ChangeCapturePublisher<ChangeSystemCapture> publisher = evitaClient.registerSystemChangeCapture(
			new ChangeSystemCaptureRequest(null, null, ChangeCaptureContent.BODY)
		);

		// first subscriber is registered at the start, but it's not ready to receive events yet
		final MockEngineChangeCaptureSubscriber subscriberWithDelayedRequest = new MockEngineChangeCaptureSubscriber(0);
		publisher.subscribe(subscriberWithDelayedRequest);

		// should be ignored by both subscribers
		evitaClient.defineCatalog("newCatalog1");

		// second subscriber is registered later but ready to receive events
		final MockEngineChangeCaptureSubscriber subscriberWithDelayedRegistration = new MockEngineChangeCaptureSubscriber(
			Integer.MAX_VALUE);
		publisher.subscribe(subscriberWithDelayedRegistration);

		// first subscriber is ready to receive events now, should get one
		subscriberWithDelayedRequest.request(Integer.MAX_VALUE);

		evitaClient.defineCatalog("newCatalog2");

		// both should receive one late event
		assertEquals(1, subscriberWithDelayedRequest.getCatalogCreated("newCatalog1", 10, TimeUnit.SECONDS, 1));
		assertEquals(1, subscriberWithDelayedRequest.getCatalogCreated("newCatalog2", 10, TimeUnit.SECONDS, 1));
		assertEquals(0, subscriberWithDelayedRegistration.getCatalogCreated("newCatalog1"));
		assertEquals(1, subscriberWithDelayedRegistration.getCatalogCreated("newCatalog2", 10, TimeUnit.SECONDS, 1));

		// cancel both subscribers
		subscriberWithDelayedRequest.cancel();
		subscriberWithDelayedRegistration.cancel();

		evitaClient.deleteCatalogIfExists("newCatalog1");
		evitaClient.deleteCatalogIfExists("newCatalog2");
	}

	@Test
	@UseDataSet(EVITA_CLIENT_DATA_SET)
	void shouldNotifyLateSubscribersWithFixedInitialVersion(EvitaClient evitaClient) {
		final ChangeCapturePublisher<ChangeSystemCapture> publisher = evitaClient.registerSystemChangeCapture(
			new ChangeSystemCaptureRequest(
				evitaClient.management().getSystemStatus().engineVersion(), null, ChangeCaptureContent.BODY)
		);

		// first subscriber is registered at the start, but it's not ready to receive events yet
		final MockEngineChangeCaptureSubscriber subscriberWithDelayedRequest = new MockEngineChangeCaptureSubscriber(0);
		publisher.subscribe(subscriberWithDelayedRequest);

		// should be ignored by both subscribers
		evitaClient.defineCatalog("newCatalog1");

		// second subscriber is registered later but ready to receive events
		final MockEngineChangeCaptureSubscriber subscriberWithDelayedRegistration = new MockEngineChangeCaptureSubscriber(
			Integer.MAX_VALUE);
		publisher.subscribe(subscriberWithDelayedRegistration);

		// first subscriber is ready to receive events now, should get one
		subscriberWithDelayedRequest.request(Integer.MAX_VALUE);

		evitaClient.defineCatalog("newCatalog2");

		// both should receive one late event
		assertEquals(1, subscriberWithDelayedRequest.getCatalogCreated("newCatalog1", 10, TimeUnit.SECONDS, 1));
		assertEquals(1, subscriberWithDelayedRequest.getCatalogCreated("newCatalog2", 10, TimeUnit.SECONDS, 1));
		assertEquals(1, subscriberWithDelayedRegistration.getCatalogCreated("newCatalog1", 10, TimeUnit.SECONDS, 1));
		assertEquals(1, subscriberWithDelayedRegistration.getCatalogCreated("newCatalog2", 10, TimeUnit.SECONDS, 1));

		evitaClient.deleteCatalogIfExists("newCatalog1");
		evitaClient.deleteCatalogIfExists("newCatalog2");

		// cancel both subscribers
		subscriberWithDelayedRequest.cancel();
		subscriberWithDelayedRegistration.cancel();
	}

	@Test
	@UseDataSet(EVITA_CLIENT_DATA_SET)
	void shouldNotifyMultiplePublishers(EvitaClient evitaClient) {
		final ChangeCapturePublisher<ChangeSystemCapture> publisher1 = evitaClient.registerSystemChangeCapture(
			new ChangeSystemCaptureRequest(null, null, ChangeCaptureContent.HEADER)
		);
		final MockEngineChangeCaptureSubscriber subscriber1 = new MockEngineChangeCaptureSubscriber(Integer.MAX_VALUE);
		publisher1.subscribe(subscriber1);

		final ChangeCapturePublisher<ChangeSystemCapture> publisher2 = evitaClient.registerSystemChangeCapture(
			new ChangeSystemCaptureRequest(null, null, ChangeCaptureContent.BODY)
		);
		final MockEngineChangeCaptureSubscriber subscriber2 = new MockEngineChangeCaptureSubscriber(Integer.MAX_VALUE);
		publisher2.subscribe(subscriber2);

		evitaClient.defineCatalog("newCatalog1");

		assertEquals(
			0,
			subscriber1.getCatalogCreated("newCatalog1")
		); // subscriber1 is subscribed to HEADER content, so it cannot recognize catalog name
		assertEquals(
			2,
			subscriber1.getReceived()
		); // at least 2 events should be received (transaction and create catalog mutation)
		assertEquals(1, subscriber2.getCatalogCreated("newCatalog1", 10, TimeUnit.SECONDS, 1));

		evitaClient.deleteCatalogIfExists("newCatalog1");
	}

	@Test
	@UseDataSet(EVITA_CLIENT_DATA_SET)
	void shouldAllowCreatingCatalogAlongWithTheSchema(EvitaClient evitaClient) {
		final String someCatalogName = "differentCatalog";
		try {
			evitaClient.defineCatalog(someCatalogName)
			           .withDescription("Some description.")
			           .updateVia(evitaClient.createReadWriteSession(someCatalogName));
			assertTrue(evitaClient.getCatalogNames().contains(someCatalogName));
		} finally {
			evitaClient.deleteCatalogIfExists(someCatalogName);
		}
	}

	@Test
	@UseDataSet(EVITA_CLIENT_DATA_SET)
	void shouldAllowCreatingCatalogAndEntityCollectionsInPrototypingMode(EvitaClient evitaClient) {
		final String someCatalogName = "differentCatalog";
		try {
			evitaClient.defineCatalog(someCatalogName)
			           .withDescription("This is a tutorial catalog.")
			           .updateViaNewSession(evitaClient);

			assertTrue(evitaClient.getCatalogNames().contains(someCatalogName));
			evitaClient.updateCatalog(
				someCatalogName,
				session -> {
					session.createNewEntity("Brand", 1)
					       .setAttribute("name", Locale.ENGLISH, "Lenovo")
					       .upsertVia(session);

					final Optional<SealedEntitySchema> brand = session.getEntitySchema("Brand");
					assertTrue(brand.isPresent());

					final Optional<EntityAttributeSchemaContract> nameAttribute = brand.get().getAttribute("name");
					assertTrue(nameAttribute.isPresent());
					assertTrue(nameAttribute.get().isLocalized());

					// now create an example category tree
					session.createNewEntity("Category", 10)
					       .setAttribute("name", Locale.ENGLISH, "Electronics")
					       .upsertVia(session);

					session.createNewEntity("Category", 11)
					       .setAttribute("name", Locale.ENGLISH, "Laptops")
					       // laptops will be a child category of electronics
					       .setParent(10)
					       .upsertVia(session);

					// finally, create a product
					session.createNewEntity("Product")
					       // with a few attributes
					       .setAttribute("name", Locale.ENGLISH, "ThinkPad P15 Gen 1")
					       .setAttribute("cores", 8)
					       .setAttribute("graphics", "NVIDIA Quadro RTX 4000 with Max-Q Design")
					       // and price for sale
					       .setPrice(
						       1, "basic",
						       Currency.getInstance("USD"),
						       new BigDecimal("1420"), new BigDecimal("20"), new BigDecimal("1704"),
						       true
					       )
					       // link it to the manufacturer
					       .setReference(
						       "brand", "Brand",
						       Cardinality.EXACTLY_ONE,
						       1
					       )
					       // and to the laptop category
					       .setReference(
						       "categories", "Category",
						       Cardinality.ZERO_OR_MORE,
						       11
					       )
					       .upsertVia(session);

					final Optional<SealedEntitySchema> product = session.getEntitySchema("Product");
					assertTrue(product.isPresent());

					final Optional<EntityAttributeSchemaContract> productNameAttribute = product.get().getAttribute(
						"name");
					assertTrue(productNameAttribute.isPresent());
					assertTrue(productNameAttribute.get().isLocalized());
				}
			);

		} finally {
			evitaClient.deleteCatalogIfExists(someCatalogName);
		}
	}

	@Test
	@UseDataSet(EVITA_CLIENT_DATA_SET)
	void shouldAllowCreatingCatalogAndEntityCollectionsSchemas(EvitaClient evitaClient) {
		final String someCatalogName = "differentCatalog";
		try {
			evitaClient.defineCatalog(someCatalogName)
			           .withDescription("This is a tutorial catalog.")
			           // define brand schema
			           .withEntitySchema(
				           "Brand",
				           whichIs -> whichIs.withDescription("A manufacturer of products.")
				                             .withAttribute(
					                             "name", String.class,
					                             thatIs -> thatIs.localized().filterable().sortable()
				                             )
			           )
			           // define category schema
			           .withEntitySchema(
				           "Category",
				           whichIs -> whichIs.withDescription("A category of products.")
				                             .withAttribute(
					                             "name", String.class,
					                             thatIs -> thatIs.localized().filterable().sortable()
				                             )
				                             .withHierarchy()
			           )
			           // define product schema
			           .withEntitySchema(
				           "Product",
				           whichIs -> whichIs.withDescription("A product in inventory.")
				                             .withAttribute(
					                             "name", String.class,
					                             thatIs -> thatIs.localized().filterable().sortable()
				                             )
				                             .withAttribute(
					                             "cores", Integer.class,
					                             thatIs -> thatIs.withDescription("Number of CPU cores.")
					                                             .filterable()
				                             )
				                             .withAttribute(
					                             "graphics", String.class,
					                             thatIs -> thatIs.withDescription("Graphics card.")
					                                             .filterable()
				                             )
				                             .withPrice()
				                             .withReferenceToEntity(
					                             "brand", "Brand", Cardinality.EXACTLY_ONE,
					                             thatIs -> thatIs.indexed()
				                             )
				                             .withReferenceToEntity(
					                             "categories", "Category", Cardinality.ZERO_OR_MORE,
					                             thatIs -> thatIs.indexed()
				                             )
			           )
			           // and now push all the definitions (mutations) to the server
			           .updateViaNewSession(evitaClient);

			assertTrue(evitaClient.getCatalogNames().contains(someCatalogName));
			evitaClient.queryCatalog(
				someCatalogName, session -> {
					final Set<String> allEntityTypes = session.getAllEntityTypes();
					assertTrue(allEntityTypes.contains("Brand"));
					assertTrue(allEntityTypes.contains("Category"));
					assertTrue(allEntityTypes.contains("Product"));
				}
			);
		} finally {
			evitaClient.deleteCatalogIfExists(someCatalogName);
		}
	}

	@Test
	@UseDataSet(EVITA_CLIENT_DATA_SET)
	void shouldAllowCreatingReflectedReference(EvitaClient evitaClient) {
		final String someCatalogName = "differentCatalog";
		try {
			defineReflectedReference(evitaClient, someCatalogName);

			assertTrue(evitaClient.getCatalogNames().contains(someCatalogName));
			evitaClient.queryCatalog(
				someCatalogName, session -> {
					final Set<String> allEntityTypes = session.getAllEntityTypes();
					assertTrue(allEntityTypes.contains(Entities.CATEGORY));
					assertTrue(allEntityTypes.contains(Entities.PRODUCT));

					final ReferenceSchemaContract reference = session.getEntitySchemaOrThrowException(Entities.CATEGORY)
					                                                 .getReferenceOrThrowException(
						                                                 "productsInCategory");
					assertInstanceOf(ReflectedReferenceSchemaContract.class, reference);

					assertEquals(Entities.PRODUCT, reference.getReferencedEntityType());
					assertEquals("Assigned category.", reference.getDescription());
					assertEquals("Already deprecated.", reference.getDeprecationNotice());
					assertTrue(reference.isIndexed());
					assertTrue(reference.isFaceted());

					final Map<String, AttributeSchemaContract> attributes = reference.getAttributes();
					assertEquals(2, attributes.size());
					assertTrue(attributes.containsKey("customNote"));
					assertTrue(attributes.containsKey("categoryPriority"));
				}
			);
		} finally {
			evitaClient.deleteCatalogIfExists(someCatalogName);
		}
	}

	@Test
	@UseDataSet(EVITA_CLIENT_DATA_SET)
	void shouldModifyReflectedReferenceSchema(EvitaClient evitaClient) {
		defineReflectedReference(evitaClient, "differentCatalog");

		evitaClient.updateCatalog(
			"differentCatalog",
			session -> {
				session.getEntitySchemaOrThrowException(Entities.CATEGORY)
				       .openForWrite()
				       .withReflectedReferenceToEntity(
					       "productsInCategory", Entities.PRODUCT, "productCategory",
					       thatIs -> thatIs.withAttributesInheritedExcept("categoryPriority")
					                       .withCardinality(Cardinality.EXACTLY_ONE)
					                       .withoutAttribute("customNote")
					                       .withAttribute("newAttribute", String.class)
					                       .withDescription("My description.")
					                       .nonFaceted()
				       ).updateVia(session);
			}
		);

		evitaClient.queryCatalog(
			"differentCatalog",
			session -> {
				final SealedEntitySchema entitySchema = session.getEntitySchemaOrThrowException(Entities.CATEGORY);
				final ReferenceSchemaContract reference = entitySchema.getReferenceOrThrowException(
					"productsInCategory");
				assertEquals(Cardinality.EXACTLY_ONE, reference.getCardinality());
				assertEquals(Entities.PRODUCT, reference.getReferencedEntityType());
				assertEquals("My description.", reference.getDescription());
				assertTrue(reference.isIndexed());
				assertFalse(reference.isFaceted());

				final Map<String, AttributeSchemaContract> attributes = reference.getAttributes();
				assertEquals(2, attributes.size());
				assertTrue(attributes.containsKey("newAttribute"));
				assertTrue(attributes.containsKey("note"));
			}
		);
	}

	@Test
	@UseDataSet(EVITA_CLIENT_DATA_SET)
	void shouldCreateCatalog(EvitaClient evitaClient) {
		try (MockEngineChangeCaptureSubscriber engineSubscriber = new MockEngineChangeCaptureSubscriber(
			Integer.MAX_VALUE)) {
			evitaClient.registerSystemChangeCapture(
				new ChangeSystemCaptureRequest(null, null, ChangeCaptureContent.BODY)
			).subscribe(engineSubscriber);

			final String newCatalogName = "newCatalog";
			try {
				evitaClient.defineCatalog(newCatalogName);
				final Set<String> catalogNames = evitaClient.getCatalogNames();

				assertEquals(2, catalogNames.size());
				assertTrue(catalogNames.contains(TEST_CATALOG));
				assertTrue(catalogNames.contains(newCatalogName));
				assertEquals(1, engineSubscriber.getCatalogCreated(newCatalogName, 10, TimeUnit.SECONDS, 1));

			} finally {
				evitaClient.deleteCatalogIfExists(newCatalogName);
				assertEquals(1, engineSubscriber.getCatalogDeleted(newCatalogName, 10, TimeUnit.SECONDS, 1));
			}
		}
	}

	@Test
	@UseDataSet(EVITA_CLIENT_DATA_SET)
	void shouldRemoveCatalog(EvitaClient evitaClient) {
		final String newCatalogName = "newCatalog";
		evitaClient.defineCatalog(newCatalogName).updateViaNewSession(evitaClient);
		final boolean removed = evitaClient.deleteCatalogIfExists(newCatalogName);
		assertTrue(removed);

		final Set<String> catalogNames = evitaClient.getCatalogNames();
		assertEquals(1, catalogNames.size());
		assertTrue(catalogNames.contains(TEST_CATALOG));
	}

	@Test
	@UseDataSet(value = EVITA_CLIENT_DATA_SET, destroyAfterTest = true)
	void shouldReplaceCatalog(EvitaClient evitaClient) {
		final String newCatalog = "newCatalog";
		evitaClient.defineCatalog(newCatalog);

		final Set<String> catalogNames = evitaClient.getCatalogNames();
		assertEquals(2, catalogNames.size());
		assertTrue(catalogNames.contains(newCatalog));
		assertTrue(catalogNames.contains(TEST_CATALOG));
		assertEquals(
			Integer.valueOf(3),
			evitaClient.queryCatalog(
				TEST_CATALOG, evitaSessionContract -> {
					return evitaSessionContract.getCatalogSchema().version();
				}
			)
		);

		evitaClient.replaceCatalog(TEST_CATALOG, newCatalog);

		final Set<String> catalogNamesAgain = evitaClient.getCatalogNames();
		assertEquals(1, catalogNamesAgain.size());
		assertTrue(catalogNamesAgain.contains(newCatalog));

		assertEquals(
			Integer.valueOf(4),
			evitaClient.queryCatalog(
				newCatalog, evitaSessionContract -> {
					return evitaSessionContract.getCatalogSchema().version();
				}
			)
		);
	}

	@Test
	@UseDataSet(value = EVITA_CLIENT_DATA_SET, destroyAfterTest = true)
	void shouldRenameCatalog(EvitaClient evitaClient) {
		final String newCatalog = "newCatalog";

		final Set<String> catalogNames = evitaClient.getCatalogNames();
		assertEquals(1, catalogNames.size());
		assertTrue(catalogNames.contains(TEST_CATALOG));
		assertEquals(
			Integer.valueOf(3),
			evitaClient.queryCatalog(
				TEST_CATALOG, evitaSessionContract -> {
					return evitaSessionContract.getCatalogSchema().version();
				}
			)
		);

		evitaClient.renameCatalog(TEST_CATALOG, newCatalog);

		final Set<String> catalogNamesAgain = evitaClient.getCatalogNames();
		assertEquals(1, catalogNamesAgain.size());
		assertTrue(catalogNamesAgain.contains(newCatalog));

		assertEquals(
			Integer.valueOf(4),
			evitaClient.queryCatalog(
				newCatalog, evitaSessionContract -> {
					return evitaSessionContract.getCatalogSchema().version();
				}
			)
		);
	}

	@Test
	@UseDataSet(value = EVITA_CLIENT_DATA_SET, destroyAfterTest = true)
	void shouldBackupAndRestoreCatalogViaDownloadingAndUploadingFileContents(
		EvitaClient evitaClient
	) throws ExecutionException, InterruptedException, TimeoutException {
		final Set<String> catalogNames = evitaClient.getCatalogNames();
		assertEquals(1, catalogNames.size());
		assertTrue(catalogNames.contains(TEST_CATALOG));

		final EvitaManagementContract management = evitaClient.management();
		final CompletableFuture<FileForFetch> backupFileFuture = management.backupCatalog(
			TEST_CATALOG, null, null, true);
		final FileForFetch fileForFetch = backupFileFuture.get(3, TimeUnit.MINUTES);

		log.info("Catalog backed up to file: {}", fileForFetch.fileId());

		final String restoredCatalogName = TEST_CATALOG + "_restored";
		try (final InputStream inputStream = management.fetchFile(fileForFetch.fileId())) {
			// wait to restoration to be finished
			management.restoreCatalog(restoredCatalogName, fileForFetch.totalSizeInBytes(), inputStream)
			          .getFutureResult()
			          .get(3, TimeUnit.MINUTES);

		} catch (IOException e) {
			fail("Failed to restore catalog!", e);
		}

		log.info("Catalog restored from file: {}", fileForFetch.fileId());

		final Set<String> catalogNamesAgain = evitaClient.getCatalogNames();
		assertEquals(2, catalogNamesAgain.size());
		assertTrue(catalogNamesAgain.contains(TEST_CATALOG));
		assertTrue(catalogNamesAgain.contains(restoredCatalogName));

		assertEquals(
			Integer.valueOf(PRODUCT_COUNT),
			evitaClient.queryCatalog(
				restoredCatalogName, session -> {
					return session.getEntityCollectionSize(Entities.PRODUCT);
				}
			)
		);
	}

	@Test
	@UseDataSet(value = EVITA_CLIENT_DATA_SET, destroyAfterTest = true)
	void shouldBackupAndRestoreCatalogViaDownloadingAndUploadingFileContentsUnary(
		EvitaClient evitaClient
	) throws ExecutionException, InterruptedException, TimeoutException {
		final Set<String> catalogNames = evitaClient.getCatalogNames();
		assertEquals(1, catalogNames.size());
		assertTrue(catalogNames.contains(TEST_CATALOG));

		final EvitaManagementContract management = evitaClient.management();
		final CompletableFuture<FileForFetch> backupFileFuture = management.backupCatalog(
			TEST_CATALOG, null, null, true);
		final FileForFetch fileForFetch = backupFileFuture.get(3, TimeUnit.MINUTES);

		log.info("Catalog backed up to file: {}", fileForFetch.fileId());

		final String restoredCatalogName = TEST_CATALOG + "_restored";

		final EvitaManagementServiceFutureStub internalStub = getManagementStubInternal(evitaClient);

		GrpcUuid fileId = null;
		GrpcTaskStatus restoreTask = null;
		try (final InputStream inputStream = management.fetchFile(fileForFetch.fileId())) {
			// read input stream contents by 65k and upload it to the server
			final byte[] buffer = new byte[65 * 1024];
			do {
				final int read = inputStream.read(buffer);
				if (read == -1) {
					break;
				}

				// wait to restoration to be finished
				final Builder builder = GrpcRestoreCatalogUnaryRequest.newBuilder()
				                                                      .setCatalogName(restoredCatalogName)
				                                                      .setTotalSizeInBytes(
					                                                      fileForFetch.totalSizeInBytes())
				                                                      .setBackupFile(
					                                                      ByteString.copyFrom(buffer, 0, read)
				                                                      );
				if (fileId != null) {
					builder.setFileId(fileId);
				}
				final GrpcRestoreCatalogUnaryResponse response = internalStub.restoreCatalogUnary(
					builder.build()
				).get();

				restoreTask = response.getTask();
				fileId = fileId == null ? restoreTask.getFile().getFileId() : fileId;
			} while (true);

			Optional<TaskStatus<?, ?>> status = management.getTaskStatus(
				EvitaDataTypesConverter.toUuid(restoreTask.getTaskId()));
			while (status.map(it -> it.finished() == null).orElse(false)) {
				Thread.sleep(500);
				status = management.getTaskStatus(EvitaDataTypesConverter.toUuid(restoreTask.getTaskId()));
			}

		} catch (IOException e) {
			fail("Failed to restore catalog!", e);
		}

		log.info("Catalog restored from file: {}", fileForFetch.fileId());

		final Set<String> catalogNamesAgain = evitaClient.getCatalogNames();
		assertEquals(2, catalogNamesAgain.size());
		assertTrue(catalogNamesAgain.contains(TEST_CATALOG));
		assertTrue(catalogNamesAgain.contains(restoredCatalogName));

		assertEquals(
			Integer.valueOf(PRODUCT_COUNT),
			evitaClient.queryCatalog(
				restoredCatalogName, session -> {
					return session.getEntityCollectionSize(Entities.PRODUCT);
				}
			)
		);
	}

	@Test
	@UseDataSet(value = EVITA_CLIENT_DATA_SET, destroyAfterTest = true)
	void shouldBackupAndRestoreCatalogViaFileOnTheServerSide(
		EvitaClient evitaClient
	) throws ExecutionException, InterruptedException, TimeoutException {
		final Set<String> catalogNames = evitaClient.getCatalogNames();
		assertEquals(1, catalogNames.size());
		assertTrue(catalogNames.contains(TEST_CATALOG));

		final EvitaManagementContract management = evitaClient.management();
		final CompletableFuture<FileForFetch> backupFileFuture = management.backupCatalog(
			TEST_CATALOG, null, null, true);
		final FileForFetch fileForFetch = backupFileFuture.get(3, TimeUnit.MINUTES);

		log.info("Catalog backed up to file: {}", fileForFetch.fileId());

		final String restoredCatalogName = TEST_CATALOG + "_restored";
		final Task<?, Void> restoreTask = management.restoreCatalog(restoredCatalogName, fileForFetch.fileId());

		// wait for the restore to finish
		restoreTask.getFutureResult().get(3, TimeUnit.MINUTES);

		log.info("Catalog restored from file: {}", fileForFetch.fileId());

		final Set<String> catalogNamesAgain = evitaClient.getCatalogNames();
		assertEquals(2, catalogNamesAgain.size());
		assertTrue(catalogNamesAgain.contains(TEST_CATALOG));
		assertTrue(catalogNamesAgain.contains(restoredCatalogName));

		assertEquals(
			Integer.valueOf(PRODUCT_COUNT),
			evitaClient.queryCatalog(
				restoredCatalogName, session -> {
					return session.getEntityCollectionSize(Entities.PRODUCT);
				}
			)
		);
	}

	@Test
	@UseDataSet(value = EVITA_CLIENT_DATA_SET, destroyAfterTest = true)
	void shouldReplaceCollection(EvitaClient evitaClient) {
		final String newCollection = "newCollection";
		final AtomicInteger productCount = new AtomicInteger();
		final AtomicInteger productSchemaVersion = new AtomicInteger();
		evitaClient.updateCatalog(
			TEST_CATALOG,
			session -> {
				assertTrue(session.getAllEntityTypes().contains(Entities.PRODUCT));
				assertFalse(session.getAllEntityTypes().contains(newCollection));
				session.defineEntitySchema(newCollection)
				       .withGlobalAttribute(ATTRIBUTE_CODE)
				       .updateVia(session);
				assertTrue(session.getAllEntityTypes().contains(newCollection));
				productSchemaVersion.set(session.getEntitySchemaOrThrowException(Entities.PRODUCT).version());
				productCount.set(session.getEntityCollectionSize(Entities.PRODUCT));
			}
		);
		evitaClient.updateCatalog(
			TEST_CATALOG,
			session -> {
				return session.replaceCollection(
					newCollection,
					Entities.PRODUCT
				);
			}
		);
		evitaClient.queryCatalog(
			TEST_CATALOG,
			session -> {
				assertFalse(session.getAllEntityTypes().contains(Entities.PRODUCT));
				assertTrue(session.getAllEntityTypes().contains(newCollection));
				assertEquals(
					productSchemaVersion.get() + 1, session.getEntitySchemaOrThrowException(newCollection).version());
				assertEquals(productCount.get(), session.getEntityCollectionSize(newCollection));
			}
		);
	}

	@Test
	@UseDataSet(value = EVITA_CLIENT_DATA_SET, destroyAfterTest = true)
	void shouldRenameCollection(EvitaClient evitaClient) {
		final String newCollection = "newCollection";
		final AtomicInteger productCount = new AtomicInteger();
		final AtomicInteger productSchemaVersion = new AtomicInteger();
		evitaClient.queryCatalog(
			TEST_CATALOG,
			session -> {
				assertTrue(session.getAllEntityTypes().contains(Entities.PRODUCT));
				assertFalse(session.getAllEntityTypes().contains(newCollection));
				productSchemaVersion.set(session.getEntitySchemaOrThrowException(Entities.PRODUCT).version());
				productCount.set(session.getEntityCollectionSize(Entities.PRODUCT));
			}
		);

		final MockCatalogChangeCaptureSubscriber catalogSubscriber = new MockCatalogChangeCaptureSubscriber(
			Integer.MAX_VALUE);

		evitaClient.updateCatalog(
			TEST_CATALOG,
			session -> {
				session.registerChangeCatalogCapture(
					ChangeCatalogCaptureRequest
						.builder()
						.content(ChangeCaptureContent.BODY)
						.criteria(
							ChangeCatalogCaptureCriteria
								.builder()
								.schemaArea()
								.build()
						)
						.build()
				).subscribe(catalogSubscriber);

				return session.renameCollection(
					Entities.PRODUCT,
					newCollection
				);
			}
		);

		assertEquals(1, catalogSubscriber.getEntityCollectionCreated(newCollection, 10, TimeUnit.SECONDS, 1));
		assertEquals(1, catalogSubscriber.getEntityCollectionDeleted(Entities.PRODUCT, 10, TimeUnit.SECONDS, 1));

		evitaClient.queryCatalog(
			TEST_CATALOG,
			session -> {
				assertFalse(session.getAllEntityTypes().contains(Entities.PRODUCT));
				assertTrue(session.getAllEntityTypes().contains(newCollection));
				assertEquals(
					productSchemaVersion.get() + 1, session.getEntitySchemaOrThrowException(newCollection).version());
				assertEquals(productCount.get(), session.getEntityCollectionSize(newCollection));
			}
		);
	}

	@UseDataSet(value = EVITA_CLIENT_DATA_SET, destroyAfterTest = true)
	@Test
	void shouldUpdateCatalogWithAnotherProduct(EvitaContract evita, SealedEntitySchema productSchema) {
		final SealedEntity addedEntity = evita.updateCatalog(
			TEST_CATALOG,
			session -> {
				final Optional<SealedEntity> upsertedEntity = DATA_GENERATOR
					.generateEntities(
						productSchema, RANDOM_ENTITY_PICKER, SEED)
					.limit(1)
					.map(it -> session.upsertAndFetchEntity(
						it,
						entityFetchAllContent()
					))
					.findFirst();
				assertTrue(upsertedEntity.isPresent());
				return upsertedEntity.get();
			}
		);

		evita.queryCatalog(
			TEST_CATALOG,
			session -> {
				final Optional<SealedEntity> fetchedEntity = session.getEntity(
					productSchema.getName(), addedEntity.getPrimaryKey(), entityFetchAllContent());
				assertTrue(fetchedEntity.isPresent());
				assertEquals(addedEntity, fetchedEntity.get());
			}
		);
	}

	@DisplayName("Update catalog with another product - asynchronously.")
	@UseDataSet(value = EVITA_CLIENT_DATA_SET, destroyAfterTest = true)
	@Test
	void shouldUpdateCatalogWithAnotherProductAsynchronously(
		EvitaContract evita,
		SealedEntitySchema productSchema
	) throws ExecutionException, InterruptedException, TimeoutException {
		final AtomicInteger addedEntityPrimaryKey = new AtomicInteger();
		final CommitProgress commitProgress = evita.updateCatalogAsync(
			TEST_CATALOG,
			session -> {
				final Optional<SealedEntity> upsertedEntity = DATA_GENERATOR.generateEntities(
					                                                            productSchema, RANDOM_ENTITY_PICKER, SEED)
				                                                            .limit(1)
				                                                            .map(it -> session.upsertAndFetchEntity(
					                                                            it,
					                                                            entityFetchAllContent()
				                                                            ))
				                                                            .findFirst();
				assertTrue(upsertedEntity.isPresent());
				addedEntityPrimaryKey.set(upsertedEntity.get().getPrimaryKey());
			},
			CommitBehavior.WAIT_FOR_CONFLICT_RESOLUTION
		);

		List<String> worklog = new ArrayList<>();
		CompletableFuture.allOf(
			commitProgress.onConflictResolved()
			              .thenAccept(it -> worklog.add("Conflict resolved!"))
			              .toCompletableFuture(),
			commitProgress.onWalAppended().thenAccept(it -> worklog.add("WAL appended!")).toCompletableFuture(),
			commitProgress.onChangesVisible().thenAccept(it -> worklog.add("Changes visible!")).toCompletableFuture()
		).get(1, TimeUnit.MINUTES);

		commitProgress.onChangesVisible().toCompletableFuture().join();

		assertArrayEquals(
			new String[]{
				"Conflict resolved!",
				"WAL appended!",
				"Changes visible!"
			},
			worklog.toArray(new String[0])
		);

		evita.queryCatalog(
			TEST_CATALOG,
			session -> {
				final Optional<SealedEntity> entityFetchedAgain = session.getEntity(
					productSchema.getName(), addedEntityPrimaryKey.get(), entityFetchAllContent());
				assertTrue(entityFetchedAgain.isPresent(), "Entity not found in catalog!");
			}
		);
	}

	@Test
	@UseDataSet(value = EVITA_CLIENT_DATA_SET, destroyAfterTest = true)
	void shouldCreateAndDropEntityCollection(EvitaClient evitaClient) {
		evitaClient.updateCatalog(
			TEST_CATALOG,
			session -> {
				final String newEntityType = "newEntityType";
				session.defineEntitySchema(newEntityType)
				       .withAttribute(ATTRIBUTE_NAME, String.class, thatIs -> thatIs.localized().filterable())
				       .updateVia(session);

				assertTrue(session.getAllEntityTypes().contains(newEntityType));
				session.deleteCollection(newEntityType);
				assertFalse(session.getAllEntityTypes().contains(newEntityType));
			}
		);
	}

	@Test
	@UseDataSet(value = EVITA_CLIENT_DATA_SET, destroyAfterTest = true)
	void shouldUpsertNewEntity(EvitaClient evitaClient) {
		final AtomicInteger newProductId = new AtomicInteger();
		evitaClient.updateCatalog(
			TEST_CATALOG,
			session -> {
				final EntityMutation entityMutation = createSomeNewProduct(session);
				assertNotNull(entityMutation);

				final EntityReference newProduct = session.upsertEntity(entityMutation);
				newProductId.set(newProduct.getPrimaryKey());
			}
		);

		evitaClient.queryCatalog(
			TEST_CATALOG,
			session -> {
				final SealedEntity loadedEntity = session.getEntity(
					                                         Entities.PRODUCT, newProductId.get(), entityFetchAllContent())
				                                         .orElseThrow();

				assertSomeNewProductContent(loadedEntity);
			}
		);

		// reset data
		evitaClient.updateCatalog(
			TEST_CATALOG,
			session -> {
				session.deleteEntity(Entities.PRODUCT, newProductId.get());
			}
		);
	}

	@Test
	@UseDataSet(value = EVITA_CLIENT_DATA_SET, destroyAfterTest = true)
	void shouldUpsertAndFetchNewEntity(EvitaClient evitaClient) {
		final AtomicInteger newProductId = new AtomicInteger();
		evitaClient.updateCatalog(
			TEST_CATALOG,
			session -> {
				final EntityMutation entityMutation = createSomeNewProduct(session);

				final SealedEntity updatedEntity = session.upsertAndFetchEntity(
					entityMutation, entityFetchAll().getRequirements()
				);
				newProductId.set(updatedEntity.getPrimaryKey());

				assertSomeNewProductContent(updatedEntity);
			}
		);


		// reset data
		evitaClient.updateCatalog(
			TEST_CATALOG,
			session -> {
				session.deleteEntity(Entities.PRODUCT, newProductId.get());
			}
		);
	}

	@Test
	@UseDataSet(value = EVITA_CLIENT_DATA_SET, destroyAfterTest = true)
	void shouldArchiveExistingEntity(EvitaClient evitaClient) {
		final AtomicInteger newProductId = new AtomicInteger();
		evitaClient.updateCatalog(
			TEST_CATALOG,
			session -> {
				final EntityMutation entityMutation = createSomeNewProduct(session);
				final SealedEntity updatedEntity = session.upsertAndFetchEntity(
					entityMutation, entityFetchAll().getRequirements()
				);
				newProductId.set(updatedEntity.getPrimaryKey());
				assertTrue(session.archiveEntity(Entities.PRODUCT, updatedEntity.getPrimaryKey()));
			}
		);

		evitaClient.queryCatalog(
			TEST_CATALOG,
			session -> {
				final Optional<SealedEntity> loadedEntity = session.getEntity(
					Entities.PRODUCT, newProductId.get(), entityFetchAllContent()
				);
				assertFalse(loadedEntity.isPresent());

				final Optional<SealedEntity> loadedArchivedEntity = session.getEntity(
					Entities.PRODUCT, newProductId.get(), new Scope[]{Scope.ARCHIVED}, entityFetchAllContent()
				);
				assertTrue(loadedArchivedEntity.isPresent());
				assertEquals(Scope.ARCHIVED, loadedArchivedEntity.get().getScope());
			}
		);
	}

	@Test
	@UseDataSet(EVITA_CLIENT_DATA_SET)
	void shouldArchiveAndFetchExistingEntity(EvitaClient evitaClient) {
		final AtomicInteger newProductId = new AtomicInteger();
		evitaClient.updateCatalog(
			TEST_CATALOG,
			session -> {
				final EntityMutation entityMutation = createSomeNewProduct(session);

				final SealedEntity updatedEntity = session.upsertAndFetchEntity(
					entityMutation, entityFetchAll().getRequirements()
				);
				newProductId.set(updatedEntity.getPrimaryKey());

				final SealedEntity archivedEntity = session.archiveEntity(
					Entities.PRODUCT, updatedEntity.getPrimaryKey(), entityFetchAllContent()
				).orElseThrow();

				assertSomeNewProductContent(archivedEntity);
				assertEquals(Scope.ARCHIVED, archivedEntity.getScope());
			}
		);

		evitaClient.queryCatalog(
			TEST_CATALOG,
			session -> {
				final Optional<SealedEntity> loadedEntity = session.getEntity(
					Entities.PRODUCT, newProductId.get(), entityFetchAllContent()
				);
				assertFalse(loadedEntity.isPresent());

				final Optional<SealedEntity> loadedArchivedEntity = session.getEntity(
					Entities.PRODUCT, newProductId.get(), new Scope[]{Scope.ARCHIVED}, entityFetchAllContent()
				);
				assertTrue(loadedArchivedEntity.isPresent());
				assertEquals(Scope.ARCHIVED, loadedArchivedEntity.get().getScope());
			}
		);
	}

	@Test
	@UseDataSet(value = EVITA_CLIENT_DATA_SET, destroyAfterTest = true)
	void shouldArchiveAndFetchExistingCustomEntity(
		EvitaClient evitaClient, Map<Integer, SealedEntity> originalCategories) {
		final AtomicInteger newProductId = new AtomicInteger();
		evitaClient.updateCatalog(
			TEST_CATALOG,
			session -> {
				final EntityMutation entityMutation = createSomeNewProduct(session);

				final SealedEntity updatedEntity = session.upsertAndFetchEntity(
					entityMutation, entityFetchAll().getRequirements()
				);
				newProductId.set(updatedEntity.getPrimaryKey());

				final ProductInterface archivedEntity = session.archiveEntity(
					ProductInterface.class, updatedEntity.getPrimaryKey(), entityFetchAllContent()
				).orElseThrow();

				assertProduct(updatedEntity, archivedEntity, originalCategories);
			}
		);

		evitaClient.queryCatalog(
			TEST_CATALOG,
			session -> {
				final Optional<ProductInterface> loadedEntity = session.getEntity(
					ProductInterface.class, newProductId.get(), entityFetchAllContent()
				);
				assertFalse(loadedEntity.isPresent());

				final Optional<SealedEntity> loadedArchivedEntity = session.getEntity(
					Entities.PRODUCT, newProductId.get(), new Scope[]{Scope.ARCHIVED}, entityFetchAllContent()
				);
				assertTrue(loadedArchivedEntity.isPresent());
				assertEquals(Scope.ARCHIVED, loadedArchivedEntity.get().getScope());
			}
		);
	}

	@Test
	@UseDataSet(value = EVITA_CLIENT_DATA_SET, destroyAfterTest = true)
	void shouldRestoreExistingEntity(EvitaClient evitaClient) {
		final AtomicInteger newProductId = new AtomicInteger();
		evitaClient.updateCatalog(
			TEST_CATALOG,
			session -> {
				final EntityMutation entityMutation = createSomeNewProduct(session);
				final SealedEntity updatedEntity = session.upsertAndFetchEntity(
					entityMutation, entityFetchAll().getRequirements()
				);
				newProductId.set(updatedEntity.getPrimaryKey());
				session.archiveEntity(Entities.PRODUCT, updatedEntity.getPrimaryKey());
			}
		);

		evitaClient.updateCatalog(
			TEST_CATALOG,
			session -> {
				session.restoreEntity(Entities.PRODUCT, newProductId.get());
			}
		);

		evitaClient.queryCatalog(
			TEST_CATALOG,
			session -> {
				final Optional<SealedEntity> loadedEntity = session.getEntity(
					Entities.PRODUCT, newProductId.get(), entityFetchAllContent()
				);
				assertTrue(loadedEntity.isPresent());
				assertEquals(Scope.LIVE, loadedEntity.get().getScope());
			}
		);
	}

	@Test
	@UseDataSet(EVITA_CLIENT_DATA_SET)
	void shouldRestoreAndFetchExistingEntity(EvitaClient evitaClient) {
		final AtomicInteger newProductId = new AtomicInteger();
		evitaClient.updateCatalog(
			TEST_CATALOG,
			session -> {
				final EntityMutation entityMutation = createSomeNewProduct(session);

				final SealedEntity updatedEntity = session.upsertAndFetchEntity(
					entityMutation, entityFetchAll().getRequirements()
				);
				newProductId.set(updatedEntity.getPrimaryKey());

				final SealedEntity archivedEntity = session.archiveEntity(
					Entities.PRODUCT, updatedEntity.getPrimaryKey(), entityFetchAllContent()
				).orElseThrow();

				assertSomeNewProductContent(archivedEntity);
				assertEquals(Scope.ARCHIVED, archivedEntity.getScope());
			}
		);

		evitaClient.updateCatalog(
			TEST_CATALOG,
			session -> {
				final SealedEntity restoredEntity = session.restoreEntity(
					Entities.PRODUCT, newProductId.get(), entityFetchAllContent()
				).orElseThrow();

				assertSomeNewProductContent(restoredEntity);
				assertEquals(Scope.LIVE, restoredEntity.getScope());
			}
		);

		evitaClient.queryCatalog(
			TEST_CATALOG,
			session -> {
				final Optional<SealedEntity> loadedEntity = session.getEntity(
					Entities.PRODUCT, newProductId.get(), entityFetchAllContent()
				);
				assertTrue(loadedEntity.isPresent());
				assertEquals(Scope.LIVE, loadedEntity.get().getScope());
			}
		);
	}

	@Test
	@UseDataSet(value = EVITA_CLIENT_DATA_SET, destroyAfterTest = true)
	void shouldRestoreAndFetchExistingCustomEntity(
		EvitaClient evitaClient, Map<Integer, SealedEntity> originalCategories) {
		final AtomicInteger newProductId = new AtomicInteger();
		final AtomicReference<SealedEntity> theEntity = new AtomicReference<>();
		evitaClient.updateCatalog(
			TEST_CATALOG,
			session -> {
				final EntityMutation entityMutation = createSomeNewProduct(session);

				final SealedEntity updatedEntity = session.upsertAndFetchEntity(
					entityMutation, entityFetchAll().getRequirements()
				);
				newProductId.set(updatedEntity.getPrimaryKeyOrThrowException());
				theEntity.set(updatedEntity);

				final ProductInterface archivedEntity = session.archiveEntity(
					ProductInterface.class, updatedEntity.getPrimaryKeyOrThrowException(), entityFetchAllContent()
				).orElseThrow();

				assertProduct(updatedEntity, archivedEntity, originalCategories);
			}
		);

		evitaClient.updateCatalog(
			TEST_CATALOG,
			session -> {
				final ProductInterface restoredEntity = session.restoreEntity(
					ProductInterface.class, newProductId.get(), entityFetchAllContent()
				).orElseThrow();

				assertProduct(theEntity.get(), restoredEntity, originalCategories);
			}
		);

		evitaClient.queryCatalog(
			TEST_CATALOG,
			session -> {
				final Optional<ProductInterface> loadedEntity = session.getEntity(
					ProductInterface.class, newProductId.get(), entityFetchAllContent()
				);
				assertTrue(loadedEntity.isPresent());
			}
		);
	}

	@Test
	@UseDataSet(value = EVITA_CLIENT_DATA_SET, destroyAfterTest = true)
	void shouldDeleteExistingEntity(EvitaClient evitaClient) {
		final AtomicInteger newProductId = new AtomicInteger();
		evitaClient.updateCatalog(
			TEST_CATALOG,
			session -> {
				final EntityMutation entityMutation = createSomeNewProduct(session);
				final SealedEntity updatedEntity = session.upsertAndFetchEntity(
					entityMutation, entityFetchAll().getRequirements()
				);
				newProductId.set(updatedEntity.getPrimaryKey());
				session.deleteEntity(Entities.PRODUCT, updatedEntity.getPrimaryKey());
			}
		);

		evitaClient.queryCatalog(
			TEST_CATALOG,
			session -> {
				final Optional<SealedEntity> loadedEntity = session.getEntity(
					Entities.PRODUCT, newProductId.get(), entityFetchAllContent()
				);
				assertFalse(loadedEntity.isPresent());
			}
		);
	}

	@Test
	@UseDataSet(EVITA_CLIENT_DATA_SET)
	void shouldDeleteAndFetchExistingEntity(EvitaClient evitaClient) {
		final AtomicInteger newProductId = new AtomicInteger();
		evitaClient.updateCatalog(
			TEST_CATALOG,
			session -> {
				final EntityMutation entityMutation = createSomeNewProduct(session);

				final SealedEntity updatedEntity = session.upsertAndFetchEntity(
					entityMutation, entityFetchAll().getRequirements()
				);
				newProductId.set(updatedEntity.getPrimaryKey());

				final SealedEntity removedEntity = session.deleteEntity(
					Entities.PRODUCT, updatedEntity.getPrimaryKey(), entityFetchAllContent()
				).orElseThrow();

				assertSomeNewProductContent(removedEntity);
			}
		);

		evitaClient.queryCatalog(
			TEST_CATALOG,
			session -> {
				final Optional<SealedEntity> loadedEntity = session.getEntity(
					Entities.PRODUCT, newProductId.get(), entityFetchAllContent()
				);
				assertFalse(loadedEntity.isPresent());
			}
		);
	}

	@Test
	@UseDataSet(value = EVITA_CLIENT_DATA_SET, destroyAfterTest = true)
	void shouldDeleteAndFetchExistingCustomEntity(
		EvitaClient evitaClient, Map<Integer, SealedEntity> originalCategories) {
		final AtomicInteger newProductId = new AtomicInteger();
		evitaClient.updateCatalog(
			TEST_CATALOG,
			session -> {
				final EntityMutation entityMutation = createSomeNewProduct(session);

				final SealedEntity updatedEntity = session.upsertAndFetchEntity(
					entityMutation, entityFetchAll().getRequirements()
				);
				newProductId.set(updatedEntity.getPrimaryKey());

				final ProductInterface removedEntity = session.deleteEntity(
					ProductInterface.class, updatedEntity.getPrimaryKey(), entityFetchAllContent()
				).orElseThrow();

				assertProduct(updatedEntity, removedEntity, originalCategories);
			}
		);

		evitaClient.queryCatalog(
			TEST_CATALOG,
			session -> {
				final Optional<ProductInterface> loadedEntity = session.getEntity(
					ProductInterface.class, newProductId.get(), entityFetchAllContent()
				);
				assertFalse(loadedEntity.isPresent());
			}
		);
	}

	@Test
	@UseDataSet(EVITA_CLIENT_DATA_SET)
	void shouldDeleteEntityByQuery(EvitaClient evitaClient) {
		final AtomicInteger newProductId = new AtomicInteger();
		evitaClient.updateCatalog(
			TEST_CATALOG,
			session -> {
				final EntityMutation entityMutation = createSomeNewProduct(session);

				final SealedEntity updatedEntity = session.upsertAndFetchEntity(
					entityMutation, entityFetchAll().getRequirements()
				);
				newProductId.set(updatedEntity.getPrimaryKey());

				final int deletedEntities = session.deleteEntities(
					query(
						collection(Entities.PRODUCT),
						filterBy(entityPrimaryKeyInSet(newProductId.get()))
					)
				);

				assertEquals(1, deletedEntities);
			}
		);

		evitaClient.queryCatalog(
			TEST_CATALOG,
			session -> {
				final Optional<SealedEntity> loadedEntity = session.getEntity(
					Entities.PRODUCT, newProductId.get(), entityFetchAllContent()
				);
				assertFalse(loadedEntity.isPresent());
			}
		);
	}

	@Test
	@UseDataSet(EVITA_CLIENT_DATA_SET)
	void shouldDeleteEntitiesAndFetchByQuery(EvitaClient evitaClient) {
		final AtomicInteger newProductId = new AtomicInteger();
		evitaClient.updateCatalog(
			TEST_CATALOG,
			session -> {
				final EntityMutation entityMutation = createSomeNewProduct(session);

				final SealedEntity updatedEntity = session.upsertAndFetchEntity(
					entityMutation, entityFetchAll().getRequirements()
				);
				newProductId.set(updatedEntity.getPrimaryKey());

				final SealedEntity[] deletedEntities = session.deleteSealedEntitiesAndReturnBodies(
					query(
						collection(Entities.PRODUCT),
						filterBy(entityPrimaryKeyInSet(newProductId.get())),
						require(entityFetchAll())
					)
				);

				assertEquals(1, deletedEntities.length);
				assertSomeNewProductContent(deletedEntities[0]);
			}
		);

		evitaClient.queryCatalog(
			TEST_CATALOG,
			session -> {
				final Optional<SealedEntity> loadedEntity = session.getEntity(
					Entities.PRODUCT, newProductId.get(), entityFetchAllContent()
				);
				assertFalse(loadedEntity.isPresent());
			}
		);
	}

	@Test
	@UseDataSet(value = EVITA_CLIENT_DATA_SET, destroyAfterTest = true)
	void shouldDeleteHierarchy(EvitaClient evitaClient) {
		evitaClient.updateCatalog(
			TEST_CATALOG,
			session -> {
				createSomeNewCategory(session, 50, null);
				createSomeNewCategory(session, 51, 50);
				createSomeNewCategory(session, 52, 51);
				createSomeNewCategory(session, 53, 50);

				final int deletedEntities = session.deleteEntityAndItsHierarchy(
					Entities.CATEGORY, 50
				);

				assertEquals(4, deletedEntities);
			}
		);

		evitaClient.queryCatalog(
			TEST_CATALOG,
			session -> {
				assertFalse(session.getEntity(Entities.CATEGORY, 50, entityFetchAllContent()).isPresent());
				assertFalse(session.getEntity(Entities.CATEGORY, 51, entityFetchAllContent()).isPresent());
				assertFalse(session.getEntity(Entities.CATEGORY, 52, entityFetchAllContent()).isPresent());
				assertFalse(session.getEntity(Entities.CATEGORY, 53, entityFetchAllContent()).isPresent());
			}
		);
	}

	@Test
	@UseDataSet(value = EVITA_CLIENT_DATA_SET, destroyAfterTest = true)
	void shouldDeleteHierarchyAndFetchRoot(EvitaClient evitaClient) {
		evitaClient.updateCatalog(
			TEST_CATALOG,
			session -> {
				createSomeNewCategory(session, 50, null);
				createSomeNewCategory(session, 51, 50);
				createSomeNewCategory(session, 52, 51);
				createSomeNewCategory(session, 53, 50);

				final DeletedHierarchy<SealedEntity> deletedHierarchy = session.deleteEntityAndItsHierarchy(
					Entities.CATEGORY, 50, entityFetchAllContent()
				);

				assertEquals(4, deletedHierarchy.deletedEntities());
				assertNotNull(deletedHierarchy.deletedRootEntity());
				assertEquals(50, deletedHierarchy.deletedRootEntity().getPrimaryKey());
				assertEquals(
					"New category #50",
					deletedHierarchy.deletedRootEntity().getAttribute(ATTRIBUTE_NAME, Locale.ENGLISH)
				);
			}
		);

		evitaClient.queryCatalog(
			TEST_CATALOG,
			session -> {
				assertFalse(session.getEntity(Entities.CATEGORY, 50, entityFetchAllContent()).isPresent());
				assertFalse(session.getEntity(Entities.CATEGORY, 51, entityFetchAllContent()).isPresent());
				assertFalse(session.getEntity(Entities.CATEGORY, 52, entityFetchAllContent()).isPresent());
				assertFalse(session.getEntity(Entities.CATEGORY, 53, entityFetchAllContent()).isPresent());
			}
		);
	}

	@Test
	@UseDataSet(value = EVITA_CLIENT_DATA_SET, destroyAfterTest = true)
	void shouldDeleteHierarchyAndFetchCustomRoot(EvitaClient evitaClient) {
		evitaClient.updateCatalog(
			TEST_CATALOG,
			session -> {
				createSomeNewCategory(session, 50, null);
				createSomeNewCategory(session, 51, 50);
				createSomeNewCategory(session, 52, 51);
				createSomeNewCategory(session, 53, 50);

				final DeletedHierarchy<CategoryInterface> deletedHierarchy = session.deleteEntityAndItsHierarchy(
					CategoryInterface.class, 50, entityFetchAllContent()
				);

				assertEquals(4, deletedHierarchy.deletedEntities());
				assertNotNull(deletedHierarchy.deletedRootEntity());
				assertEquals(50, deletedHierarchy.deletedRootEntity().getPrimaryKey());
				assertEquals("New category #50", deletedHierarchy.deletedRootEntity().getName(Locale.ENGLISH));
			}
		);

		evitaClient.queryCatalog(
			TEST_CATALOG,
			session -> {
				assertFalse(session.getEntity(Entities.CATEGORY, 50, entityFetchAllContent()).isPresent());
				assertFalse(session.getEntity(Entities.CATEGORY, 51, entityFetchAllContent()).isPresent());
				assertFalse(session.getEntity(Entities.CATEGORY, 52, entityFetchAllContent()).isPresent());
				assertFalse(session.getEntity(Entities.CATEGORY, 53, entityFetchAllContent()).isPresent());
			}
		);
	}

	@Test
	@UseDataSet(value = EVITA_CLIENT_DATA_SET, destroyAfterTest = true)
	void shouldGetMutationsHistory(EvitaClient evitaClient) {
		evitaClient.updateCatalog(
			TEST_CATALOG,
			session -> {
				createSomeNewCategory(session, 50, null);
				createSomeNewCategory(session, 51, 50);
				createSomeNewCategory(session, 52, 51);
				createSomeNewCategory(session, 53, 50);

				final DeletedHierarchy<CategoryInterface> deletedHierarchy = session.deleteEntityAndItsHierarchy(
					CategoryInterface.class, 50, entityFetchAllContent()
				);
				assertNotNull(deletedHierarchy);
			}
		);

		evitaClient.queryCatalog(
			TEST_CATALOG,
			session -> {
				final Stream<ChangeCatalogCapture> mutationsHistory = session.getMutationsHistory(
					ChangeCatalogCaptureRequest.builder()
					                           .criteria(
						                           ChangeCatalogCaptureCriteria.builder()
						                                                       .area(CaptureArea.DATA)
						                                                       .site(
							                                                       DataSite.builder()
							                                                               .containerType(
								                                                               ContainerType.ENTITY)
							                                                               .build()
						                                                       )
						                                                       .build()
					                           )
					                           .content(ChangeCaptureContent.BODY)
					                           .build()
				);

				final List<ChangeCatalogCapture> mutations = mutationsHistory.toList();
				assertTrue(mutations.size() > 10);
			}
		);
	}

	@Test
	@UseDataSet(value = EVITA_CLIENT_DATA_SET, destroyAfterTest = true)
	void shouldListAndCancelTasks(EvitaClient evitaClient) {
		final int numberOfTasks = 20;
		final ExecutorService executorService = Executors.newFixedThreadPool(numberOfTasks);
		final EvitaManagementContract management = evitaClient.management();

		// Step 2: Generate backup tasks using the custom executor
		final List<CompletableFuture<CompletableFuture<FileForFetch>>> backupTasks = Stream
			.generate(
				() -> CompletableFuture.supplyAsync(
					() -> management.backupCatalog(TEST_CATALOG, null, null, true),
					executorService
				)
			)
			.limit(numberOfTasks)
			.toList();

		// Optional: Wait for all tasks to complete
		CompletableFuture.allOf(backupTasks.toArray(new CompletableFuture[0])).join();
		executorService.shutdown();

		management.listTaskStatuses(1, numberOfTasks, null);

		// cancel 7 of them immediately
		final List<Boolean> cancellationResult = Stream
			.concat(
				management.listTaskStatuses(1, 1, null)
				          .getData()
				          .stream()
				          .map(it -> management.cancelTask(it.taskId())),
				backupTasks.subList(3, numberOfTasks - 1)
				           .stream()
				           .map(task -> task.getNow(null).cancel(true))
			)
			.toList();

		// wait for all task to complete
		try {
			// wait for all task to complete
			CompletableFuture.allOf(
				backupTasks.stream().map(it -> it.getNow(null)).toArray(CompletableFuture[]::new)
			).get(3, TimeUnit.MINUTES);
		} catch (ExecutionException ignored) {
			// if tasks were cancelled, they will throw exception
		} catch (InterruptedException | TimeoutException e) {
			fail(e);
		}

		final PaginatedList<TaskStatus<?, ?>> taskStatuses = management.listTaskStatuses(1, numberOfTasks, null);
		assertEquals(numberOfTasks, taskStatuses.getTotalRecordCount());
		final int cancelled = cancellationResult.stream().mapToInt(b -> b ? 1 : 0).sum();
		assertEquals(
			backupTasks.size() - cancelled,
			taskStatuses.getData()
			            .stream()
			            .filter(
				            task -> task.simplifiedState() == TaskSimplifiedState.FINISHED)
			            .count()
		);
		assertEquals(
			cancelled,
			taskStatuses.getData()
			            .stream()
			            .filter(task -> task.simplifiedState() == TaskSimplifiedState.FAILED)
			            .count()
		);

		// fetch all tasks by their ids
		management.getTaskStatuses(
			taskStatuses.getData().stream().map(TaskStatus::taskId).toArray(UUID[]::new)
		).forEach(Assertions::assertNotNull);

		// fetch tasks individually
		taskStatuses.getData().forEach(task -> assertNotNull(management.getTaskStatus(task.taskId())));

		// list exported files
		final PaginatedList<FileForFetch> exportedFiles = management.listFilesToFetch(1, numberOfTasks, null);
		// some task might have finished even if cancelled (if they were cancelled in terminal phase)
		assertTrue(exportedFiles.getTotalRecordCount() >= backupTasks.size() - cancelled);
		exportedFiles.getData().forEach(file -> assertTrue(file.totalSizeInBytes() > 0));

		// get all files by their ids
		exportedFiles.getData().forEach(file -> assertNotNull(management.getFileToFetch(file.fileId())));

		// fetch all of them
		exportedFiles.getData().forEach(
			file -> {
				try (final InputStream inputStream = management.fetchFile(file.fileId())) {
					final Path tempFile = Files.createTempFile(String.valueOf(file.fileId()), ".zip");
					Files.copy(inputStream, tempFile, StandardCopyOption.REPLACE_EXISTING);
					assertTrue(tempFile.toFile().exists());
					assertEquals(file.totalSizeInBytes(), Files.size(tempFile));
					Files.delete(tempFile);
				} catch (IOException e) {
					fail(e);
				}
			});

		// delete them
		final Set<UUID> deletedFiles = CollectionUtils.createHashSet(exportedFiles.getData().size());
		exportedFiles.getData()
		             .forEach(file -> {
			             management.deleteFile(file.fileId());
			             deletedFiles.add(file.fileId());
		             });

		// list them again and there should be none of them
		final PaginatedList<FileForFetch> exportedFilesAfterDeletion = management.listFilesToFetch(
			1, numberOfTasks, null);
		assertTrue(
			exportedFilesAfterDeletion.getData().stream().noneMatch(file -> deletedFiles.contains(file.fileId())));
	}

	@Test
	@UseDataSet(value = EVITA_CLIENT_DATA_SET, destroyAfterTest = true)
	void shouldListReservedKeywords(EvitaClient evitaClient) throws ExecutionException, InterruptedException {
		final EvitaManagementServiceFutureStub managementStub = getManagementStubInternal(evitaClient);
		final GrpcReservedKeywordsResponse keywords = managementStub.listReservedKeywords(Empty.newBuilder().build())
		                                                            .get();
		assertNotNull(keywords);
		assertTrue(keywords.getKeywordsCount() > 20);
	}

	@Test
	@UseDataSet(value = EVITA_CLIENT_EMPTY_DATA_SET, destroyAfterTest = true)
	void shouldVerifyDifferentScopeSettingsForSchemaAndLookups(EvitaClient evitaClient) {
		/* create schema for entity archival */
		final Scope[] scopes = new Scope[]{Scope.LIVE, Scope.ARCHIVED};
		evitaClient.defineCatalog(TEST_CATALOG)
		           .withAttribute(
			           ATTRIBUTE_CODE, String.class,
			           thatIs -> thatIs.uniqueGloballyInScope(scopes).sortableInScope(scopes)
		           )
		           .updateViaNewSession(evitaClient);

		evitaClient.updateCatalog(
			TEST_CATALOG,
			session -> {
				session.defineEntitySchema(Entities.CATEGORY)
				       .withoutGeneratedPrimaryKey()
				       .withGlobalAttribute(ATTRIBUTE_CODE)
				       .withReflectedReferenceToEntity(
					       "products",
					       Entities.PRODUCT,
					       Entities.CATEGORY,
					       whichIs -> whichIs.indexedInScope(scopes).withAttributesInherited()
				       )
				       .withHierarchy()
				       .updateVia(session);

				session.defineEntitySchema(Entities.PRODUCT)
				       .withoutGeneratedPrimaryKey()
				       .withGlobalAttribute(ATTRIBUTE_CODE)
				       .withAttribute(
					       ATTRIBUTE_NAME, String.class,
					       thatIs -> thatIs.localized().filterableInScope(scopes).sortableInScope(scopes)
				       )
				       .withSortableAttributeCompound(
					       ATTRIBUTE_CODE_NAME,
					       new AttributeElement(ATTRIBUTE_CODE, OrderDirection.ASC, OrderBehaviour.NULLS_LAST),
					       new AttributeElement(ATTRIBUTE_NAME, OrderDirection.ASC, OrderBehaviour.NULLS_LAST)
				       )
				       .withPriceInCurrency(CURRENCY_CZK, CURRENCY_EUR)
				       .withReferenceToEntity(
					       Entities.CATEGORY,
					       Entities.CATEGORY,
					       Cardinality.ZERO_OR_MORE,
					       thatIs -> thatIs
						       .indexedInScope(scopes)
						       .withAttribute(
							       ATTRIBUTE_CATEGORY_MARKET, String.class,
							       whichIs -> whichIs.filterableInScope(scopes).sortableInScope(scopes)
						       )
						       .withAttribute(
							       ATTRIBUTE_CATEGORY_OPEN, Boolean.class, whichIs -> whichIs.filterableInScope(scopes))
						       .withSortableAttributeCompound(
							       ATTRIBUTE_CATEGORY_MARKET_OPEN,
							       new AttributeElement(
								       ATTRIBUTE_CATEGORY_MARKET, OrderDirection.ASC, OrderBehaviour.NULLS_LAST),
							       new AttributeElement(
								       ATTRIBUTE_CATEGORY_OPEN, OrderDirection.ASC, OrderBehaviour.NULLS_LAST)
						       )
				       )
				       .updateVia(session);
			}
		);

		// upsert entities product depends on
		evitaClient.updateCatalog(
			TEST_CATALOG,
			session -> {
				session.createNewEntity(Entities.CATEGORY, 1)
				       .setAttribute(ATTRIBUTE_CODE, "electronics")
				       .upsertVia(session);

				session.createNewEntity(Entities.CATEGORY, 2)
				       .setParent(1)
				       .setAttribute(ATTRIBUTE_CODE, "TV")
				       .upsertVia(session);
			}
		);

		// create product entity
		evitaClient.updateCatalog(
			TEST_CATALOG,
			session -> {
				session.createNewEntity(Entities.PRODUCT, 100)
				       .setAttribute(ATTRIBUTE_CODE, "TV-123")
				       .setAttribute(ATTRIBUTE_NAME, Locale.ENGLISH, "TV")
				       .setReference(
					       Entities.CATEGORY, 2, whichIs -> whichIs.setAttribute(ATTRIBUTE_CATEGORY_MARKET, "EU")
					                                               .setAttribute(ATTRIBUTE_CATEGORY_OPEN, true)
				       )
				       .setPrice(
					       1, PRICE_LIST_BASIC, CURRENCY_CZK, new BigDecimal("100"), new BigDecimal("21"),
					       new BigDecimal("121"), true
				       )
				       .setPrice(
					       1, PRICE_LIST_BASIC, CURRENCY_EUR, new BigDecimal("10"), new BigDecimal("21"),
					       new BigDecimal("12.1"), true
				       )
				       .upsertVia(session);
			}
		);

		// check category has reflected reference to product
		final SealedEntity category = evitaClient.queryCatalog(
			TEST_CATALOG,
			session -> {
				return session.getEntity(Entities.CATEGORY, 2, entityFetchAllContent())
				              .orElse(null);
			}
		);
		assertNotNull(category);
		final ReferenceContract products = category.getReference("products", 100).orElse(null);
		assertNotNull(products);
		assertEquals("EU", products.getAttribute(ATTRIBUTE_CATEGORY_MARKET));

		// archive product entity
		evitaClient.updateCatalog(
			TEST_CATALOG,
			session -> {
				session.archiveEntity(Entities.PRODUCT, 100);
			}
		);

		// check category has no reflected reference to product
		final SealedEntity categoryAfterArchiving = evitaClient.queryCatalog(
			TEST_CATALOG,
			session -> {
				return session.getEntity(Entities.CATEGORY, 2, entityFetchAllContent())
				              .orElse(null);
			}
		);
		assertNotNull(categoryAfterArchiving);
		final ReferenceContract productsAfterArchiving = categoryAfterArchiving.getReference("products", 100).orElse(
			null);
		assertNotNull(productsAfterArchiving);

		// archive category entity
		evitaClient.updateCatalog(
			TEST_CATALOG,
			session -> {
				session.archiveEntity(Entities.CATEGORY, 2);
			}
		);

		// check archived category has reflected reference to product
		final SealedEntity archivedCategory = evitaClient.queryCatalog(
			TEST_CATALOG,
			session -> {
				return session.queryOne(
					Query.query(
						collection(Entities.CATEGORY),
						filterBy(
							scope(Scope.ARCHIVED),
							entityPrimaryKeyInSet(2)
						),
						require(
							entityFetchAll()
						)
					),
					SealedEntity.class
				).orElse(null);
			}
		);

		assertNotNull(archivedCategory);
		final ReferenceContract archivedProducts = archivedCategory.getReference("products", 100).orElse(null);
		assertNotNull(archivedProducts);
		assertEquals("EU", archivedProducts.getAttribute(ATTRIBUTE_CATEGORY_MARKET));

		// restore both category and product entity
		evitaClient.updateCatalog(
			TEST_CATALOG,
			session -> {
				session.restoreEntity(Entities.CATEGORY, 2);
				session.restoreEntity(Entities.PRODUCT, 100);
			}
		);

		// check restored category has reflected reference to product again
		final SealedEntity categoryAfterRestore = evitaClient.queryCatalog(
			TEST_CATALOG,
			session -> {
				return session.getEntity(Entities.CATEGORY, 2, entityFetchAllContent())
				              .orElse(null);
			}
		);
		assertNotNull(categoryAfterRestore);
		final ReferenceContract productsAfterRestore = categoryAfterRestore.getReference("products", 100).orElse(null);
		assertNotNull(productsAfterRestore);
		assertEquals("EU", productsAfterRestore.getAttribute(ATTRIBUTE_CATEGORY_MARKET));
	}

	@Test
	@UseDataSet(EVITA_CLIENT_DATA_SET)
<<<<<<< HEAD
	void shouldCancelCatalogChangeSubscriberAndEvictPublisherOnServerSide(EvitaClient evitaClient, Evita evita) {
		final String testCatalogName = "testCatalogForCancellation";

		try {
			// Create a test catalog
			evitaClient.defineCatalog(testCatalogName);

			evitaClient.updateCatalog(
				testCatalogName,
				session -> {
					session.goLiveAndClose();
					return null;
				}
			);

			final CatalogChangeObserver changeObserver = (CatalogChangeObserver)
				evita.getCatalogInstance(testCatalogName)
				     .map(Catalog.class::cast)
				     .orElseThrow()
				     .getTransactionManager()
				     .getChangeObserver();

			final int initialUniquePublishersCount = changeObserver.getUniquePublishersCount();

			final MockCatalogChangeCaptureSubscriber catalogSubscriber = new MockCatalogChangeCaptureSubscriber(Integer.MAX_VALUE);

			// Register catalog change capture and get the subscription
			evitaClient.updateCatalog(
				testCatalogName,
				session -> {
					final ChangeCapturePublisher<ChangeCatalogCapture> publisher = session.registerChangeCatalogCapture(
						ChangeCatalogCaptureRequest
							.builder()
							.content(ChangeCaptureContent.BODY)
							.criteria(
								ChangeCatalogCaptureCriteria
									.builder()
									.schemaArea()
									.build()
							)
							.build()
					);

					publisher.subscribe(catalogSubscriber);

					// Create an entity collection to trigger a change event
					session.defineEntitySchema(Entities.BRAND)
					       .updateVia(session);

					return null;
				}
			);

			assertEquals(initialUniquePublishersCount + 1, changeObserver.getUniquePublishersCount());

			// Verify that the subscriber received the event
			assertEquals(1, catalogSubscriber.getEntityCollectionCreated(Entities.BRAND, 10, TimeUnit.SECONDS, 1));

			// Cancel the subscription from client side
			catalogSubscriber.cancel();

			// Try to create another entity collection - this should not be received by the cancelled subscriber
			evitaClient.updateCatalog(
				testCatalogName,
				session -> {
					session.defineEntitySchema("AnotherEntity")
						.updateVia(session);
					return null;
				}
			);

			// Verify that the subscriber did not receive the second event (still only 1 event for BRAND)
			assertEquals(1, catalogSubscriber.getEntityCollectionCreated(Entities.BRAND));
			assertEquals(0, catalogSubscriber.getEntityCollectionCreated("AnotherEntity"));

			// check that the server discarded particular publisher
			assertEquals(initialUniquePublishersCount, changeObserver.getUniquePublishersCount());
=======
	void shouldTransitionCatalogFromWarmUpToLiveMode(EvitaClient evitaClient) {
		final String testCatalogName = "testGoLiveCatalog";
		try {
			// Create a catalog with some schema
			evitaClient.defineCatalog(testCatalogName)
				.withDescription("Test catalog for go-live transition.")
				// define a simple entity schema
				.withEntitySchema(
					"TestEntity",
					whichIs -> whichIs.withDescription("A test entity for go-live transition.")
						.withAttribute(
							"name", String.class,
							thatIs -> thatIs.localized().filterable().sortable()
						)
						.withAttribute(
							"code", String.class,
							thatIs -> thatIs.unique()
						)
				)
				// push the definitions to the server
				.updateViaNewSession(evitaClient);

			// Verify catalog was created
			assertTrue(evitaClient.getCatalogNames().contains(testCatalogName));

			// Open a session and transition catalog from warm-up to live mode
			final GoLiveProgress goLiveProgress = evitaClient.updateCatalog(
				testCatalogName,
				session -> {
					// Verify session is active before calling goLiveAndCloseWithProgress
					assertTrue(session.isActive());
					assertEquals(CatalogState.WARMING_UP, session.getCatalogState());

					// Call goLiveAndCloseWithProgress - this should close the session immediately
					// and return a progress object to monitor the transition
					return session.goLiveAndCloseWithProgress(
						progress -> {
							// Optional progress observer - log progress if needed
							System.out.println("Go-live progress: " + progress + "%");
						}
					);
				}
			);

			// Verify that the progress object is not null
			assertNotNull(goLiveProgress);

			// Wait for the go-live operation to complete
			goLiveProgress.onCompletion().toCompletableFuture().join();

			// Verify that the catalog is now in live mode by opening a new session
			evitaClient.queryCatalog(testCatalogName, session -> {
				// Verify we can still access the schema
				final Set<String> allEntityTypes = session.getAllEntityTypes();
				assertTrue(allEntityTypes.contains("TestEntity"));
				assertEquals(CatalogState.ALIVE, session.getCatalogState());

				// Verify the entity schema is accessible
				final SealedEntitySchema entitySchema = session.getEntitySchemaOrThrowException("TestEntity");
				assertEquals("A test entity for go-live transition.", entitySchema.getDescription());
				assertTrue(entitySchema.getAttribute("name").isPresent());
				assertTrue(entitySchema.getAttribute("code").isPresent());
			});
>>>>>>> d533decc

		} finally {
			// Clean up the test catalog
			evitaClient.deleteCatalogIfExists(testCatalogName);
		}
	}
<<<<<<< HEAD
=======

>>>>>>> d533decc
}<|MERGE_RESOLUTION|>--- conflicted
+++ resolved
@@ -2568,7 +2568,6 @@
 
 	@Test
 	@UseDataSet(EVITA_CLIENT_DATA_SET)
-<<<<<<< HEAD
 	void shouldCancelCatalogChangeSubscriberAndEvictPublisherOnServerSide(EvitaClient evitaClient, Evita evita) {
 		final String testCatalogName = "testCatalogForCancellation";
 
@@ -2646,28 +2645,36 @@
 
 			// check that the server discarded particular publisher
 			assertEquals(initialUniquePublishersCount, changeObserver.getUniquePublishersCount());
-=======
+
+		} finally {
+			// Clean up the test catalog
+			evitaClient.deleteCatalogIfExists(testCatalogName);
+		}
+	}
+
+	@Test
+	@UseDataSet(EVITA_CLIENT_DATA_SET)
 	void shouldTransitionCatalogFromWarmUpToLiveMode(EvitaClient evitaClient) {
 		final String testCatalogName = "testGoLiveCatalog";
 		try {
 			// Create a catalog with some schema
 			evitaClient.defineCatalog(testCatalogName)
-				.withDescription("Test catalog for go-live transition.")
-				// define a simple entity schema
-				.withEntitySchema(
-					"TestEntity",
-					whichIs -> whichIs.withDescription("A test entity for go-live transition.")
-						.withAttribute(
-							"name", String.class,
-							thatIs -> thatIs.localized().filterable().sortable()
-						)
-						.withAttribute(
-							"code", String.class,
-							thatIs -> thatIs.unique()
-						)
-				)
-				// push the definitions to the server
-				.updateViaNewSession(evitaClient);
+			           .withDescription("Test catalog for go-live transition.")
+			           // define a simple entity schema
+			           .withEntitySchema(
+				           "TestEntity",
+				           whichIs -> whichIs.withDescription("A test entity for go-live transition.")
+				                             .withAttribute(
+					                             "name", String.class,
+					                             thatIs -> thatIs.localized().filterable().sortable()
+				                             )
+				                             .withAttribute(
+					                             "code", String.class,
+					                             thatIs -> thatIs.unique()
+				                             )
+			           )
+			           // push the definitions to the server
+			           .updateViaNewSession(evitaClient);
 
 			// Verify catalog was created
 			assertTrue(evitaClient.getCatalogNames().contains(testCatalogName));
@@ -2710,15 +2717,10 @@
 				assertTrue(entitySchema.getAttribute("name").isPresent());
 				assertTrue(entitySchema.getAttribute("code").isPresent());
 			});
->>>>>>> d533decc
 
 		} finally {
 			// Clean up the test catalog
 			evitaClient.deleteCatalogIfExists(testCatalogName);
 		}
 	}
-<<<<<<< HEAD
-=======
-
->>>>>>> d533decc
 }