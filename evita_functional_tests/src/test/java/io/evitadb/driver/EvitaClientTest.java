/*
 *
 *                         _ _        ____  ____
 *               _____   _(_) |_ __ _|  _ \| __ )
 *              / _ \ \ / / | __/ _` | | | |  _ \
 *             |  __/\ V /| | || (_| | |_| | |_) |
 *              \___| \_/ |_|\__\__,_|____/|____/
 *
 *   Copyright (c) 2023-2024
 *
 *   Licensed under the Business Source License, Version 1.1 (the "License");
 *   you may not use this file except in compliance with the License.
 *   You may obtain a copy of the License at
 *
 *   https://github.com/FgForrest/evitaDB/blob/master/LICENSE
 *
 *   Unless required by applicable law or agreed to in writing, software
 *   distributed under the License is distributed on an "AS IS" BASIS,
 *   WITHOUT WARRANTIES OR CONDITIONS OF ANY KIND, either express or implied.
 *   See the License for the specific language governing permissions and
 *   limitations under the License.
 */

package io.evitadb.driver;

import com.github.javafaker.Faker;
import io.evitadb.api.CatalogState;
import io.evitadb.api.CatalogStatistics;
import io.evitadb.api.CatalogStatistics.EntityCollectionStatistics;
import io.evitadb.api.EvitaContract;
import io.evitadb.api.EvitaManagementContract;
import io.evitadb.api.EvitaSessionContract;
import io.evitadb.api.SessionTraits;
import io.evitadb.api.SessionTraits.SessionFlags;
import io.evitadb.api.TransactionContract.CommitBehavior;
import io.evitadb.api.exception.ContextMissingException;
import io.evitadb.api.file.FileForFetch;
import io.evitadb.api.mock.CategoryInterface;
import io.evitadb.api.mock.MockCatalogStructuralChangeSubscriber;
import io.evitadb.api.mock.ProductInterface;
import io.evitadb.api.mock.TestEntity;
import io.evitadb.api.query.Query;
import io.evitadb.api.query.require.FacetStatisticsDepth;
import io.evitadb.api.requestResponse.EvitaResponse;
import io.evitadb.api.requestResponse.cdc.CaptureContent;
import io.evitadb.api.requestResponse.cdc.ChangeCapturePublisher;
import io.evitadb.api.requestResponse.cdc.ChangeSystemCapture;
import io.evitadb.api.requestResponse.cdc.ChangeSystemCaptureRequest;
import io.evitadb.api.requestResponse.data.AttributesContract.AttributeValue;
import io.evitadb.api.requestResponse.data.DeletedHierarchy;
import io.evitadb.api.requestResponse.data.EntityEditor.EntityBuilder;
import io.evitadb.api.requestResponse.data.EntityReferenceContract;
import io.evitadb.api.requestResponse.data.PriceContract;
import io.evitadb.api.requestResponse.data.ReferenceContract;
import io.evitadb.api.requestResponse.data.SealedEntity;
import io.evitadb.api.requestResponse.data.mutation.EntityMutation;
import io.evitadb.api.requestResponse.data.structure.EntityReference;
import io.evitadb.api.requestResponse.extraResult.AttributeHistogram;
import io.evitadb.api.requestResponse.extraResult.FacetSummary;
import io.evitadb.api.requestResponse.extraResult.Hierarchy;
import io.evitadb.api.requestResponse.extraResult.Hierarchy.LevelInfo;
import io.evitadb.api.requestResponse.extraResult.HistogramContract;
import io.evitadb.api.requestResponse.extraResult.PriceHistogram;
import io.evitadb.api.requestResponse.extraResult.QueryTelemetry;
import io.evitadb.api.requestResponse.schema.AttributeSchemaEditor;
import io.evitadb.api.requestResponse.schema.Cardinality;
import io.evitadb.api.requestResponse.schema.CatalogSchemaContract;
import io.evitadb.api.requestResponse.schema.EntityAttributeSchemaContract;
import io.evitadb.api.requestResponse.schema.EntitySchemaContract;
import io.evitadb.api.requestResponse.schema.SealedEntitySchema;
import io.evitadb.api.requestResponse.system.SystemStatus;
import io.evitadb.api.task.Task;
import io.evitadb.api.task.TaskStatus;
import io.evitadb.api.task.TaskStatus.State;
import io.evitadb.dataType.PaginatedList;
import io.evitadb.dataType.Predecessor;
import io.evitadb.driver.config.EvitaClientConfiguration;
import io.evitadb.exception.EvitaInvalidUsageException;
import io.evitadb.externalApi.configuration.ApiOptions;
import io.evitadb.externalApi.configuration.HostDefinition;
import io.evitadb.externalApi.grpc.GrpcProvider;
import io.evitadb.externalApi.system.SystemProvider;
import io.evitadb.server.EvitaServer;
import io.evitadb.test.Entities;
import io.evitadb.test.EvitaTestSupport;
import io.evitadb.test.TestConstants;
import io.evitadb.test.annotation.DataSet;
import io.evitadb.test.annotation.UseDataSet;
import io.evitadb.test.extension.DataCarrier;
import io.evitadb.test.extension.EvitaParameterResolver;
import io.evitadb.test.generator.DataGenerator;
import io.evitadb.test.generator.DataGenerator.ReferencedFileSet;
import io.evitadb.utils.ArrayUtils;
import io.evitadb.utils.CertificateUtils;
import io.evitadb.utils.CollectionUtils;
import io.evitadb.utils.ReflectionLookup;
import lombok.extern.slf4j.Slf4j;
<<<<<<< HEAD
=======
import org.junit.jupiter.api.Assertions;
>>>>>>> 9f91d616
import org.junit.jupiter.api.Disabled;
import org.junit.jupiter.api.DisplayName;
import org.junit.jupiter.api.Test;
import org.junit.jupiter.api.extension.ExtendWith;
import org.junit.jupiter.params.ParameterizedTest;
import org.junit.jupiter.params.provider.MethodSource;

import javax.annotation.Nonnull;
import javax.annotation.Nullable;
import java.io.IOException;
import java.io.InputStream;
import java.io.Serializable;
import java.math.BigDecimal;
import java.nio.file.Files;
import java.nio.file.Path;
import java.nio.file.StandardCopyOption;
import java.util.*;
<<<<<<< HEAD
import java.util.concurrent.CountDownLatch;
import java.util.concurrent.TimeUnit;
=======
import java.util.concurrent.CompletableFuture;
import java.util.concurrent.ExecutionException;
import java.util.concurrent.ExecutorService;
import java.util.concurrent.Executors;
import java.util.concurrent.TimeUnit;
import java.util.concurrent.TimeoutException;
>>>>>>> 9f91d616
import java.util.concurrent.atomic.AtomicInteger;
import java.util.concurrent.atomic.AtomicReference;
import java.util.function.BiFunction;
import java.util.stream.Stream;

import static io.evitadb.api.query.Query.query;
import static io.evitadb.api.query.QueryConstraints.*;
import static io.evitadb.test.Assertions.assertDiffers;
import static io.evitadb.test.Assertions.assertExactlyEquals;
import static io.evitadb.test.generator.DataGenerator.ATTRIBUTE_CODE;
import static io.evitadb.test.generator.DataGenerator.ATTRIBUTE_NAME;
import static io.evitadb.test.generator.DataGenerator.ATTRIBUTE_PRIORITY;
import static io.evitadb.test.generator.DataGenerator.ATTRIBUTE_QUANTITY;
import static java.util.Optional.ofNullable;
import static org.junit.jupiter.api.Assertions.*;

/**
 * This test verifies behaviour of {@link EvitaClient}.
 *
 * @author Jan Novotný (novotny@fg.cz), FG Forrest a.s. (c) 2022
 */
@Slf4j
@ExtendWith(EvitaParameterResolver.class)
class EvitaClientTest implements TestConstants, EvitaTestSupport {
	public static final String ATTRIBUTE_ORDER = "order";
	public static final String ATTRIBUTE_UUID = "uuid";
	private final static int SEED = 42;
	private static final String EVITA_CLIENT_DATA_SET = "EvitaClientDataSet";
	private static final Map<Serializable, Integer> GENERATED_ENTITIES = new HashMap<>(2000);
	private static final BiFunction<String, Faker, Integer> RANDOM_ENTITY_PICKER = (entityType, faker) -> {
		final int entityCount = GENERATED_ENTITIES.computeIfAbsent(entityType, serializable -> 0);
		final int primaryKey = entityCount == 0 ? 0 : faker.random().nextInt(1, entityCount);
		return primaryKey == 0 ? null : primaryKey;
	};
	private static final int PRODUCT_COUNT = 10;
	private static DataGenerator DATA_GENERATOR;

	@DataSet(value = EVITA_CLIENT_DATA_SET, openWebApi = {GrpcProvider.CODE, SystemProvider.CODE}, readOnly = false, destroyAfterClass = true)
	static DataCarrier initDataSet(EvitaServer evitaServer) {
		DATA_GENERATOR = new DataGenerator();
		GENERATED_ENTITIES.clear();

		final ApiOptions apiOptions = evitaServer.getExternalApiServer()
			.getApiOptions();
		final HostDefinition grpcHost = apiOptions
			.getEndpointConfiguration(GrpcProvider.CODE)
			.getHost()[0];
		final HostDefinition systemHost = apiOptions
			.getEndpointConfiguration(SystemProvider.CODE)
			.getHost()[0];

		final String serverCertificates = evitaServer.getExternalApiServer().getApiOptions().certificate().getFolderPath().toString();
		final int lastDash = serverCertificates.lastIndexOf('-');
		assertTrue(lastDash > 0, "Dash not found! Look at the evita-configuration.yml in test resources!");
		final Path clientCertificates = Path.of(serverCertificates.substring(0, lastDash) + "-client");
		final EvitaClientConfiguration evitaClientConfiguration = EvitaClientConfiguration.builder()
			.host(grpcHost.hostName())
			.port(grpcHost.port())
			.systemApiPort(systemHost.port())
			.mtlsEnabled(false)
			.certificateFolderPath(clientCertificates)
			.certificateFileName(Path.of(CertificateUtils.getGeneratedClientCertificateFileName()))
			.certificateKeyFileName(Path.of(CertificateUtils.getGeneratedClientCertificatePrivateKeyFileName()))
			.build();

		final AtomicReference<EntitySchemaContract> productSchema = new AtomicReference<>();
		AtomicReference<Map<Integer, SealedEntity>> products = new AtomicReference<>();
		try (final EvitaClient setupClient = new EvitaClient(evitaClientConfiguration)) {
			setupClient.defineCatalog(TEST_CATALOG);
			// create bunch or entities for referencing in products
			setupClient.updateCatalog(
				TEST_CATALOG,
				session -> {
					session.getCatalogSchema()
						.openForWrite()
						.withAttribute(ATTRIBUTE_CODE, String.class, thatIs -> thatIs.uniqueGlobally())
						.updateVia(session);

					DATA_GENERATOR.generateEntities(
							DATA_GENERATOR.getSampleBrandSchema(
								session,
								builder -> {
									builder.withAttribute(ATTRIBUTE_UUID, UUID.class);
									session.updateEntitySchema(builder);
									return builder.toInstance();
								}
							),
							RANDOM_ENTITY_PICKER,
							SEED
						)
						.limit(5)
						.forEach(it -> createEntity(session, GENERATED_ENTITIES, it));

					DATA_GENERATOR.generateEntities(
							DATA_GENERATOR.getSampleCategorySchema(
								session,
								builder -> {
									session.updateEntitySchema(builder);
									return builder.toInstance();
								}
							),
							RANDOM_ENTITY_PICKER,
							SEED
						)
						.limit(10)
						.forEach(it -> createEntity(session, GENERATED_ENTITIES, it));

					DATA_GENERATOR.registerValueGenerator(
						Entities.PRICE_LIST, ATTRIBUTE_ORDER,
						faker -> Predecessor.HEAD
					);

					DATA_GENERATOR.generateEntities(
							DATA_GENERATOR.getSamplePriceListSchema(
								session,
								builder -> {
									builder.withAttribute(
										ATTRIBUTE_ORDER, Predecessor.class, AttributeSchemaEditor::sortable
									);
									session.updateEntitySchema(builder);
									return builder.toInstance();
								}
							),
							RANDOM_ENTITY_PICKER,
							SEED
						)
						.limit(4)
						.forEach(it -> createEntity(session, GENERATED_ENTITIES, it));

					DATA_GENERATOR.generateEntities(
							DATA_GENERATOR.getSampleStoreSchema(
								session,
								builder -> {
									session.updateEntitySchema(builder);
									return builder.toInstance();
								}
							),
							RANDOM_ENTITY_PICKER,
							SEED
						)
						.limit(12)
						.forEach(it -> createEntity(session, GENERATED_ENTITIES, it));

					DATA_GENERATOR.generateEntities(
							DATA_GENERATOR.getSampleParameterGroupSchema(
								session,
								builder -> {
									session.updateEntitySchema(builder);
									return builder.toInstance();
								}
							),
							RANDOM_ENTITY_PICKER,
							SEED
						)
						.limit(20)
						.forEach(it -> createEntity(session, GENERATED_ENTITIES, it));

					DATA_GENERATOR.generateEntities(
							DATA_GENERATOR.getSampleParameterSchema(
								session,
								builder -> {
									session.updateEntitySchema(builder);
									return builder.toInstance();
								}
							),
							RANDOM_ENTITY_PICKER,
							SEED
						)
						.limit(20)
						.forEach(it -> createEntity(session, GENERATED_ENTITIES, it));

					productSchema.set(
						DATA_GENERATOR.getSampleProductSchema(
							session,
							builder -> {
								builder
									.withGlobalAttribute(ATTRIBUTE_CODE)
									.withReferenceToEntity(
										Entities.PARAMETER,
										Entities.PARAMETER,
										Cardinality.ZERO_OR_MORE,
										thatIs -> thatIs.faceted().withGroupTypeRelatedToEntity(Entities.PARAMETER_GROUP)
									);
								session.updateEntitySchema(builder);
								return builder.toInstance();
							}
						)
					);

					final Map<Integer, SealedEntity> theProducts = CollectionUtils.createHashMap(10);
					DATA_GENERATOR.generateEntities(
							productSchema.get(),
							RANDOM_ENTITY_PICKER,
							SEED
						)
						.limit(PRODUCT_COUNT)
						.forEach(it -> {
							final EntityReference upsertedProduct = session.upsertEntity(it);
							theProducts.put(
								upsertedProduct.getPrimaryKey(),
								session.getEntity(
									productSchema.get().getName(),
									upsertedProduct.getPrimaryKey(),
									entityFetchAllContent()
								).orElseThrow()
							);
						});
					products.set(theProducts);
				}
			);
		}

		final MockCatalogStructuralChangeSubscriber subscriber = new MockCatalogStructuralChangeSubscriber();
		final EvitaClient evitaClient = new EvitaClient(evitaClientConfiguration);
		evitaClient.registerSystemChangeCapture(new ChangeSystemCaptureRequest(CaptureContent.BODY)).subscribe(subscriber);
		// todo jno: reimplement
//		evitaClient.updateCatalog(
//			TEST_CATALOG,
//			session -> {
//				session.registerChangeDataCapture(
//					new ChangeDataCaptureRequest(CaptureArea.SCHEMA, new SchemaSite(), CaptureContent.BODY, 0L),
//					subscriber
//				);
//			}
//		);
		return new DataCarrier(
<<<<<<< HEAD
			"evitaClient", evitaClient,
			"subscriber", subscriber,
			"products", products.get()
=======
			"evitaClient", new EvitaClient(evitaClientConfiguration),
			"products", products.get(),
			"productSchema", productSchema.get()
>>>>>>> 9f91d616
		);
	}

	private static void assertCategoryParent(
		@Nonnull Map<Integer, SealedEntity> originalCategories,
		@Nonnull CategoryInterface category,
		@Nullable Locale locale
	) {
		final SealedEntity originalCategory = originalCategories.get(category.getId());
		if (originalCategory.getParentEntity().isEmpty()) {
			assertNull(category.getParentId());
			assertNull(category.getParentEntityReference());
			assertNull(category.getParentEntity());
		} else {
			final int expectedParentId = originalCategory.getParentEntity().get().getPrimaryKey();
			assertEquals(
				expectedParentId,
				category.getParentId()
			);
			assertEquals(
				new EntityReference(Entities.CATEGORY, expectedParentId),
				category.getParentEntityReference()
			);
			assertCategory(category.getParentEntity(), originalCategories.get(expectedParentId), locale);
			assertCategoryParent(originalCategories, category.getParentEntity(), locale);
		}
	}

	private static void assertCategoryParents(
		@Nonnull Collection<CategoryInterface> categories,
		@Nonnull Map<Integer, SealedEntity> originalCategories,
		@Nullable Locale locale
	) {
		for (CategoryInterface category : categories) {
			assertCategoryParent(originalCategories, category, locale);
		}
	}

	private static void assertCategory(
		@Nonnull CategoryInterface category,
		@Nonnull SealedEntity sealedEntity,
		@Nullable Locale locale
	) {
		assertEquals(TestEntity.CATEGORY, category.getEntityType());
		assertEquals(sealedEntity.getPrimaryKey(), category.getId());
		assertEquals(sealedEntity.getAttribute(DataGenerator.ATTRIBUTE_CODE), category.getCode());
		assertEquals(sealedEntity.getAttribute(DataGenerator.ATTRIBUTE_PRIORITY), category.getPriority());
		assertEquals(sealedEntity.getAttribute(DataGenerator.ATTRIBUTE_VALIDITY), category.getValidity());
		if (locale == null) {
			for (AttributeValue attributeValue : sealedEntity.getAttributeValues(DataGenerator.ATTRIBUTE_NAME)) {
				assertEquals(attributeValue.value(), category.getName(attributeValue.key().locale()));
			}
		} else {
			assertEquals(sealedEntity.getAttribute(DataGenerator.ATTRIBUTE_NAME, locale), category.getName());
			assertEquals(sealedEntity.getAttribute(DataGenerator.ATTRIBUTE_NAME, locale), category.getName(locale));
		}
	}

	private static void assertCategoryIds(
		@Nonnull Stream<Integer> categoryIds,
		@Nonnull int[] expectedCategoryIds
	) {
		assertNotNull(categoryIds);
		final Integer[] references = categoryIds
			.sorted()
			.toArray(Integer[]::new);

		assertEquals(expectedCategoryIds.length, references.length);
		assertArrayEquals(
			Arrays.stream(expectedCategoryIds)
				.boxed()
				.toArray(Integer[]::new),
			references
		);
	}

	private static void assertProduct(
		@Nonnull SealedEntity originalProduct,
		@Nullable ProductInterface product,
		@Nonnull Map<Integer, SealedEntity> originalCategories

	) {
		assertProduct(
			originalProduct, product, originalCategories, null, null, null
		);
	}

	private static void assertProduct(
		@Nonnull SealedEntity originalProduct,
		@Nullable ProductInterface product,
		@Nonnull Map<Integer, SealedEntity> originalCategories,
		@Nullable Currency currency,
		@Nullable String[] priceLists,
		@Nullable Locale locale
	) {
		assertProductBasicData(originalProduct, product);
		assertProductAttributes(originalProduct, product, locale);

		final ReferencedFileSet expectedAssociatedData = originalProduct.getAssociatedData(DataGenerator.ASSOCIATED_DATA_REFERENCED_FILES, ReferencedFileSet.class, ReflectionLookup.NO_CACHE_INSTANCE);
		if (expectedAssociatedData == null) {
			assertNull(product.getReferencedFileSet());
			assertNull(product.getReferencedFileSetAsDifferentProperty());
		} else {
			assertEquals(expectedAssociatedData, product.getReferencedFileSet());
			assertEquals(expectedAssociatedData, product.getReferencedFileSetAsDifferentProperty());
		}

		assertCategoryParents(product.getCategories(), originalCategories, locale);

		final int[] expectedCategoryIds = originalProduct.getReferences(Entities.CATEGORY)
			.stream()
			.mapToInt(ReferenceContract::getReferencedPrimaryKey)
			.toArray();

		assertCategoryIds(product.getCategoryIds().stream(), expectedCategoryIds);
		assertCategoryIds(product.getCategoryIdsAsList().stream(), expectedCategoryIds);
		assertCategoryIds(product.getCategoryIdsAsSet().stream(), expectedCategoryIds);
		assertCategoryIds(Arrays.stream(product.getCategoryIdsAsArray()).boxed(), expectedCategoryIds);

		if (currency == null && priceLists == null) {
			assertThrows(ContextMissingException.class, product::getPriceForSale);
			assertThrows(ContextMissingException.class, product::getAllPricesForSale);
		} else {
			final PriceContract[] allPricesForSale = product.getAllPricesForSale();
			final List<PriceContract> originalPricesForSale = originalProduct.getAllPricesForSale(currency, null, priceLists);
			final PriceContract[] expectedAllPricesForSale = originalPricesForSale.toArray(PriceContract[]::new);
			assertEquals(
				Arrays.stream(expectedAllPricesForSale)
					.filter(it -> Objects.equals(currency, it.currency()))
					.filter(it -> Arrays.stream(priceLists)
						.anyMatch(priceList -> Objects.equals(priceList, it.priceList())))
					.min((o1, o2) -> {
						final int ix1 = ArrayUtils.indexOf(o1.priceList(), priceLists);
						final int ix2 = ArrayUtils.indexOf(o2.priceList(), priceLists);
						return Integer.compare(ix1, ix2);
					})
					.orElse(null),
				product.getPriceForSale()
			);

			assertEquals(expectedAllPricesForSale.length, allPricesForSale.length);
			assertArrayEquals(expectedAllPricesForSale, allPricesForSale);

			if (expectedAllPricesForSale.length > 0) {
				final PriceContract expectedPrice = expectedAllPricesForSale[0];
				assertEquals(
					expectedPrice,
					product.getPriceForSale(expectedPrice.priceList(), expectedPrice.currency())
				);

				assertArrayEquals(
					originalPricesForSale
						.stream()
						.filter(it -> it.priceList().equals(expectedPrice.priceList()))
						.toArray(PriceContract[]::new),
					product.getAllPricesForSale(expectedPrice.priceList())
				);

				assertArrayEquals(
					originalPricesForSale
						.stream()
						.filter(it -> it.currency().equals(expectedPrice.currency()))
						.toArray(PriceContract[]::new),
					product.getAllPricesForSale(expectedPrice.currency())
				);

				assertArrayEquals(
					originalPricesForSale
						.stream()
						.filter(it -> it.currency().equals(expectedPrice.currency()) && it.priceList().equals(expectedPrice.priceList()))
						.toArray(PriceContract[]::new),
					product.getAllPricesForSale(expectedPrice.priceList(), expectedPrice.currency())
				);
			}
		}

		final PriceContract[] expectedAllPrices = originalProduct.getPrices().toArray(PriceContract[]::new);
		final PriceContract[] allPrices = Arrays.stream(product.getAllPricesAsArray())
			.toArray(PriceContract[]::new);

		assertEquals(expectedAllPrices.length, allPrices.length);
		assertArrayEquals(expectedAllPrices, allPrices);

		assertArrayEquals(expectedAllPrices, product.getAllPricesAsList().toArray(PriceContract[]::new));
		assertArrayEquals(expectedAllPrices, product.getAllPricesAsSet().toArray(PriceContract[]::new));
		assertArrayEquals(expectedAllPrices, product.getAllPrices().toArray(PriceContract[]::new));

		final Optional<PriceContract> first = Arrays.stream(expectedAllPrices).filter(it -> "basic".equals(it.priceList())).findFirst();
		if (first.isEmpty()) {
			assertNull(product.getBasicPrice());
		} else {
			assertEquals(
				first.get(),
				product.getBasicPrice()
			);
		}
	}

	private static void assertProductBasicData(@Nonnull SealedEntity originalProduct, @Nullable ProductInterface product) {
		assertNotNull(product);
		assertEquals(originalProduct.getPrimaryKey(), product.getPrimaryKey());
		assertEquals(originalProduct.getPrimaryKey(), product.getId());
		assertEquals(Entities.PRODUCT, product.getType());
		assertEquals(TestEntity.PRODUCT, product.getEntityType());
	}

	private static void assertProductAttributes(@Nonnull SealedEntity originalProduct, @Nonnull ProductInterface product, @Nullable Locale locale) {
		assertEquals(originalProduct.getAttribute(DataGenerator.ATTRIBUTE_CODE), product.getCode());
		assertEquals(originalProduct.getAttribute(DataGenerator.ATTRIBUTE_NAME, locale), product.getName());
		assertEquals(originalProduct.getAttribute(DataGenerator.ATTRIBUTE_QUANTITY), product.getQuantity());
		assertEquals(originalProduct.getAttribute(DataGenerator.ATTRIBUTE_QUANTITY), product.getQuantityAsDifferentProperty());
		assertEquals(originalProduct.getAttribute(DataGenerator.ATTRIBUTE_ALIAS), product.isAlias());
	}

	/**
	 * Creates new entity and inserts it into the index.
	 */
	private static void createEntity(@Nonnull EvitaSessionContract session, @Nonnull Map<Serializable, Integer> generatedEntities, @Nonnull EntityBuilder it) {
		final EntityReferenceContract<?> insertedEntity = session.upsertEntity(it);
		generatedEntities.compute(
			insertedEntity.getType(),
			(serializable, existing) -> ofNullable(existing).orElse(0) + 1
		);
	}

	@Nonnull
	private static EntityReference createSomeNewCategory(@Nonnull EvitaSessionContract session,
	                                                     int primaryKey,
	                                                     @Nullable Integer parentPrimaryKey) {
		final EntityBuilder builder = session.createNewEntity(Entities.CATEGORY, primaryKey)
			.setAttribute(ATTRIBUTE_NAME, Locale.ENGLISH, "New category #" + primaryKey)
			.setAttribute(ATTRIBUTE_CODE, "category-" + primaryKey)
			.setAttribute(ATTRIBUTE_PRIORITY, (long) primaryKey);

		if (parentPrimaryKey == null) {
			builder.removeParent();
		} else {
			builder.setParent(parentPrimaryKey);
		}

		return builder.upsertVia(session);
	}

	@Nonnull
	private static EntityMutation createSomeNewProduct(@Nonnull EvitaSessionContract session) {
		return session.createNewEntity(Entities.PRODUCT)
			.setAttribute(ATTRIBUTE_NAME, Locale.ENGLISH, "New product")
			.setAttribute(ATTRIBUTE_CODE, "product-" + (session.getEntityCollectionSize(Entities.PRODUCT) + 1))
			.setAttribute(ATTRIBUTE_PRIORITY, session.getEntityCollectionSize(Entities.PRODUCT) + 1L)
			.toMutation()
			.orElseThrow();
	}

	private static void assertSomeNewProductContent(@Nonnull SealedEntity loadedEntity) {
		assertNotNull(loadedEntity.getPrimaryKey());
		assertEquals("New product", loadedEntity.getAttribute(ATTRIBUTE_NAME, Locale.ENGLISH));
	}


	@Test
	@UseDataSet(EVITA_CLIENT_DATA_SET)
	void shouldNotifyBasicSubscriber(EvitaClient evitaClient) throws InterruptedException {
		// subscriber is registered and wants one event when it happens
		final ChangeCapturePublisher<ChangeSystemCapture> publisher = evitaClient.registerSystemChangeCapture(new ChangeSystemCaptureRequest(CaptureContent.HEADER));
		final MockCatalogStructuralChangeSubscriber subscriber = new MockCatalogStructuralChangeSubscriber(new CountDownLatch(5), 1);
		publisher.subscribe(subscriber);

		evitaClient.defineCatalog("newCatalog1");
		evitaClient.defineCatalog("newCatalog2");

		// subscriber wants more events now, should receive `newCatalog2` and future `newCatalog3`
		subscriber.request(2);

		evitaClient.defineCatalog("newCatalog3");

		// subscriber should receive 2 future events
		subscriber.request(2);

		evitaClient.defineCatalog("newCatalog4");
		evitaClient.defineCatalog("newCatalog5");

		// subscriber requested 2 events, this is third one, so it should be ignored
		evitaClient.defineCatalog("newCatalog6");

		assertTrue(subscriber.getCountDownLatch().await(2000, TimeUnit.MILLISECONDS));
		Thread.sleep(100); // we need to manually wait to really make sure that no more events came

		// subscriber received one requested event
		assertEquals(1, subscriber.getCatalogCreated("newCatalog1"));
		assertEquals(1, subscriber.getCatalogCreated("newCatalog2"));
		assertEquals(1, subscriber.getCatalogCreated("newCatalog3"));
		assertEquals(1, subscriber.getCatalogCreated("newCatalog4"));
		assertEquals(1, subscriber.getCatalogCreated("newCatalog5"));
		// subscriber didn't ask for more events, so it didn't receive any new events
		assertEquals(0, subscriber.getCatalogCreated("newCatalog6"));

		evitaClient.deleteCatalogIfExists("newCatalog1");
		evitaClient.deleteCatalogIfExists("newCatalog2");
		evitaClient.deleteCatalogIfExists("newCatalog3");
		evitaClient.deleteCatalogIfExists("newCatalog4");
		evitaClient.deleteCatalogIfExists("newCatalog5");
		evitaClient.deleteCatalogIfExists("newCatalog6");
	}

	@Test
	@UseDataSet(EVITA_CLIENT_DATA_SET)
	void shouldNotifyLateSubscribers(EvitaClient evitaClient) throws InterruptedException {
		// first subscriber is registered at the start, but it's not ready to receive events yet
		final ChangeCapturePublisher<ChangeSystemCapture> publisher1 = evitaClient.registerSystemChangeCapture(new ChangeSystemCaptureRequest(CaptureContent.HEADER));
		final MockCatalogStructuralChangeSubscriber subscriberWithDelayedRequest = new MockCatalogStructuralChangeSubscriber(new CountDownLatch(1), 0);
		publisher1.subscribe(subscriberWithDelayedRequest);

		// should be ignored by both subscribers
		evitaClient.defineCatalog("newCatalog1");

		// second subscriber is registered later but ready to receive events
		final ChangeCapturePublisher<ChangeSystemCapture> publisher2 = evitaClient.registerSystemChangeCapture(new ChangeSystemCaptureRequest(CaptureContent.HEADER));
		final MockCatalogStructuralChangeSubscriber subscriberWithDelayedRegistration = new MockCatalogStructuralChangeSubscriber(new CountDownLatch(1), 1);
		publisher2.subscribe(subscriberWithDelayedRegistration);

		// first subscriber is ready to receive events now, should get one
		subscriberWithDelayedRequest.request(1);

		evitaClient.defineCatalog("newCatalog2");

		assertTrue(subscriberWithDelayedRequest.getCountDownLatch().await(1000, TimeUnit.MILLISECONDS));
		assertTrue(subscriberWithDelayedRegistration.getCountDownLatch().await(1000, TimeUnit.MILLISECONDS));

		// both should receive one late event
		assertEquals(1, subscriberWithDelayedRequest.getCatalogCreated("newCatalog1"));
		assertEquals(0, subscriberWithDelayedRequest.getCatalogCreated("newCatalog2"));
		assertEquals(0, subscriberWithDelayedRegistration.getCatalogCreated("newCatalog1"));
		assertEquals(1, subscriberWithDelayedRegistration.getCatalogCreated("newCatalog2"));

		evitaClient.deleteCatalogIfExists("newCatalog1");
		evitaClient.deleteCatalogIfExists("newCatalog2");
	}

	@Test
	@UseDataSet(EVITA_CLIENT_DATA_SET)
	void shouldNotifyMultipleSubscriberWithDifferentRequests(EvitaClient evitaClient) throws InterruptedException {
		// subscribers want first future events
		final ChangeCapturePublisher<ChangeSystemCapture> publisher1 = evitaClient.registerSystemChangeCapture(new ChangeSystemCaptureRequest(CaptureContent.HEADER));
		final MockCatalogStructuralChangeSubscriber subscriber1 = new MockCatalogStructuralChangeSubscriber(new CountDownLatch(2), 1);
		publisher1.subscribe(subscriber1);

		final ChangeCapturePublisher<ChangeSystemCapture> publisher2 = evitaClient.registerSystemChangeCapture(new ChangeSystemCaptureRequest(CaptureContent.HEADER));
		final MockCatalogStructuralChangeSubscriber subscriber2 = new MockCatalogStructuralChangeSubscriber(new CountDownLatch(2), 1);
		publisher2.subscribe(subscriber2);

		// first events should be received by both subscribers
		evitaClient.defineCatalog("newCatalog1");

		// the next event is desired only by first subscriber
		subscriber1.request(1);
		evitaClient.defineCatalog("newCatalog2");

		// the next event is desired only by second subscriber
		subscriber2.request(1);
		evitaClient.defineCatalog("newCatalog3");

		assertTrue(subscriber1.getCountDownLatch().await(1000, TimeUnit.MILLISECONDS));
		assertTrue(subscriber2.getCountDownLatch().await(1000, TimeUnit.MILLISECONDS));
		Thread.sleep(100); // we need to manually wait to really make sure that no more events came

		assertEquals(1, subscriber1.getCatalogCreated("newCatalog1"));
		assertEquals(1, subscriber2.getCatalogCreated("newCatalog1"));
		assertEquals(1, subscriber1.getCatalogCreated("newCatalog2"));
		assertEquals(1, subscriber2.getCatalogCreated("newCatalog2"));
		assertEquals(0, subscriber1.getCatalogCreated("newCatalog3"));
		assertEquals(0, subscriber2.getCatalogCreated("newCatalog3"));
	}

	@Test
	@UseDataSet(EVITA_CLIENT_DATA_SET)
	void shouldNotifyMultiplePublishers(EvitaClient evitaClient) throws InterruptedException {
		final ChangeCapturePublisher<ChangeSystemCapture> publisher1 = evitaClient.registerSystemChangeCapture(new ChangeSystemCaptureRequest(CaptureContent.HEADER));
		final MockCatalogStructuralChangeSubscriber subscriber1 = new MockCatalogStructuralChangeSubscriber(new CountDownLatch(1), 1);
		publisher1.subscribe(subscriber1);

		final ChangeCapturePublisher<ChangeSystemCapture> publisher2 = evitaClient.registerSystemChangeCapture(new ChangeSystemCaptureRequest(CaptureContent.HEADER));
		final MockCatalogStructuralChangeSubscriber subscriber2 = new MockCatalogStructuralChangeSubscriber(new CountDownLatch(1), 1);
		publisher2.subscribe(subscriber2);

		evitaClient.defineCatalog("newCatalog1");

		assertTrue(subscriber1.getCountDownLatch().await(1000, TimeUnit.MILLISECONDS));
		assertTrue(subscriber2.getCountDownLatch().await(1000, TimeUnit.MILLISECONDS));

		assertEquals(1, subscriber1.getCatalogCreated("newCatalog1"));
		assertEquals(1, subscriber2.getCatalogCreated("newCatalog1"));

		evitaClient.deleteCatalogIfExists("newCatalog1");
	}

	@Test
	@UseDataSet(EVITA_CLIENT_DATA_SET)
	void shouldAllowCreatingCatalogAlongWithTheSchema(EvitaClient evitaClient) {
		final String someCatalogName = "differentCatalog";
		try {
			evitaClient.defineCatalog(someCatalogName)
				.withDescription("Some description.")
				.updateVia(evitaClient.createReadWriteSession(someCatalogName));
			assertTrue(evitaClient.getCatalogNames().contains(someCatalogName));
		} finally {
			evitaClient.deleteCatalogIfExists(someCatalogName);
		}
	}

	@Test
	@UseDataSet(EVITA_CLIENT_DATA_SET)
	void shouldAllowCreatingCatalogAndEntityCollectionsInPrototypingMode(EvitaClient evitaClient) {
		final String someCatalogName = "differentCatalog";
		try {
			evitaClient.defineCatalog(someCatalogName)
				.withDescription("This is a tutorial catalog.")
				.updateViaNewSession(evitaClient);

			assertTrue(evitaClient.getCatalogNames().contains(someCatalogName));
			evitaClient.updateCatalog(
				someCatalogName,
				session -> {
					session.createNewEntity("Brand", 1)
						.setAttribute("name", Locale.ENGLISH, "Lenovo")
						.upsertVia(session);

					final Optional<SealedEntitySchema> brand = session.getEntitySchema("Brand");
					assertTrue(brand.isPresent());

					final Optional<EntityAttributeSchemaContract> nameAttribute = brand.get().getAttribute("name");
					assertTrue(nameAttribute.isPresent());
					assertTrue(nameAttribute.get().isLocalized());

					// now create an example category tree
					session.createNewEntity("Category", 10)
						.setAttribute("name", Locale.ENGLISH, "Electronics")
						.upsertVia(session);

					session.createNewEntity("Category", 11)
						.setAttribute("name", Locale.ENGLISH, "Laptops")
						// laptops will be a child category of electronics
						.setParent(10)
						.upsertVia(session);

					// finally, create a product
					session.createNewEntity("Product")
						// with a few attributes
						.setAttribute("name", Locale.ENGLISH, "ThinkPad P15 Gen 1")
						.setAttribute("cores", 8)
						.setAttribute("graphics", "NVIDIA Quadro RTX 4000 with Max-Q Design")
						// and price for sale
						.setPrice(
							1, "basic",
							Currency.getInstance("USD"),
							new BigDecimal("1420"), new BigDecimal("20"), new BigDecimal("1704"),
							true
						)
						// link it to the manufacturer
						.setReference(
							"brand", "Brand",
							Cardinality.EXACTLY_ONE,
							1
						)
						// and to the laptop category
						.setReference(
							"categories", "Category",
							Cardinality.ZERO_OR_MORE,
							11
						)
						.upsertVia(session);

					final Optional<SealedEntitySchema> product = session.getEntitySchema("Product");
					assertTrue(product.isPresent());

					final Optional<EntityAttributeSchemaContract> productNameAttribute = product.get().getAttribute("name");
					assertTrue(productNameAttribute.isPresent());
					assertTrue(productNameAttribute.get().isLocalized());
				}
			);

		} finally {
			evitaClient.deleteCatalogIfExists(someCatalogName);
		}
	}

	@Test
	@UseDataSet(EVITA_CLIENT_DATA_SET)
	void shouldAllowCreatingCatalogAndEntityCollectionsSchemas(EvitaClient evitaClient) {
		final String someCatalogName = "differentCatalog";
		try {
			evitaClient.defineCatalog(someCatalogName)
				.withDescription("This is a tutorial catalog.")
				// define brand schema
				.withEntitySchema(
					"Brand",
					whichIs -> whichIs.withDescription("A manufacturer of products.")
						.withAttribute(
							"name", String.class,
							thatIs -> thatIs.localized().filterable().sortable()
						)
				)
				// define category schema
				.withEntitySchema(
					"Category",
					whichIs -> whichIs.withDescription("A category of products.")
						.withAttribute(
							"name", String.class,
							thatIs -> thatIs.localized().filterable().sortable()
						)
						.withHierarchy()
				)
				// define product schema
				.withEntitySchema(
					"Product",
					whichIs -> whichIs.withDescription("A product in inventory.")
						.withAttribute(
							"name", String.class,
							thatIs -> thatIs.localized().filterable().sortable()
						)
						.withAttribute(
							"cores", Integer.class,
							thatIs -> thatIs.withDescription("Number of CPU cores.")
								.filterable()
						)
						.withAttribute(
							"graphics", String.class,
							thatIs -> thatIs.withDescription("Graphics card.")
								.filterable()
						)
						.withPrice()
						.withReferenceToEntity(
							"brand", "Brand", Cardinality.EXACTLY_ONE,
							thatIs -> thatIs.indexed()
						)
						.withReferenceToEntity(
							"categories", "Category", Cardinality.ZERO_OR_MORE,
							thatIs -> thatIs.indexed()
						)
				)
				// and now push all the definitions (mutations) to the server
				.updateViaNewSession(evitaClient);

			assertTrue(evitaClient.getCatalogNames().contains(someCatalogName));
			evitaClient.queryCatalog(someCatalogName, session -> {
				final Set<String> allEntityTypes = session.getAllEntityTypes();
				assertTrue(allEntityTypes.contains("Brand"));
				assertTrue(allEntityTypes.contains("Category"));
				assertTrue(allEntityTypes.contains("Product"));
			});
		} finally {
			evitaClient.deleteCatalogIfExists(someCatalogName);
		}
	}

	@Test
	@UseDataSet(EVITA_CLIENT_DATA_SET)
	void shouldBeAbleToRunParallelClients(EvitaClient evitaClient) {
		final EvitaClient anotherParallelClient = new EvitaClient(evitaClient.getConfiguration());
		shouldListCatalogNames(anotherParallelClient);
		shouldListCatalogNames(evitaClient);
	}

	@Test
	@UseDataSet(EVITA_CLIENT_DATA_SET)
	void shouldAbleToFetchNonCachedEntitySchemaFromCatalogSchema(EvitaClient evitaClient) {
		final EvitaClient clientWithEmptyCache = new EvitaClient(evitaClient.getConfiguration());
		clientWithEmptyCache.queryCatalog(
			TEST_CATALOG,
			session -> {
				final Optional<EntitySchemaContract> productSchema = session.getCatalogSchema().getEntitySchema(Entities.PRODUCT);
				assertNotNull(productSchema);
			}
		);
	}

	@Test
	@UseDataSet(EVITA_CLIENT_DATA_SET)
	void shouldListCatalogNames(EvitaClient evitaClient) {
		final Set<String> catalogNames = evitaClient.getCatalogNames();
		assertEquals(1, catalogNames.size());
		assertTrue(catalogNames.contains(TEST_CATALOG));
	}

	@Test
	@UseDataSet(EVITA_CLIENT_DATA_SET)
	void shouldCreateCatalog(EvitaClient evitaClient, MockCatalogStructuralChangeSubscriber subscriber) {
		subscriber.reset();

		final String newCatalogName = "newCatalog";
		final CatalogSchemaContract newCatalog = evitaClient.defineCatalog(newCatalogName);
		final Set<String> catalogNames = evitaClient.getCatalogNames();

		assertEquals(2, catalogNames.size());
		assertTrue(catalogNames.contains(TEST_CATALOG));
		assertTrue(catalogNames.contains(newCatalogName));

		assertEquals(1, subscriber.getCatalogCreated(newCatalogName));

		evitaClient.deleteCatalogIfExists(newCatalogName);

		assertEquals(1, subscriber.getCatalogDeleted(newCatalogName));
	}

	@Test
	@UseDataSet(EVITA_CLIENT_DATA_SET)
	void shouldRemoveCatalog(EvitaClient evitaClient) {
		final String newCatalogName = "newCatalog";
		evitaClient.defineCatalog(newCatalogName).updateViaNewSession(evitaClient);
		final boolean removed = evitaClient.deleteCatalogIfExists(newCatalogName);
		assertTrue(removed);

		final Set<String> catalogNames = evitaClient.getCatalogNames();
		assertEquals(1, catalogNames.size());
		assertTrue(catalogNames.contains(TEST_CATALOG));
	}

	@Test
	@UseDataSet(value = EVITA_CLIENT_DATA_SET, destroyAfterTest = true)
	void shouldReplaceCatalog(EvitaClient evitaClient) {
		final String newCatalog = "newCatalog";
		evitaClient.defineCatalog(newCatalog);

		final Set<String> catalogNames = evitaClient.getCatalogNames();
		assertEquals(2, catalogNames.size());
		assertTrue(catalogNames.contains(newCatalog));
		assertTrue(catalogNames.contains(TEST_CATALOG));
		assertEquals(
			Integer.valueOf(10),
			evitaClient.queryCatalog(TEST_CATALOG, evitaSessionContract -> {
				return evitaSessionContract.getCatalogSchema().version();
			})
		);

		evitaClient.replaceCatalog(TEST_CATALOG, newCatalog);

		final Set<String> catalogNamesAgain = evitaClient.getCatalogNames();
		assertEquals(1, catalogNamesAgain.size());
		assertTrue(catalogNamesAgain.contains(newCatalog));

		assertEquals(
			Integer.valueOf(11),
			evitaClient.queryCatalog(newCatalog, evitaSessionContract -> {
				return evitaSessionContract.getCatalogSchema().version();
			})
		);
	}

	@Test
	@UseDataSet(value = EVITA_CLIENT_DATA_SET, destroyAfterTest = true)
	void shouldRenameCatalog(EvitaClient evitaClient) {
		final String newCatalog = "newCatalog";

		final Set<String> catalogNames = evitaClient.getCatalogNames();
		assertEquals(1, catalogNames.size());
		assertTrue(catalogNames.contains(TEST_CATALOG));
		assertEquals(
			Integer.valueOf(10),
			evitaClient.queryCatalog(TEST_CATALOG, evitaSessionContract -> {
				return evitaSessionContract.getCatalogSchema().version();
			})
		);

		evitaClient.renameCatalog(TEST_CATALOG, newCatalog);

		final Set<String> catalogNamesAgain = evitaClient.getCatalogNames();
		assertEquals(1, catalogNamesAgain.size());
		assertTrue(catalogNamesAgain.contains(newCatalog));

		assertEquals(
			Integer.valueOf(11),
			evitaClient.queryCatalog(newCatalog, evitaSessionContract -> {
				return evitaSessionContract.getCatalogSchema().version();
<<<<<<< HEAD
=======
			})
		);
	}

	@Test
	@UseDataSet(value = EVITA_CLIENT_DATA_SET, destroyAfterTest = true)
	void shouldBackupAndRestoreCatalogViaDownloadingAndUploadingFileContents(EvitaClient evitaClient) throws ExecutionException, InterruptedException, TimeoutException {
		final Set<String> catalogNames = evitaClient.getCatalogNames();
		assertEquals(1, catalogNames.size());
		assertTrue(catalogNames.contains(TEST_CATALOG));

		final EvitaManagementContract management = evitaClient.management();
		final CompletableFuture<FileForFetch> backupFileFuture = management.backupCatalog(TEST_CATALOG, null, true);
		final FileForFetch fileForFetch = backupFileFuture.get(3, TimeUnit.MINUTES);

		log.info("Catalog backed up to file: {}", fileForFetch.fileId());

		final String restoredCatalogName = TEST_CATALOG + "_restored";
		try (final InputStream inputStream = management.fetchFile(fileForFetch.fileId())) {
			// wait to restoration to be finished
			management.restoreCatalog(restoredCatalogName, fileForFetch.totalSizeInBytes(), inputStream)
				.getFutureResult()
				.get(3, TimeUnit.MINUTES);

		} catch (IOException e) {
			fail("Failed to restore catalog!", e);
		}

		log.info("Catalog restored from file: {}", fileForFetch.fileId());

		final Set<String> catalogNamesAgain = evitaClient.getCatalogNames();
		assertEquals(2, catalogNamesAgain.size());
		assertTrue(catalogNamesAgain.contains(TEST_CATALOG));
		assertTrue(catalogNamesAgain.contains(restoredCatalogName));

		assertEquals(
			Integer.valueOf(PRODUCT_COUNT),
			evitaClient.queryCatalog(restoredCatalogName, session -> {
				return session.getEntityCollectionSize(Entities.PRODUCT);
			})
		);
	}

	@Test
	@UseDataSet(value = EVITA_CLIENT_DATA_SET, destroyAfterTest = true)
	void shouldBackupAndRestoreCatalogViaFileOnTheServerSide(EvitaClient evitaClient) throws ExecutionException, InterruptedException, TimeoutException {
		final Set<String> catalogNames = evitaClient.getCatalogNames();
		assertEquals(1, catalogNames.size());
		assertTrue(catalogNames.contains(TEST_CATALOG));

		final EvitaManagementContract management = evitaClient.management();
		final CompletableFuture<FileForFetch> backupFileFuture = management.backupCatalog(TEST_CATALOG, null, true);
		final FileForFetch fileForFetch = backupFileFuture.get(3, TimeUnit.MINUTES);

		log.info("Catalog backed up to file: {}", fileForFetch.fileId());

		final String restoredCatalogName = TEST_CATALOG + "_restored";
		final Task<?, Void> restoreTask = management.restoreCatalog(restoredCatalogName, fileForFetch.fileId());

		// wait for the restore to finish
		restoreTask.getFutureResult().get(3, TimeUnit.MINUTES);

		log.info("Catalog restored from file: {}", fileForFetch.fileId());

		final Set<String> catalogNamesAgain = evitaClient.getCatalogNames();
		assertEquals(2, catalogNamesAgain.size());
		assertTrue(catalogNamesAgain.contains(TEST_CATALOG));
		assertTrue(catalogNamesAgain.contains(restoredCatalogName));

		assertEquals(
			Integer.valueOf(PRODUCT_COUNT),
			evitaClient.queryCatalog(restoredCatalogName, session -> {
				return session.getEntityCollectionSize(Entities.PRODUCT);
>>>>>>> 9f91d616
			})
		);
	}

	@Test
	@UseDataSet(value = EVITA_CLIENT_DATA_SET, destroyAfterTest = true)
	void shouldListAndCancelTasks(EvitaClient evitaClient) {
		final int numberOfTasks = 20;
		final ExecutorService executorService = Executors.newFixedThreadPool(numberOfTasks);
		final EvitaManagementContract management = evitaClient.management();

		// Step 2: Generate backup tasks using the custom executor
		final List<CompletableFuture<CompletableFuture<FileForFetch>>> backupTasks = Stream.generate(
				() -> CompletableFuture.supplyAsync(
					() -> management.backupCatalog(TEST_CATALOG, null, true),
					executorService
				)
			)
			.limit(numberOfTasks)
			.toList();

		// Optional: Wait for all tasks to complete
		CompletableFuture.allOf(backupTasks.toArray(new CompletableFuture[0])).join();
		executorService.shutdown();

		management.listTaskStatuses(1, numberOfTasks);

		// cancel 7 of them immediately
		final List<Boolean> cancellationResult = Stream.concat(
				management.listTaskStatuses(1, 1)
					.getData()
					.stream()
					.map(it -> management.cancelTask(it.taskId())),
				backupTasks.subList(3, numberOfTasks - 1)
					.stream()
					.map(task -> task.getNow(null).cancel(true))
			)
			.toList();

		// wait for all task to complete
		assertThrows(
			ExecutionException.class,
			() -> CompletableFuture.allOf(
				backupTasks.stream().map(it -> it.getNow(null)).toArray(CompletableFuture[]::new)
			).get(3, TimeUnit.MINUTES)
		);

		final PaginatedList<TaskStatus<?, ?>> taskStatuses = management.listTaskStatuses(1, numberOfTasks);
		assertEquals(numberOfTasks, taskStatuses.getTotalRecordCount());
		final int cancelled = cancellationResult.stream().mapToInt(b -> b ? 1 : 0).sum();
		assertEquals(backupTasks.size() - cancelled, taskStatuses.getData().stream().filter(task -> task.state() == State.FINISHED).count());
		assertEquals(cancelled, taskStatuses.getData().stream().filter(task -> task.state() == State.FAILED).count());

		// fetch all tasks by their ids
		management.getTaskStatuses(
			taskStatuses.getData().stream().map(TaskStatus::taskId).toArray(UUID[]::new)
		).forEach(Assertions::assertNotNull);

		// fetch tasks individually
		taskStatuses.getData().forEach(task -> assertNotNull(management.getTaskStatus(task.taskId())));

		// list exported files
		final PaginatedList<FileForFetch> exportedFiles = management.listFilesToFetch(1, numberOfTasks, null);
		// some task might have finished even if cancelled (if they were cancelled in terminal phase)
		assertTrue(exportedFiles.getTotalRecordCount() >= backupTasks.size() - cancelled);
		exportedFiles.getData().forEach(file -> assertTrue(file.totalSizeInBytes() > 0));

		// get all files by their ids
		exportedFiles.getData().forEach(file -> assertNotNull(management.getFileToFetch(file.fileId())));

		// fetch all of them
		exportedFiles.getData().forEach(
			file -> {
				try (final InputStream inputStream = management.fetchFile(file.fileId())) {
					final Path tempFile = Files.createTempFile(String.valueOf(file.fileId()), ".zip");
					Files.copy(inputStream, tempFile, StandardCopyOption.REPLACE_EXISTING);
					assertTrue(tempFile.toFile().exists());
					assertEquals(file.totalSizeInBytes(), Files.size(tempFile));
					Files.delete(tempFile);
				} catch (IOException e) {
					fail(e);
				}
			});

		// delete them
		final Set<UUID> deletedFiles = CollectionUtils.createHashSet(exportedFiles.getData().size());
		exportedFiles.getData()
			.forEach(file -> {
				management.deleteFile(file.fileId());
				deletedFiles.add(file.fileId());
			});

		// list them again and there should be none of them
		final PaginatedList<FileForFetch> exportedFilesAfterDeletion = management.listFilesToFetch(1, numberOfTasks, null);
		assertTrue(exportedFilesAfterDeletion.getData().stream().noneMatch(file -> deletedFiles.contains(file.fileId())));
	}

	@Test
	@UseDataSet(value = EVITA_CLIENT_DATA_SET, destroyAfterTest = true)
	void shouldReplaceCollection(EvitaClient evitaClient) {
		final String newCollection = "newCollection";
		final AtomicInteger productCount = new AtomicInteger();
		final AtomicInteger productSchemaVersion = new AtomicInteger();
		evitaClient.updateCatalog(
			TEST_CATALOG,
			session -> {
				assertTrue(session.getAllEntityTypes().contains(Entities.PRODUCT));
				assertFalse(session.getAllEntityTypes().contains(newCollection));
				session.defineEntitySchema(newCollection)
					.withGlobalAttribute(ATTRIBUTE_CODE)
					.updateVia(session);
				assertTrue(session.getAllEntityTypes().contains(newCollection));
				productSchemaVersion.set(session.getEntitySchemaOrThrow(Entities.PRODUCT).version());
				productCount.set(session.getEntityCollectionSize(Entities.PRODUCT));
			}
		);
		evitaClient.updateCatalog(
			TEST_CATALOG,
			session -> {
				return session.replaceCollection(
					newCollection,
					Entities.PRODUCT
				);
			}
		);
		evitaClient.queryCatalog(
			TEST_CATALOG,
			session -> {
				assertFalse(session.getAllEntityTypes().contains(Entities.PRODUCT));
				assertTrue(session.getAllEntityTypes().contains(newCollection));
				assertEquals(productSchemaVersion.get() + 1, session.getEntitySchemaOrThrow(newCollection).version());
				assertEquals(productCount.get(), session.getEntityCollectionSize(newCollection));
			}
		);
	}

	@Test
	@Disabled("todo lho")
	@UseDataSet(value = EVITA_CLIENT_DATA_SET, destroyAfterTest = true)
	void shouldRenameCollection(EvitaClient evitaClient, MockCatalogStructuralChangeSubscriber subscriber) {
		final String newCollection = "newCollection";
		final AtomicInteger productCount = new AtomicInteger();
		final AtomicInteger productSchemaVersion = new AtomicInteger();
		evitaClient.queryCatalog(
			TEST_CATALOG,
			session -> {
				assertTrue(session.getAllEntityTypes().contains(Entities.PRODUCT));
				assertFalse(session.getAllEntityTypes().contains(newCollection));
				productSchemaVersion.set(session.getEntitySchemaOrThrow(Entities.PRODUCT).version());
				productCount.set(session.getEntityCollectionSize(Entities.PRODUCT));
			}
		);

		subscriber.reset();

		evitaClient.updateCatalog(
			TEST_CATALOG,
			session -> {
				return session.renameCollection(
					Entities.PRODUCT,
					newCollection
				);
			}
		);

		assertEquals(1, subscriber.getEntityCollectionCreated(TEST_CATALOG, newCollection));
		assertEquals(1, subscriber.getEntityCollectionDeleted(TEST_CATALOG, Entities.PRODUCT));

		evitaClient.queryCatalog(
			TEST_CATALOG,
			session -> {
				assertFalse(session.getAllEntityTypes().contains(Entities.PRODUCT));
				assertTrue(session.getAllEntityTypes().contains(newCollection));
				assertEquals(productSchemaVersion.get() + 1, session.getEntitySchemaOrThrow(newCollection).version());
				assertEquals(productCount.get(), session.getEntityCollectionSize(newCollection));
			}
		);
	}

	@UseDataSet(value = EVITA_CLIENT_DATA_SET, destroyAfterTest = true)
	@Test
	void shouldUpdateCatalogWithAnotherProduct(EvitaContract evita, SealedEntitySchema productSchema) {
		final SealedEntity addedEntity = evita.updateCatalog(
			TEST_CATALOG,
			session -> {
				final Optional<SealedEntity> upsertedEntity = DATA_GENERATOR.generateEntities(productSchema, RANDOM_ENTITY_PICKER, SEED)
					.limit(1)
					.map(it -> session.upsertAndFetchEntity(it, entityFetchAllContent()))
					.findFirst();
				assertTrue(upsertedEntity.isPresent());
				return upsertedEntity.get();
			}
		);

		evita.queryCatalog(
			TEST_CATALOG,
			session -> {
				final Optional<SealedEntity> fetchedEntity = session.getEntity(productSchema.getName(), addedEntity.getPrimaryKey(), entityFetchAllContent());
				assertTrue(fetchedEntity.isPresent());
				assertEquals(addedEntity, fetchedEntity.get());
			}
		);
	}

	@DisplayName("Update catalog with another product - asynchronously.")
	@UseDataSet(value = EVITA_CLIENT_DATA_SET, destroyAfterTest = true)
	@Test
	void shouldUpdateCatalogWithAnotherProductAsynchronously(EvitaContract evita, SealedEntitySchema productSchema) {
		final AtomicInteger addedEntityPrimaryKey = new AtomicInteger();
		final CompletableFuture<SealedEntity> addedEntity = evita.updateCatalogAsync(
			TEST_CATALOG,
			session -> {
				final Optional<SealedEntity> upsertedEntity = DATA_GENERATOR.generateEntities(productSchema, RANDOM_ENTITY_PICKER, SEED)
					.limit(1)
					.map(it -> session.upsertAndFetchEntity(it, entityFetchAllContent()))
					.findFirst();
				assertTrue(upsertedEntity.isPresent());
				addedEntityPrimaryKey.set(upsertedEntity.get().getPrimaryKey());
				return upsertedEntity.get();
			},
			CommitBehavior.WAIT_FOR_CONFLICT_RESOLUTION
		);

		final int expectedEntityPrimaryKey = addedEntityPrimaryKey.get();
		while (!addedEntity.isDone()) {
			Thread.onSpinWait();
		}

		evita.queryCatalog(
			TEST_CATALOG,
			session -> {
				final Optional<SealedEntity> entityFetchedAgain = session.getEntity(productSchema.getName(), expectedEntityPrimaryKey, entityFetchAllContent());
				assertTrue(entityFetchedAgain.isPresent(), "Entity not found in catalog!");
			}
		);
	}

	@Test
	@UseDataSet(EVITA_CLIENT_DATA_SET)
	void shouldQueryCatalog(EvitaClient evitaClient) {
		final CatalogSchemaContract catalogSchema = evitaClient.queryCatalog(
			TEST_CATALOG,
			EvitaSessionContract::getCatalogSchema
		);

		assertNotNull(catalogSchema);
		assertEquals(TEST_CATALOG, catalogSchema.getName());
	}

	@Test
	@UseDataSet(EVITA_CLIENT_DATA_SET)
	void shouldQueryCatalogAsynchronously(EvitaClient evitaClient) throws ExecutionException, InterruptedException {
		final CompletableFuture<CatalogSchemaContract> catalogSchema = evitaClient.queryCatalogAsync(
			TEST_CATALOG,
			EvitaSessionContract::getCatalogSchema
		);

		assertNotNull(catalogSchema);
		assertEquals(TEST_CATALOG, catalogSchema.get().getName());
	}

	@Test
	@UseDataSet(EVITA_CLIENT_DATA_SET)
	void shouldQueryOneEntityReference(EvitaClient evitaClient) {
		final EntityReference entityReference = evitaClient.queryCatalog(
			TEST_CATALOG,
			session -> {
				return session.queryOneEntityReference(
					query(
						collection(Entities.PRODUCT),
						filterBy(
							entityPrimaryKeyInSet(1)
						)
					)
				).orElseThrow();
			}
		);

		assertNotNull(entityReference);
		assertEquals(Entities.PRODUCT, entityReference.getType());
		assertEquals(1, entityReference.getPrimaryKey());
	}

	@Test
	@UseDataSet(EVITA_CLIENT_DATA_SET)
	void shouldNotQueryOneMissingEntity(EvitaClient evitaClient) {
		final Optional<EntityReference> entityReference = evitaClient.queryCatalog(
			TEST_CATALOG,
			session -> {
				return session.queryOneEntityReference(
					query(
						collection(Entities.PRODUCT),
						filterBy(
							entityPrimaryKeyInSet(-100)
						)
					)
				);
			}
		);

		assertTrue(entityReference.isEmpty());
	}

	@UseDataSet(EVITA_CLIENT_DATA_SET)
	@ParameterizedTest()
	@MethodSource("returnRandomSeed")
	void shouldQueryOneSealedEntity(long seed, EvitaClient evitaClient, Map<Integer, SealedEntity> products) {
		final Random rnd = new Random(seed);
		final int primaryKey = new ArrayList<>(products.keySet()).get(rnd.nextInt(products.size()));
		final boolean referencesOnly = rnd.nextBoolean();
		final SealedEntity sealedEntity = evitaClient.queryCatalog(
			TEST_CATALOG,
			session -> {
				return session.queryOneSealedEntity(
					query(
						collection(Entities.PRODUCT),
						filterBy(
							entityPrimaryKeyInSet(primaryKey)
						),
						require(
							referencesOnly ?
								entityFetch(
									hierarchyContent(),
									attributeContentAll(),
									associatedDataContentAll(),
									priceContentAll(),
									referenceContentAllWithAttributes(),
									dataInLocalesAll()
								) :
								entityFetch(
									hierarchyContent(entityFetchAll()),
									attributeContentAll(),
									associatedDataContentAll(),
									priceContentAll(),
									referenceContentAllWithAttributes(entityFetchAll()),
									dataInLocalesAll()
								)
						)
					)
				).orElseThrow();
			}
		);

		assertNotNull(sealedEntity);
		assertEquals(Entities.PRODUCT, sealedEntity.getType());
		assertExactlyEquals(products.get(primaryKey), sealedEntity);
	}

	@DisplayName("Should return custom entity model instance")
	@Test
	@UseDataSet(EVITA_CLIENT_DATA_SET)
	void queryOneCustomEntity(
		EvitaClient evitaClient,
		Map<Integer, SealedEntity> products,
		Map<Integer, SealedEntity> originalCategories
	) {
		final Query query = query(
			collection(Entities.PRODUCT),
			filterBy(entityPrimaryKeyInSet(1)),
			require(entityFetchAll())
		);

		final SealedEntity theProduct = products.get(1);

		evitaClient.queryCatalog(
			TEST_CATALOG,
			session -> {
				assertProduct(
					theProduct,
					session.queryOne(query, ProductInterface.class).orElse(null),
					originalCategories
				);
			}
		);
	}

	@Test
	@UseDataSet(EVITA_CLIENT_DATA_SET)
	@Disabled("Not working (yet)")
	void shouldQueryOneSealedBinaryEntity(EvitaClient evitaClient, Map<Integer, SealedEntity> products) {
		final SealedEntity sealedEntity = evitaClient.queryCatalog(
			TEST_CATALOG,
			session -> {
				return session.queryOneSealedEntity(
					query(
						collection(Entities.PRODUCT),
						filterBy(
							entityPrimaryKeyInSet(1)
						),
						require(
							entityFetchAll()
						)
					)
				);
			},
			SessionFlags.BINARY
		).orElseThrow();

		assertEquals(Entities.PRODUCT, sealedEntity.getType());
		assertExactlyEquals(products.get(1), sealedEntity);
	}

	@Test
	@UseDataSet(EVITA_CLIENT_DATA_SET)
	void shouldQueryListOfEntityReferences(EvitaClient evitaClient) {
		final Integer[] requestedIds = {1, 2, 5};
		final List<EntityReference> entityReferences = evitaClient.queryCatalog(
			TEST_CATALOG,
			session -> {
				return session.queryListOfEntityReferences(
					query(
						collection(Entities.PRODUCT),
						filterBy(
							entityPrimaryKeyInSet(requestedIds)
						)
					)
				);
			}
		);

		assertNotNull(entityReferences);
		assertEquals(3, entityReferences.size());

		for (int i = 0; i < entityReferences.size(); i++) {
			final EntityReference entityReference = entityReferences.get(i);
			assertEquals(Entities.PRODUCT, entityReference.getType());
			assertEquals(requestedIds[i], entityReference.getPrimaryKey());
		}
	}

	@Test
	@UseDataSet(EVITA_CLIENT_DATA_SET)
	void shouldQueryListOfSealedEntities(EvitaClient evitaClient, Map<Integer, SealedEntity> products) {
		final Integer[] requestedIds = {1, 2, 5};
		final List<SealedEntity> sealedEntities = evitaClient.queryCatalog(
			TEST_CATALOG,
			session -> {
				return session.queryListOfSealedEntities(
					query(
						collection(Entities.PRODUCT),
						filterBy(
							entityPrimaryKeyInSet(requestedIds)
						),
						require(
							entityFetchAll()
						)
					)
				);
			}
		);

		assertNotNull(sealedEntities);
		assertEquals(3, sealedEntities.size());

		for (int i = 0; i < sealedEntities.size(); i++) {
			final SealedEntity sealedEntity = sealedEntities.get(i);
			assertEquals(Entities.PRODUCT, sealedEntity.getType());
			assertEquals(requestedIds[i], sealedEntity.getPrimaryKey());
			assertExactlyEquals(products.get(requestedIds[i]), sealedEntity);
		}
	}

	@Test
	@UseDataSet(EVITA_CLIENT_DATA_SET)
	void shouldQueryListOfCustomEntities(EvitaClient evitaClient, Map<Integer, SealedEntity> products, Map<Integer, SealedEntity> originalCategories) {
		final Integer[] requestedIds = {1, 2, 5};
		final List<ProductInterface> fetchedProducts = evitaClient.queryCatalog(
			TEST_CATALOG,
			session -> {
				return session.queryList(
					query(
						collection(Entities.PRODUCT),
						filterBy(
							entityPrimaryKeyInSet(requestedIds)
						),
						require(
							entityFetchAll()
						)
					),
					ProductInterface.class
				);
			}
		);

		assertNotNull(fetchedProducts);
		assertEquals(3, fetchedProducts.size());

		for (int i = 0; i < fetchedProducts.size(); i++) {
			final ProductInterface product = fetchedProducts.get(i);
			assertEquals(Entities.PRODUCT, product.getType());
			assertEquals(requestedIds[i], product.getPrimaryKey());
			assertProduct(products.get(requestedIds[i]), product, originalCategories);
		}
	}

	@Test
	@UseDataSet(EVITA_CLIENT_DATA_SET)
	void shouldGetListWithExtraResults(EvitaClient evitaClient, Map<Integer, SealedEntity> products) {
		final SealedEntity someProductWithCategory = products.values()
			.stream()
			.filter(it -> !it.getReferences(Entities.CATEGORY).isEmpty())
			.filter(it -> it.getAttributeValue(ATTRIBUTE_QUANTITY).isPresent())
			.filter(it -> it.getPrices().stream().anyMatch(PriceContract::sellable))
			.findFirst()
			.orElseThrow();

		final EvitaResponse<SealedEntity> result = evitaClient.queryCatalog(
			TEST_CATALOG,
			session -> {
				return session.querySealedEntity(
					query(
						collection(Entities.PRODUCT),
						filterBy(
							priceInPriceLists(someProductWithCategory.getPrices().stream().filter(PriceContract::sellable).map(PriceContract::priceList).toArray(String[]::new)),
							priceInCurrency(someProductWithCategory.getPrices().stream().filter(PriceContract::sellable).map(PriceContract::currency).findFirst().orElseThrow()),
							entityLocaleEquals(someProductWithCategory.getAllLocales().stream().findFirst().orElseThrow())
						),
						require(
							entityFetchAll(),
							queryTelemetry(),
							priceHistogram(20),
							attributeHistogram(20, ATTRIBUTE_QUANTITY),
							hierarchyOfReference(
								Entities.CATEGORY,
								fromRoot("megaMenu", entityFetchAll())
							),
							facetSummary(FacetStatisticsDepth.IMPACT)
						)
					)
				);
			}
		);

		assertNotNull(result);
		assertTrue(result.getTotalRecordCount() > 0);

		assertNotNull(result.getExtraResult(QueryTelemetry.class));

		final PriceHistogram priceHistogram = result.getExtraResult(PriceHistogram.class);
		assertNotNull(priceHistogram);
		assertTrue(priceHistogram.getMax().compareTo(priceHistogram.getMin()) >= 0);
		assertTrue(priceHistogram.getMin().compareTo(BigDecimal.ZERO) > 0);
		assertTrue(priceHistogram.getBuckets().length > 0);

		final AttributeHistogram attributeHistogram = result.getExtraResult(AttributeHistogram.class);
		assertNotNull(attributeHistogram);
		final HistogramContract theHistogram = attributeHistogram.getHistogram(ATTRIBUTE_QUANTITY);
		assertNotNull(attributeHistogram);
		assertTrue(theHistogram.getMax().compareTo(theHistogram.getMin()) >= 0);
		assertTrue(theHistogram.getMin().compareTo(BigDecimal.ZERO) > 0);
		assertTrue(theHistogram.getBuckets().length > 0);

		final Hierarchy hierarchy = result.getExtraResult(Hierarchy.class);
		assertNotNull(hierarchy);
		final Map<String, List<LevelInfo>> categoryHierarchy = hierarchy.getReferenceHierarchy(Entities.CATEGORY);
		assertNotNull(categoryHierarchy);
		assertFalse(categoryHierarchy.get("megaMenu").isEmpty());

		final FacetSummary facetSummary = result.getExtraResult(FacetSummary.class);
		assertNotNull(facetSummary);
		assertFalse(facetSummary.getReferenceStatistics().isEmpty());
	}

	@Test
	@UseDataSet(EVITA_CLIENT_DATA_SET)
	void shouldGetListOfCustomEntitiesWithExtraResults(EvitaClient evitaClient, Map<Integer, SealedEntity> products, Map<Integer, SealedEntity> originalCategories) {
		final SealedEntity someProductWithCategory = products.values()
			.stream()
			.filter(it -> !it.getReferences(Entities.CATEGORY).isEmpty())
			.filter(it -> it.getAttributeValue(ATTRIBUTE_QUANTITY).isPresent())
			.filter(it -> it.getPrices().stream().anyMatch(PriceContract::sellable))
			.findFirst()
			.orElseThrow();

		final String[] priceLists = someProductWithCategory.getPrices().stream().filter(PriceContract::sellable).map(PriceContract::priceList).toArray(String[]::new);
		final Currency currency = someProductWithCategory.getPrices().stream().filter(PriceContract::sellable).map(PriceContract::currency).findFirst().orElseThrow();
		final Locale locale = someProductWithCategory.getAllLocales().stream().findFirst().orElseThrow();

		final EvitaResponse<ProductInterface> result = evitaClient.queryCatalog(
			TEST_CATALOG,
			session -> {
				return session.query(
					query(
						collection(Entities.PRODUCT),
						filterBy(
							priceInPriceLists(priceLists),
							priceInCurrency(currency),
							entityLocaleEquals(locale)
						),
						require(
							entityFetch(
								attributeContentAll(), hierarchyContent(),
								associatedDataContentAll(), priceContentAll(),
								referenceContentAllWithAttributes()
							),
							queryTelemetry(),
							priceHistogram(20),
							attributeHistogram(20, ATTRIBUTE_QUANTITY),
							hierarchyOfReference(
								Entities.CATEGORY,
								fromRoot("megaMenu", entityFetchAll())
							),
							facetSummary(FacetStatisticsDepth.IMPACT)
						)
					),
					ProductInterface.class
				);
			}
		);

		final List<ProductInterface> resultData = result.getRecordData();
		for (final ProductInterface product : resultData) {
			assertEquals(Entities.PRODUCT, product.getType());
			assertProduct(
				products.get(product.getId()),
				product,
				originalCategories,
				currency,
				priceLists,
				locale
			);
		}

		assertNotNull(result);
		assertTrue(result.getTotalRecordCount() > 0);

		assertNotNull(result.getExtraResult(QueryTelemetry.class));

		final PriceHistogram priceHistogram = result.getExtraResult(PriceHistogram.class);
		assertNotNull(priceHistogram);
		assertTrue(priceHistogram.getMax().compareTo(priceHistogram.getMin()) >= 0);
		assertTrue(priceHistogram.getMin().compareTo(BigDecimal.ZERO) > 0);
		assertTrue(priceHistogram.getBuckets().length > 0);

		final AttributeHistogram attributeHistogram = result.getExtraResult(AttributeHistogram.class);
		assertNotNull(attributeHistogram);
		final HistogramContract theHistogram = attributeHistogram.getHistogram(ATTRIBUTE_QUANTITY);
		assertNotNull(attributeHistogram);
		assertTrue(theHistogram.getMax().compareTo(theHistogram.getMin()) >= 0);
		assertTrue(theHistogram.getMin().compareTo(BigDecimal.ZERO) > 0);
		assertTrue(theHistogram.getBuckets().length > 0);

		/* TOBEDONE #43 - provide access to entities of specific interface type */
		final Hierarchy hierarchy = result.getExtraResult(Hierarchy.class);
		assertNotNull(hierarchy);
		final Map<String, List<LevelInfo>> categoryHierarchy = hierarchy.getReferenceHierarchy(Entities.CATEGORY);
		assertNotNull(categoryHierarchy);
		assertFalse(categoryHierarchy.get("megaMenu").isEmpty());

		final FacetSummary facetSummary = result.getExtraResult(FacetSummary.class);
		assertNotNull(facetSummary);
		assertFalse(facetSummary.getReferenceStatistics().isEmpty());
	}

	@Test
	@UseDataSet(EVITA_CLIENT_DATA_SET)
	void shouldGetSingleEntity(EvitaClient evitaClient, Map<Integer, SealedEntity> products) {
		final Optional<SealedEntity> sealedEntity = evitaClient.queryCatalog(
			TEST_CATALOG,
			session -> {
				return session.getEntity(
					Entities.PRODUCT,
					7,
					entityFetchAll().getRequirements()
				);
			}
		);

		assertTrue(sealedEntity.isPresent());

		sealedEntity.ifPresent(it -> {
			assertEquals(Entities.PRODUCT, it.getType());
			assertEquals(7, it.getPrimaryKey());
			assertEquals(products.get(7), it);
		});
	}

	@Test
	@UseDataSet(EVITA_CLIENT_DATA_SET)
	void shouldGetSingleCustomEntity(EvitaClient evitaClient, Map<Integer, SealedEntity> products, Map<Integer, SealedEntity> originalCategories) {
		final Optional<ProductInterface> product = evitaClient.queryCatalog(
			TEST_CATALOG,
			session -> {
				return session.getEntity(
					ProductInterface.class,
					7,
					entityFetchAll().getRequirements()
				);
			}
		);

		assertTrue(product.isPresent());

		product.ifPresent(it -> {
			assertEquals(Entities.PRODUCT, it.getType());
			assertEquals(7, it.getPrimaryKey());
			assertProduct(products.get(7), it, originalCategories);
		});
	}

	@Test
	@UseDataSet(EVITA_CLIENT_DATA_SET)
	void shouldEnrichSingleEntity(EvitaClient evitaClient, Map<Integer, SealedEntity> products) {
		final SealedEntity sealedEntity = evitaClient.queryCatalog(
			TEST_CATALOG,
			session -> {
				return session.getEntity(
					Entities.PRODUCT,
					7,
					attributeContent()
				);
			}
		).orElseThrow();

		assertEquals(Entities.PRODUCT, sealedEntity.getType());
		assertEquals(7, sealedEntity.getPrimaryKey());
		assertDiffers(products.get(7), sealedEntity);

		final SealedEntity enrichedEntity = evitaClient.queryCatalog(
			TEST_CATALOG,
			session -> {
				return session.getEntity(
					Entities.PRODUCT,
					7,
					entityFetchAll().getRequirements()
				);
			}
		).orElseThrow();

		assertEquals(Entities.PRODUCT, enrichedEntity.getType());
		assertEquals(7, enrichedEntity.getPrimaryKey());
		assertExactlyEquals(products.get(7), enrichedEntity);
	}

	@Test
	@UseDataSet(EVITA_CLIENT_DATA_SET)
	void shouldEnrichSingleCustomEntity(EvitaClient evitaClient, Map<Integer, SealedEntity> products, Map<Integer, SealedEntity> originalCategories) {
		final ProductInterface product = evitaClient.queryCatalog(
			TEST_CATALOG,
			session -> {
				return session.getEntity(
					ProductInterface.class,
					7,
					attributeContent()
				);
			}
		).orElseThrow();

		assertEquals(Entities.PRODUCT, product.getType());
		assertEquals(7, product.getPrimaryKey());
		assertProductBasicData(products.get(7), product);
		assertProductAttributes(products.get(7), product, null);
		assertThrows(ContextMissingException.class, product::getReferencedFileSet);
		assertThrows(ContextMissingException.class, product::getReferencedFileSetAsDifferentProperty);

		final ProductInterface enrichedEntity = evitaClient.queryCatalog(
			TEST_CATALOG,
			session -> {
				return session.getEntity(
					ProductInterface.class,
					7,
					entityFetchAll().getRequirements()
				);
			}
		).orElseThrow();

		assertEquals(Entities.PRODUCT, enrichedEntity.getType());
		assertEquals(7, enrichedEntity.getPrimaryKey());
		assertProduct(products.get(7), enrichedEntity, originalCategories);
	}

	@Test
	@UseDataSet(EVITA_CLIENT_DATA_SET)
	void shouldLimitSingleEntity(EvitaClient evitaClient, Map<Integer, SealedEntity> products) {
		final SealedEntity sealedEntity = evitaClient.queryCatalog(
			TEST_CATALOG,
			session -> {
				return session.getEntity(
					Entities.PRODUCT,
					7,
					entityFetchAll().getRequirements()
				);
			}
		).orElseThrow();

		assertEquals(Entities.PRODUCT, sealedEntity.getType());
		assertEquals(7, sealedEntity.getPrimaryKey());
		assertExactlyEquals(products.get(7), sealedEntity);

		final SealedEntity limitedEntity = evitaClient.queryCatalog(
			TEST_CATALOG,
			session -> {
				return session.getEntity(
					Entities.PRODUCT,
					7,
					attributeContent()
				);
			}
		).orElseThrow();

		assertEquals(Entities.PRODUCT, limitedEntity.getType());
		assertEquals(7, limitedEntity.getPrimaryKey());
		assertDiffers(products.get(7), limitedEntity);
	}

	@Test
	@UseDataSet(EVITA_CLIENT_DATA_SET)
	void shouldLimitSingleCustomEntity(EvitaClient evitaClient, Map<Integer, SealedEntity> products, Map<Integer, SealedEntity> originalCategories) {
		final ProductInterface sealedEntity = evitaClient.queryCatalog(
			TEST_CATALOG,
			session -> {
				return session.getEntity(
					ProductInterface.class,
					7,
					entityFetchAll().getRequirements()
				);
			}
		).orElseThrow();

		assertEquals(Entities.PRODUCT, sealedEntity.getType());
		assertEquals(7, sealedEntity.getPrimaryKey());
		assertProduct(products.get(7), sealedEntity, originalCategories);

		final ProductInterface limitedProduct = evitaClient.queryCatalog(
			TEST_CATALOG,
			session -> {
				return session.getEntity(
					ProductInterface.class,
					7,
					attributeContent()
				);
			}
		).orElseThrow();

		assertEquals(Entities.PRODUCT, limitedProduct.getType());
		assertEquals(7, limitedProduct.getPrimaryKey());
		assertProductBasicData(products.get(7), limitedProduct);
		assertProductAttributes(products.get(7), limitedProduct, null);
		assertThrows(ContextMissingException.class, limitedProduct::getReferencedFileSet);
		assertThrows(ContextMissingException.class, limitedProduct::getReferencedFileSetAsDifferentProperty);
	}

	@Test
	@UseDataSet(EVITA_CLIENT_DATA_SET)
	void shouldRetrieveSystemStatus(EvitaClient evitaClient) {
		final SystemStatus systemStatus = evitaClient.management().getSystemStatus();
		assertNotNull(systemStatus);
		assertEquals(1, systemStatus.catalogsOk());
		assertEquals(0, systemStatus.catalogsCorrupted());
	}

	@Test
	@UseDataSet(EVITA_CLIENT_DATA_SET)
	void shouldRetrieveSystemConfiguration(EvitaClient evitaClient) {
		final String configuration = evitaClient.management().getConfiguration();
		assertNotNull(configuration);
		assertTrue(configuration.contains("name:"));
		assertTrue(configuration.contains("server:"));
		assertTrue(configuration.contains("api:"));
	}

	@Test
	@UseDataSet(EVITA_CLIENT_DATA_SET)
	void shouldRetrieveCatalogStatistics(EvitaClient evitaClient) {
		final CatalogStatistics[] catalogStatistics = evitaClient.management().getCatalogStatistics();

		assertEquals(1, catalogStatistics.length);
		final CatalogStatistics statistics = catalogStatistics[0];

		assertEquals(TEST_CATALOG, statistics.catalogName());
		assertFalse(statistics.corrupted());
		assertEquals(CatalogState.ALIVE, statistics.catalogState());
		assertEquals(1, statistics.catalogVersion());
		assertTrue(statistics.totalRecords() > 1);
		assertTrue(statistics.indexCount() > 1);
		assertTrue(statistics.sizeOnDiskInBytes() > 1);
		assertEquals(7, statistics.entityCollectionStatistics().length);

		for (EntityCollectionStatistics entityCollectionStatistics : statistics.entityCollectionStatistics()) {
			assertNotNull(entityCollectionStatistics.entityType());
			assertTrue(entityCollectionStatistics.totalRecords() > 0);
			assertTrue(entityCollectionStatistics.indexCount() > 0);
			assertTrue(entityCollectionStatistics.sizeOnDiskInBytes() > 0);
		}
	}

	@Test
	@UseDataSet(EVITA_CLIENT_DATA_SET)
	void shouldRetrieveCollectionSize(EvitaClient evitaClient, Map<Integer, SealedEntity> products) {
		final Integer productCount = evitaClient.queryCatalog(
			TEST_CATALOG,
			session -> {
				return session.getEntityCollectionSize(Entities.PRODUCT);
			}
		);

		assertEquals(products.size(), productCount);
	}

	@Test
	@UseDataSet(EVITA_CLIENT_DATA_SET)
	void shouldQueryListOfSealedEntitiesEvenWithoutProperRequirements(EvitaClient evitaClient) {
		final List<SealedEntity> sealedEntities = evitaClient.queryCatalog(
			TEST_CATALOG,
			session -> {
				return session.queryListOfSealedEntities(
					query(
						collection(Entities.PRODUCT),
						filterBy(
							entityPrimaryKeyInSet(1, 2, 5)
						)
					)
				);
			}
		);
		assertEquals(3, sealedEntities.size());
	}

	@Test
	@UseDataSet(EVITA_CLIENT_DATA_SET)
	void shouldCallTerminationCallbackWhenClientClosesSession(EvitaClient evitaClient) {
		final AtomicReference<UUID> terminatedSessionId = new AtomicReference<>();
		final EvitaSessionContract theSession = evitaClient.createSession(
			new SessionTraits(
				TEST_CATALOG,
				session -> terminatedSessionId.set(session.getId())
			)
		);
		theSession.close();
		assertNotNull(terminatedSessionId.get());
	}

	@Test
	@UseDataSet(EVITA_CLIENT_DATA_SET)
	void shouldCallTerminationCallbackWhenClientIsClosed(EvitaClient evitaClient) {
		final EvitaClient newEvitaClient = new EvitaClient(evitaClient.getConfiguration());
		final AtomicReference<UUID> terminatedSessionId = new AtomicReference<>();
		newEvitaClient.createSession(
			new SessionTraits(
				TEST_CATALOG,
				session -> terminatedSessionId.set(session.getId())
			)
		);
		newEvitaClient.close();
		assertNotNull(terminatedSessionId.get());
	}

	@Test
	@UseDataSet(EVITA_CLIENT_DATA_SET)
	void shouldCallTerminationCallbackWhenServerClosesTheSession(EvitaClient evitaClient, EvitaServer evitaServer) {
		final AtomicReference<UUID> terminatedSessionId = new AtomicReference<>();
		final EvitaSessionContract clientSession = evitaClient.createSession(
			new SessionTraits(
				TEST_CATALOG,
				session -> terminatedSessionId.set(session.getId())
			)
		);
		final EvitaSessionContract serverSession = evitaServer.getEvita()
			.getSessionById(TEST_CATALOG, clientSession.getId())
			.orElseThrow(() -> new IllegalStateException("Server doesn't know the session!"));

		serverSession.close();

		// we don't know that the session is dead, yet
		assertTrue(clientSession.isActive());
		assertNull(terminatedSessionId.get());

		try {
			clientSession.getEntityCollectionSize(Entities.PRODUCT);
		} catch (Exception ex) {
			// now we know it
			assertFalse(clientSession.isActive());
			assertNotNull(terminatedSessionId.get());
		}
	}

	@Test
	@UseDataSet(EVITA_CLIENT_DATA_SET)
	void shouldTranslateErrorCorrectlyAndLeaveSessionOpen(EvitaClient evitaClient) {
		final EvitaSessionContract clientSession = evitaClient.createReadOnlySession(TEST_CATALOG);
		try {
			clientSession.getEntity("nonExisting", 1, entityFetchAll().getRequirements());
		} catch (EvitaInvalidUsageException ex) {
			assertTrue(clientSession.isActive());
			assertEquals("No collection found for entity type `nonExisting`!", ex.getPublicMessage());
			assertEquals(ex.getPrivateMessage(), ex.getPublicMessage());
			assertNotNull(ex.getErrorCode());
		} finally {
			clientSession.close();
		}
	}

	@DisplayName("Should return entity schema directly or via model class")
	@Test
	@UseDataSet(EVITA_CLIENT_DATA_SET)
	void shouldReturnEntitySchema(EvitaSessionContract evitaSession) {
		assertNotNull(evitaSession.getEntitySchema(Entities.PRODUCT));
		assertNotNull(evitaSession.getEntitySchema(ProductInterface.class));
		assertEquals(
			evitaSession.getEntitySchema(Entities.PRODUCT),
			evitaSession.getEntitySchema(ProductInterface.class)
		);

		assertNotNull(evitaSession.getEntitySchemaOrThrow(Entities.PRODUCT));
		assertNotNull(evitaSession.getEntitySchemaOrThrow(ProductInterface.class));
		assertEquals(
			evitaSession.getEntitySchemaOrThrow(Entities.PRODUCT),
			evitaSession.getEntitySchemaOrThrow(ProductInterface.class)
		);
	}

	@Test
	@UseDataSet(value = EVITA_CLIENT_DATA_SET, destroyAfterTest = true)
	void shouldCreateAndDropEntityCollection(EvitaClient evitaClient) {
		evitaClient.updateCatalog(
			TEST_CATALOG,
			session -> {
				final String newEntityType = "newEntityType";
				session.defineEntitySchema(newEntityType)
					.withAttribute(ATTRIBUTE_NAME, String.class, thatIs -> thatIs.localized().filterable())
					.updateVia(session);

				assertTrue(session.getAllEntityTypes().contains(newEntityType));
				session.deleteCollection(newEntityType);
				assertFalse(session.getAllEntityTypes().contains(newEntityType));
			}
		);
	}

	@Test
	@UseDataSet(value = EVITA_CLIENT_DATA_SET, destroyAfterTest = true)
	void shouldUpsertNewEntity(EvitaClient evitaClient) {
		final AtomicInteger newProductId = new AtomicInteger();
		evitaClient.updateCatalog(
			TEST_CATALOG,
			session -> {
				final EntityMutation entityMutation = createSomeNewProduct(session);
				assertNotNull(entityMutation);

				final EntityReference newProduct = session.upsertEntity(entityMutation);
				newProductId.set(newProduct.getPrimaryKey());
			}
		);

		evitaClient.queryCatalog(
			TEST_CATALOG,
			session -> {
				final SealedEntity loadedEntity = session.getEntity(Entities.PRODUCT, newProductId.get(), entityFetchAllContent())
					.orElseThrow();

				assertSomeNewProductContent(loadedEntity);
			}
		);

		// reset data
		evitaClient.updateCatalog(
			TEST_CATALOG,
			session -> {
				session.deleteEntity(Entities.PRODUCT, newProductId.get());
			}
		);
	}

	@Test
	@UseDataSet(value = EVITA_CLIENT_DATA_SET, destroyAfterTest = true)
	void shouldUpsertAndFetchNewEntity(EvitaClient evitaClient) {
		final AtomicInteger newProductId = new AtomicInteger();
		evitaClient.updateCatalog(
			TEST_CATALOG,
			session -> {
				final EntityMutation entityMutation = createSomeNewProduct(session);

				final SealedEntity updatedEntity = session.upsertAndFetchEntity(
					entityMutation, entityFetchAll().getRequirements()
				);
				newProductId.set(updatedEntity.getPrimaryKey());

				assertSomeNewProductContent(updatedEntity);
			}
		);


		// reset data
		evitaClient.updateCatalog(
			TEST_CATALOG,
			session -> {
				session.deleteEntity(Entities.PRODUCT, newProductId.get());
			}
		);
	}

	@Test
	@UseDataSet(value = EVITA_CLIENT_DATA_SET, destroyAfterTest = true)
	void shouldDeleteExistingEntity(EvitaClient evitaClient) {
		final AtomicInteger newProductId = new AtomicInteger();
		evitaClient.updateCatalog(
			TEST_CATALOG,
			session -> {
				final EntityMutation entityMutation = createSomeNewProduct(session);
				final SealedEntity updatedEntity = session.upsertAndFetchEntity(
					entityMutation, entityFetchAll().getRequirements()
				);
				newProductId.set(updatedEntity.getPrimaryKey());
				session.deleteEntity(Entities.PRODUCT, updatedEntity.getPrimaryKey());
			}
		);

		evitaClient.queryCatalog(
			TEST_CATALOG,
			session -> {
				final Optional<SealedEntity> loadedEntity = session.getEntity(
					Entities.PRODUCT, newProductId.get(), entityFetchAllContent()
				);
				assertFalse(loadedEntity.isPresent());
			}
		);
	}

	@Test
	@UseDataSet(EVITA_CLIENT_DATA_SET)
	void shouldDeleteAndFetchExistingEntity(EvitaClient evitaClient) {
		final AtomicInteger newProductId = new AtomicInteger();
		evitaClient.updateCatalog(
			TEST_CATALOG,
			session -> {
				final EntityMutation entityMutation = createSomeNewProduct(session);

				final SealedEntity updatedEntity = session.upsertAndFetchEntity(
					entityMutation, entityFetchAll().getRequirements()
				);
				newProductId.set(updatedEntity.getPrimaryKey());

				final SealedEntity removedEntity = session.deleteEntity(
					Entities.PRODUCT, updatedEntity.getPrimaryKey(), entityFetchAllContent()
				).orElseThrow();

				assertSomeNewProductContent(removedEntity);
			}
		);

		evitaClient.queryCatalog(
			TEST_CATALOG,
			session -> {
				final Optional<SealedEntity> loadedEntity = session.getEntity(
					Entities.PRODUCT, newProductId.get(), entityFetchAllContent()
				);
				assertFalse(loadedEntity.isPresent());
			}
		);
	}

	@Test
	@UseDataSet(value = EVITA_CLIENT_DATA_SET, destroyAfterTest = true)
	void shouldDeleteAndFetchExistingCustomEntity(EvitaClient evitaClient, Map<Integer, SealedEntity> originalCategories) {
		final AtomicInteger newProductId = new AtomicInteger();
		evitaClient.updateCatalog(
			TEST_CATALOG,
			session -> {
				final EntityMutation entityMutation = createSomeNewProduct(session);

				final SealedEntity updatedEntity = session.upsertAndFetchEntity(
					entityMutation, entityFetchAll().getRequirements()
				);
				newProductId.set(updatedEntity.getPrimaryKey());

				final ProductInterface removedEntity = session.deleteEntity(
					ProductInterface.class, updatedEntity.getPrimaryKey(), entityFetchAllContent()
				).orElseThrow();

				assertProduct(updatedEntity, removedEntity, originalCategories);
			}
		);

		evitaClient.queryCatalog(
			TEST_CATALOG,
			session -> {
				final Optional<ProductInterface> loadedEntity = session.getEntity(
					ProductInterface.class, newProductId.get(), entityFetchAllContent()
				);
				assertFalse(loadedEntity.isPresent());
			}
		);
	}

	@Test
	@UseDataSet(EVITA_CLIENT_DATA_SET)
	void shouldDeleteEntityByQuery(EvitaClient evitaClient) {
		final AtomicInteger newProductId = new AtomicInteger();
		evitaClient.updateCatalog(
			TEST_CATALOG,
			session -> {
				final EntityMutation entityMutation = createSomeNewProduct(session);

				final SealedEntity updatedEntity = session.upsertAndFetchEntity(
					entityMutation, entityFetchAll().getRequirements()
				);
				newProductId.set(updatedEntity.getPrimaryKey());

				final int deletedEntities = session.deleteEntities(
					query(
						collection(Entities.PRODUCT),
						filterBy(entityPrimaryKeyInSet(newProductId.get()))
					)
				);

				assertEquals(1, deletedEntities);
			}
		);

		evitaClient.queryCatalog(
			TEST_CATALOG,
			session -> {
				final Optional<SealedEntity> loadedEntity = session.getEntity(
					Entities.PRODUCT, newProductId.get(), entityFetchAllContent()
				);
				assertFalse(loadedEntity.isPresent());
			}
		);
	}

	@Test
	@UseDataSet(EVITA_CLIENT_DATA_SET)
	void shouldDeleteEntitiesAndFetchByQuery(EvitaClient evitaClient) {
		final AtomicInteger newProductId = new AtomicInteger();
		evitaClient.updateCatalog(
			TEST_CATALOG,
			session -> {
				final EntityMutation entityMutation = createSomeNewProduct(session);

				final SealedEntity updatedEntity = session.upsertAndFetchEntity(
					entityMutation, entityFetchAll().getRequirements()
				);
				newProductId.set(updatedEntity.getPrimaryKey());

				final SealedEntity[] deletedEntities = session.deleteSealedEntitiesAndReturnBodies(
					query(
						collection(Entities.PRODUCT),
						filterBy(entityPrimaryKeyInSet(newProductId.get())),
						require(entityFetchAll())
					)
				);

				assertEquals(1, deletedEntities.length);
				assertSomeNewProductContent(deletedEntities[0]);
			}
		);

		evitaClient.queryCatalog(
			TEST_CATALOG,
			session -> {
				final Optional<SealedEntity> loadedEntity = session.getEntity(
					Entities.PRODUCT, newProductId.get(), entityFetchAllContent()
				);
				assertFalse(loadedEntity.isPresent());
			}
		);
	}

	@Test
	@UseDataSet(value = EVITA_CLIENT_DATA_SET, destroyAfterTest = true)
	void shouldDeleteHierarchy(EvitaClient evitaClient) {
		evitaClient.updateCatalog(
			TEST_CATALOG,
			session -> {
				createSomeNewCategory(session, 50, null);
				createSomeNewCategory(session, 51, 50);
				createSomeNewCategory(session, 52, 51);
				createSomeNewCategory(session, 53, 50);

				final int deletedEntities = session.deleteEntityAndItsHierarchy(
					Entities.CATEGORY, 50
				);

				assertEquals(4, deletedEntities);
			}
		);

		evitaClient.queryCatalog(
			TEST_CATALOG,
			session -> {
				assertFalse(session.getEntity(Entities.CATEGORY, 50, entityFetchAllContent()).isPresent());
				assertFalse(session.getEntity(Entities.CATEGORY, 51, entityFetchAllContent()).isPresent());
				assertFalse(session.getEntity(Entities.CATEGORY, 52, entityFetchAllContent()).isPresent());
				assertFalse(session.getEntity(Entities.CATEGORY, 53, entityFetchAllContent()).isPresent());
			}
		);
	}

	@Test
	@UseDataSet(value = EVITA_CLIENT_DATA_SET, destroyAfterTest = true)
	void shouldDeleteHierarchyAndFetchRoot(EvitaClient evitaClient) {
		evitaClient.updateCatalog(
			TEST_CATALOG,
			session -> {
				createSomeNewCategory(session, 50, null);
				createSomeNewCategory(session, 51, 50);
				createSomeNewCategory(session, 52, 51);
				createSomeNewCategory(session, 53, 50);

				final DeletedHierarchy<SealedEntity> deletedHierarchy = session.deleteEntityAndItsHierarchy(
					Entities.CATEGORY, 50, entityFetchAllContent()
				);

				assertEquals(4, deletedHierarchy.deletedEntities());
				assertNotNull(deletedHierarchy.deletedRootEntity());
				assertEquals(50, deletedHierarchy.deletedRootEntity().getPrimaryKey());
				assertEquals("New category #50", deletedHierarchy.deletedRootEntity().getAttribute(ATTRIBUTE_NAME, Locale.ENGLISH));
			}
		);

		evitaClient.queryCatalog(
			TEST_CATALOG,
			session -> {
				assertFalse(session.getEntity(Entities.CATEGORY, 50, entityFetchAllContent()).isPresent());
				assertFalse(session.getEntity(Entities.CATEGORY, 51, entityFetchAllContent()).isPresent());
				assertFalse(session.getEntity(Entities.CATEGORY, 52, entityFetchAllContent()).isPresent());
				assertFalse(session.getEntity(Entities.CATEGORY, 53, entityFetchAllContent()).isPresent());
			}
		);
	}

	@Test
	@UseDataSet(value = EVITA_CLIENT_DATA_SET, destroyAfterTest = true)
	void shouldDeleteHierarchyAndFetchCustomRoot(EvitaClient evitaClient) {
		evitaClient.updateCatalog(
			TEST_CATALOG,
			session -> {
				createSomeNewCategory(session, 50, null);
				createSomeNewCategory(session, 51, 50);
				createSomeNewCategory(session, 52, 51);
				createSomeNewCategory(session, 53, 50);

				final DeletedHierarchy<CategoryInterface> deletedHierarchy = session.deleteEntityAndItsHierarchy(
					CategoryInterface.class, 50, entityFetchAllContent()
				);

				assertEquals(4, deletedHierarchy.deletedEntities());
				assertNotNull(deletedHierarchy.deletedRootEntity());
				assertEquals(50, deletedHierarchy.deletedRootEntity().getPrimaryKey());
				assertEquals("New category #50", deletedHierarchy.deletedRootEntity().getName(Locale.ENGLISH));
			}
		);

		evitaClient.queryCatalog(
			TEST_CATALOG,
			session -> {
				assertFalse(session.getEntity(Entities.CATEGORY, 50, entityFetchAllContent()).isPresent());
				assertFalse(session.getEntity(Entities.CATEGORY, 51, entityFetchAllContent()).isPresent());
				assertFalse(session.getEntity(Entities.CATEGORY, 52, entityFetchAllContent()).isPresent());
				assertFalse(session.getEntity(Entities.CATEGORY, 53, entityFetchAllContent()).isPresent());
			}
		);
	}

}<|MERGE_RESOLUTION|>--- conflicted
+++ resolved
@@ -95,10 +95,7 @@
 import io.evitadb.utils.CollectionUtils;
 import io.evitadb.utils.ReflectionLookup;
 import lombok.extern.slf4j.Slf4j;
-<<<<<<< HEAD
-=======
 import org.junit.jupiter.api.Assertions;
->>>>>>> 9f91d616
 import org.junit.jupiter.api.Disabled;
 import org.junit.jupiter.api.DisplayName;
 import org.junit.jupiter.api.Test;
@@ -116,17 +113,13 @@
 import java.nio.file.Path;
 import java.nio.file.StandardCopyOption;
 import java.util.*;
-<<<<<<< HEAD
+import java.util.concurrent.CompletableFuture;
 import java.util.concurrent.CountDownLatch;
-import java.util.concurrent.TimeUnit;
-=======
-import java.util.concurrent.CompletableFuture;
 import java.util.concurrent.ExecutionException;
 import java.util.concurrent.ExecutorService;
 import java.util.concurrent.Executors;
 import java.util.concurrent.TimeUnit;
 import java.util.concurrent.TimeoutException;
->>>>>>> 9f91d616
 import java.util.concurrent.atomic.AtomicInteger;
 import java.util.concurrent.atomic.AtomicReference;
 import java.util.function.BiFunction;
@@ -353,15 +346,10 @@
 //			}
 //		);
 		return new DataCarrier(
-<<<<<<< HEAD
 			"evitaClient", evitaClient,
 			"subscriber", subscriber,
-			"products", products.get()
-=======
-			"evitaClient", new EvitaClient(evitaClientConfiguration),
 			"products", products.get(),
 			"productSchema", productSchema.get()
->>>>>>> 9f91d616
 		);
 	}
 
@@ -951,18 +939,18 @@
 		subscriber.reset();
 
 		final String newCatalogName = "newCatalog";
-		final CatalogSchemaContract newCatalog = evitaClient.defineCatalog(newCatalogName);
-		final Set<String> catalogNames = evitaClient.getCatalogNames();
-
-		assertEquals(2, catalogNames.size());
-		assertTrue(catalogNames.contains(TEST_CATALOG));
-		assertTrue(catalogNames.contains(newCatalogName));
-
-		assertEquals(1, subscriber.getCatalogCreated(newCatalogName));
-
-		evitaClient.deleteCatalogIfExists(newCatalogName);
-
-		assertEquals(1, subscriber.getCatalogDeleted(newCatalogName));
+		try {
+			evitaClient.defineCatalog(newCatalogName);
+			final Set<String> catalogNames = evitaClient.getCatalogNames();
+
+			assertEquals(2, catalogNames.size());
+			assertTrue(catalogNames.contains(TEST_CATALOG));
+			assertTrue(catalogNames.contains(newCatalogName));
+
+		} finally {
+			evitaClient.deleteCatalogIfExists(newCatalogName);
+			assertEquals(1, subscriber.getCatalogDeleted(newCatalogName));
+		}
 	}
 
 	@Test
@@ -1034,8 +1022,6 @@
 			Integer.valueOf(11),
 			evitaClient.queryCatalog(newCatalog, evitaSessionContract -> {
 				return evitaSessionContract.getCatalogSchema().version();
-<<<<<<< HEAD
-=======
 			})
 		);
 	}
@@ -1109,7 +1095,6 @@
 			Integer.valueOf(PRODUCT_COUNT),
 			evitaClient.queryCatalog(restoredCatalogName, session -> {
 				return session.getEntityCollectionSize(Entities.PRODUCT);
->>>>>>> 9f91d616
 			})
 		);
 	}
