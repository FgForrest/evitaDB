--- conflicted
+++ resolved
@@ -111,16 +111,7 @@
 
 	@BeforeEach
 	void setUp() {
-<<<<<<< HEAD
-		this.productAttributeSchemaProvider = attributeName -> this.productSchema.getAttribute(attributeName)
-			.map(AttributeSchema.class::cast)
-			.orElse(null);
-		this.productCompoundSchemaProvider = attributeKey -> this.productSchema.getSortableAttributeCompoundsForAttribute(attributeKey)
-			.stream()
-			.map(SortableAttributeCompoundSchema.class::cast);
-=======
 		this.productAttributeSchemaProvider = new EntitySchemaAttributeAndCompoundSchemaProvider(this.productSchema);
->>>>>>> b20221d3
 	}
 
 	@Test
@@ -128,10 +119,6 @@
 		executeAttributeUpsert(
 			this.executor,
 			this.productAttributeSchemaProvider,
-<<<<<<< HEAD
-			this.productCompoundSchemaProvider,
-=======
->>>>>>> b20221d3
 			getEntityAttributeValueSupplier(ENTITY_NAME, 1),
 			this.productIndex, new AttributeKey(ATTRIBUTE_CODE), "A",
 			true, true, DO_NOTHING_CONSUMER
@@ -139,10 +126,6 @@
 		executeAttributeUpsert(
 			this.executor,
 			this.productAttributeSchemaProvider,
-<<<<<<< HEAD
-			this.productCompoundSchemaProvider,
-=======
->>>>>>> b20221d3
 			getEntityAttributeValueSupplier(ENTITY_NAME, 1),
 			this.productIndex, new AttributeKey(ATTRIBUTE_EAN), "EAN-001",
 			true, true, DO_NOTHING_CONSUMER
@@ -150,26 +133,15 @@
 		executeAttributeUpsert(
 			this.executor,
 			this.productAttributeSchemaProvider,
-<<<<<<< HEAD
-			this.productCompoundSchemaProvider,
-=======
->>>>>>> b20221d3
 			getEntityAttributeValueSupplier(ENTITY_NAME, 1),
 			this.productIndex, new AttributeKey(ATTRIBUTE_GLOBAL_CODE), "GA",
 			true, true, DO_NOTHING_CONSUMER
 		);
 
-<<<<<<< HEAD
-		final AttributeSchema codeSchema = this.productAttributeSchemaProvider.apply(ATTRIBUTE_CODE);
-		assertEquals(1, this.productIndex.getUniqueIndex(codeSchema, null).getRecordIdByUniqueValue("A"));
-		assertArrayEquals(new int[]{1}, this.productIndex.getFilterIndex(ATTRIBUTE_EAN, null).getRecordsEqualTo("EAN-001").getArray());
-		final GlobalAttributeSchema attributeSchema = (GlobalAttributeSchema) this.productAttributeSchemaProvider.apply(ATTRIBUTE_GLOBAL_CODE);
-=======
 		final AttributeSchema codeSchema = this.productAttributeSchemaProvider.getAttributeSchema(ATTRIBUTE_CODE);
 		assertEquals(1, this.productIndex.getUniqueIndex(codeSchema, null).getRecordIdByUniqueValue("A"));
 		assertArrayEquals(new int[]{1}, this.productIndex.getFilterIndex(ATTRIBUTE_EAN, null).getRecordsEqualTo("EAN-001").getArray());
 		final GlobalAttributeSchema attributeSchema = (GlobalAttributeSchema) this.productAttributeSchemaProvider.getAttributeSchema(ATTRIBUTE_GLOBAL_CODE);
->>>>>>> b20221d3
 		final GlobalUniqueIndex globalUniqueIndex = this.catalogIndex.getGlobalUniqueIndex(attributeSchema, null);
 		assertNotNull(globalUniqueIndex);
 		assertEquals(
@@ -199,10 +171,6 @@
 		executeAttributeUpsert(
 			this.executor,
 			this.productAttributeSchemaProvider,
-<<<<<<< HEAD
-			this.productCompoundSchemaProvider,
-=======
->>>>>>> b20221d3
 			getEntityAttributeValueSupplier(ENTITY_NAME, 1),
 			this.productIndex, new AttributeKey(ATTRIBUTE_VARIANT_COUNT), "115",
 			false, true, DO_NOTHING_CONSUMER
@@ -231,10 +199,6 @@
 		executeAttributeUpsert(
 			this.executor,
 			this.productAttributeSchemaProvider,
-<<<<<<< HEAD
-			this.productCompoundSchemaProvider,
-=======
->>>>>>> b20221d3
 			getEntityAttributeValueSupplier(ENTITY_NAME, 1),
 			this.productIndex, codeAttributeKey, "B",
 			true, true, DO_NOTHING_CONSUMER
@@ -248,10 +212,6 @@
 		executeAttributeUpsert(
 			this.executor,
 			this.productAttributeSchemaProvider,
-<<<<<<< HEAD
-			this.productCompoundSchemaProvider,
-=======
->>>>>>> b20221d3
 			getEntityAttributeValueSupplier(ENTITY_NAME, 1),
 			this.productIndex, eanAttributeKey, "EAN-002",
 			true, true, DO_NOTHING_CONSUMER
@@ -265,10 +225,6 @@
 		executeAttributeUpsert(
 			this.executor,
 			this.productAttributeSchemaProvider,
-<<<<<<< HEAD
-			this.productCompoundSchemaProvider,
-=======
->>>>>>> b20221d3
 			getEntityAttributeValueSupplier(ENTITY_NAME, 1),
 			this.productIndex, globalCodeAttributeKey, "GB",
 			true, true, DO_NOTHING_CONSUMER
@@ -282,11 +238,7 @@
 		assertArrayEquals(new int[0], filterIndex.getRecordsEqualTo("EAN-001").getArray());
 		assertArrayEquals(new int[]{1}, filterIndex.getRecordsEqualTo("EAN-002").getArray());
 
-<<<<<<< HEAD
-		final GlobalAttributeSchema attributeSchema = (GlobalAttributeSchema) this.productAttributeSchemaProvider.apply(ATTRIBUTE_GLOBAL_CODE);
-=======
 		final GlobalAttributeSchema attributeSchema = (GlobalAttributeSchema) this.productAttributeSchemaProvider.getAttributeSchema(ATTRIBUTE_GLOBAL_CODE);
->>>>>>> b20221d3
 		final GlobalUniqueIndex globalUniqueIndex = this.catalogIndex.getGlobalUniqueIndex(attributeSchema, null);
 		assertNull(globalUniqueIndex.getEntityReferenceByUniqueValue("GA", null).orElse(null));
 		assertEquals(
@@ -319,10 +271,6 @@
 		executeAttributeUpsert(
 			this.executor,
 			this.productAttributeSchemaProvider,
-<<<<<<< HEAD
-			this.productCompoundSchemaProvider,
-=======
->>>>>>> b20221d3
 			getEntityAttributeValueSupplier(ENTITY_NAME, 1),
 			this.productIndex, charArrayAttr, 'A',
 			false, true, DO_NOTHING_CONSUMER
@@ -335,10 +283,6 @@
 		executeAttributeUpsert(
 			this.executor,
 			this.productAttributeSchemaProvider,
-<<<<<<< HEAD
-			this.productCompoundSchemaProvider,
-=======
->>>>>>> b20221d3
 			getEntityAttributeValueSupplier(ENTITY_NAME, 1),
 			this.productIndex, charArrayAttr, new Character[]{'C', 'D'},
 			false, true, DO_NOTHING_CONSUMER
@@ -364,10 +308,6 @@
 		executeAttributeUpsert(
 			this.executor,
 			this.productAttributeSchemaProvider,
-<<<<<<< HEAD
-			this.productCompoundSchemaProvider,
-=======
->>>>>>> b20221d3
 			getEntityAttributeValueSupplier(ENTITY_NAME, 1),
 			this.productIndex, charArrayAttr, new Character[]{'A', 'B'},
 			false, true, DO_NOTHING_CONSUMER
@@ -381,10 +321,6 @@
 		executeAttributeUpsert(
 			this.executor,
 			this.productAttributeSchemaProvider,
-<<<<<<< HEAD
-			this.productCompoundSchemaProvider,
-=======
->>>>>>> b20221d3
 			getEntityAttributeValueSupplier(ENTITY_NAME, 1),
 			this.productIndex, charArrayAttr, new Character[]{'C', 'D'},
 			false, true, DO_NOTHING_CONSUMER
@@ -431,10 +367,6 @@
 						UNSUPPORTED_OPERATION
 					),
 					this.productAttributeSchemaProvider,
-<<<<<<< HEAD
-					this.productCompoundSchemaProvider,
-=======
->>>>>>> b20221d3
 					getEntityAttributeValueSupplier(ENTITY_NAME, 2),
 					this.productIndex, attrCode, "A",
 					false, true, DO_NOTHING_CONSUMER
@@ -457,10 +389,6 @@
 						UNSUPPORTED_OPERATION
 					),
 					this.productAttributeSchemaProvider,
-<<<<<<< HEAD
-					this.productCompoundSchemaProvider,
-=======
->>>>>>> b20221d3
 					getEntityAttributeValueSupplier(ENTITY_NAME, 2),
 					this.productIndex, attrGlobalCode, "GA",
 					false, true, DO_NOTHING_CONSUMER
@@ -487,10 +415,6 @@
 				UNSUPPORTED_OPERATION
 			),
 			this.productAttributeSchemaProvider,
-<<<<<<< HEAD
-			this.productCompoundSchemaProvider,
-=======
->>>>>>> b20221d3
 			getEntityAttributeValueSupplier(ENTITY_NAME, 2),
 			this.productIndex, attrCode, "A",
 			true, true, DO_NOTHING_CONSUMER
@@ -508,29 +432,17 @@
 				UNSUPPORTED_OPERATION
 			),
 			this.productAttributeSchemaProvider,
-<<<<<<< HEAD
-			this.productCompoundSchemaProvider,
-=======
->>>>>>> b20221d3
 			getEntityAttributeValueSupplier(ENTITY_NAME, 2),
 			this.productIndex, attrGlobalCode, "GA",
 			true, true, DO_NOTHING_CONSUMER
 		);
 
-<<<<<<< HEAD
-		final AttributeSchema codeSchema = this.productAttributeSchemaProvider.apply(ATTRIBUTE_CODE);
-=======
 		final AttributeSchema codeSchema = this.productAttributeSchemaProvider.getAttributeSchema(ATTRIBUTE_CODE);
->>>>>>> b20221d3
 		final UniqueIndex uniqueIndex = this.productIndex.getUniqueIndex(codeSchema, null);
 		assertEquals(2, uniqueIndex.getRecordIdByUniqueValue("A"));
 		assertEquals(1, uniqueIndex.getRecordIdByUniqueValue("B"));
 
-<<<<<<< HEAD
-		final GlobalAttributeSchema attributeSchema = (GlobalAttributeSchema) this.productAttributeSchemaProvider.apply(ATTRIBUTE_GLOBAL_CODE);
-=======
 		final GlobalAttributeSchema attributeSchema = (GlobalAttributeSchema) this.productAttributeSchemaProvider.getAttributeSchema(ATTRIBUTE_GLOBAL_CODE);
->>>>>>> b20221d3
 		final GlobalUniqueIndex globalUniqueIndex = this.catalogIndex.getGlobalUniqueIndex(attributeSchema, null);
 		assertEquals(new EntityReference(this.productSchema.getName(), 2), globalUniqueIndex.getEntityReferenceByUniqueValue("GA", null).orElse(null));
 		assertEquals(new EntityReference(this.productSchema.getName(), 1), globalUniqueIndex.getEntityReferenceByUniqueValue("GB", null).orElse(null));
@@ -566,10 +478,6 @@
 		executeAttributeRemoval(
 			this.executor,
 			this.productAttributeSchemaProvider,
-<<<<<<< HEAD
-			this.productCompoundSchemaProvider,
-=======
->>>>>>> b20221d3
 			getEntityAttributeValueSupplier(ENTITY_NAME, 1),
 			this.productIndex, attributeCode,
 			true, true, DO_NOTHING_CONSUMER
@@ -584,26 +492,15 @@
 		executeAttributeRemoval(
 			this.executor,
 			this.productAttributeSchemaProvider,
-<<<<<<< HEAD
-			this.productCompoundSchemaProvider,
-=======
->>>>>>> b20221d3
 			getEntityAttributeValueSupplier(ENTITY_NAME, 1),
 			this.productIndex, attributeGlobalCode,
 			true, true, DO_NOTHING_CONSUMER
 		);
 
-<<<<<<< HEAD
-		final AttributeSchema codeSchema = this.productAttributeSchemaProvider.apply(ATTRIBUTE_CODE);
-		assertNull(this.productIndex.getUniqueIndex(codeSchema, null));
-		assertNull(this.productIndex.getFilterIndex(ATTRIBUTE_CODE, null));
-		final GlobalAttributeSchema attributeSchema = (GlobalAttributeSchema) this.productAttributeSchemaProvider.apply(ATTRIBUTE_GLOBAL_CODE);
-=======
 		final AttributeSchema codeSchema = this.productAttributeSchemaProvider.getAttributeSchema(ATTRIBUTE_CODE);
 		assertNull(this.productIndex.getUniqueIndex(codeSchema, null));
 		assertNull(this.productIndex.getFilterIndex(ATTRIBUTE_CODE, null));
 		final GlobalAttributeSchema attributeSchema = (GlobalAttributeSchema) this.productAttributeSchemaProvider.getAttributeSchema(ATTRIBUTE_GLOBAL_CODE);
->>>>>>> b20221d3
 		assertNull(this.catalogIndex.getGlobalUniqueIndex(attributeSchema, null));
 
 		final TrappedChanges trappedChanges1 = new TrappedChanges();
@@ -625,10 +522,6 @@
 		executeAttributeUpsert(
 			this.executor,
 			this.productAttributeSchemaProvider,
-<<<<<<< HEAD
-			this.productCompoundSchemaProvider,
-=======
->>>>>>> b20221d3
 			getEntityAttributeValueSupplier(ENTITY_NAME, 1),
 			this.productIndex, attrVariantCount, 10,
 			false, true, DO_NOTHING_CONSUMER
@@ -644,20 +537,12 @@
 				UNSUPPORTED_OPERATION
 			),
 			this.productAttributeSchemaProvider,
-<<<<<<< HEAD
-			this.productCompoundSchemaProvider,
-=======
->>>>>>> b20221d3
 			getEntityAttributeValueSupplier(ENTITY_NAME, 2),
 			this.productIndex, attrVariantCount, 9,
 			false, true, DO_NOTHING_CONSUMER
 		);
 
-<<<<<<< HEAD
-		final AttributeSchema variantCountSchema = this.productAttributeSchemaProvider.apply(ATTRIBUTE_VARIANT_COUNT);
-=======
 		final AttributeSchema variantCountSchema = this.productAttributeSchemaProvider.getAttributeSchema(ATTRIBUTE_VARIANT_COUNT);
->>>>>>> b20221d3
 		assertNull(this.productIndex.getUniqueIndex(variantCountSchema, null));
 		assertArrayEquals(new int[]{1}, this.productIndex.getFilterIndex(ATTRIBUTE_VARIANT_COUNT, null).getRecordsEqualTo(10).getArray());
 		final int position = findInArray(this.productIndex.getSortIndex(ATTRIBUTE_VARIANT_COUNT, null).getAscendingOrderRecordsSupplier().getSortedRecordIds(), 1);
@@ -669,10 +554,6 @@
 		executeAttributeDelta(
 			this.executor,
 			this.productAttributeSchemaProvider,
-<<<<<<< HEAD
-			this.productCompoundSchemaProvider,
-=======
->>>>>>> b20221d3
 			getEntityAttributeValueSupplier(ENTITY_NAME, 1),
 			this.productIndex, attrVariantCount, -3, DO_NOTHING_CONSUMER
 		);
