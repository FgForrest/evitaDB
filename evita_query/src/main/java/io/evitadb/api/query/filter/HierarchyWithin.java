--- conflicted
+++ resolved
@@ -26,20 +26,17 @@
 import io.evitadb.api.query.Constraint;
 import io.evitadb.api.query.FilterConstraint;
 import io.evitadb.api.query.descriptor.ConstraintDomain;
-<<<<<<< HEAD
 import io.evitadb.api.query.descriptor.annotation.ConstraintChildrenParamDef;
 import io.evitadb.api.query.descriptor.annotation.ConstraintClassifierParamDef;
 import io.evitadb.api.query.descriptor.annotation.ConstraintCreatorDef;
 import io.evitadb.api.query.descriptor.annotation.ConstraintDef;
 import io.evitadb.api.query.descriptor.annotation.ConstraintValueParamDef;
 import io.evitadb.utils.ArrayUtils;
-=======
 import io.evitadb.api.query.descriptor.annotation.Child;
 import io.evitadb.api.query.descriptor.annotation.Classifier;
 import io.evitadb.api.query.descriptor.annotation.Creator;
 import io.evitadb.api.query.descriptor.annotation.ConstraintDefinition;
 import io.evitadb.api.query.descriptor.annotation.Value;
->>>>>>> e2ef135c
 import io.evitadb.utils.Assert;
 
 import javax.annotation.Nonnull;
@@ -156,37 +153,21 @@
 		);
 	}
 
-<<<<<<< HEAD
-	@ConstraintCreatorDef(suffix = "self", silentImplicitClassifier = true)
+	@Creator(suffix = "self", silentImplicitClassifier = true)
 	public HierarchyWithin(
-		@Nonnull @ConstraintValueParamDef Integer ofParent,
-		@Nonnull @ConstraintChildrenParamDef(uniqueChildren = true) HierarchySpecificationFilterConstraint... with
+		@Nonnull @Value Integer ofParent,
+		@Nonnull @Child(uniqueChildren = true) HierarchySpecificationFilterConstraint... with
 	) {
 		this(new Serializable[]{ofParent}, with);
 	}
 
-	@ConstraintCreatorDef
+	@Creator
 	public HierarchyWithin(
-		@Nonnull @ConstraintClassifierParamDef String referenceName,
-		@Nonnull @ConstraintValueParamDef Integer ofParent,
-		@Nonnull @ConstraintChildrenParamDef(uniqueChildren = true) HierarchySpecificationFilterConstraint... with
+		@Nonnull @Classifier String referenceName,
+		@Nonnull @Value Integer ofParent,
+		@Nonnull @Child(uniqueChildren = true) HierarchySpecificationFilterConstraint... with
 	) {
 		this(new Serializable[]{referenceName, ofParent}, with);
-=======
-	@Creator(suffix = "self", silentImplicitClassifier = true)
-	public HierarchyWithin(@Nonnull @Value Integer ofParent,
-	                       @Nonnull @Child(uniqueChildren = true) HierarchySpecificationFilterConstraint... with) {
-		super(ofParent, with);
-		checkInnerConstraintValidity(with);
-	}
-
-	@Creator
-	public HierarchyWithin(@Nonnull @Classifier String referenceName,
-	                       @Nonnull @Value Integer ofParent,
-	                       @Nonnull @Child(uniqueChildren = true) HierarchySpecificationFilterConstraint... with) {
-		super(referenceName, ofParent, with);
-		checkInnerConstraintValidity(with);
->>>>>>> e2ef135c
 	}
 
 	@Override
