/*
 *
 *                         _ _        ____  ____
 *               _____   _(_) |_ __ _|  _ \| __ )
 *              / _ \ \ / / | __/ _` | | | |  _ \
 *             |  __/\ V /| | || (_| | |_| | |_) |
 *              \___| \_/ |_|\__\__,_|____/|____/
 *
 *   Copyright (c) 2023
 *
 *   Licensed under the Business Source License, Version 1.1 (the "License");
 *   you may not use this file except in compliance with the License.
 *   You may obtain a copy of the License at
 *
 *   https://github.com/FgForrest/evitaDB/blob/main/LICENSE
 *
 *   Unless required by applicable law or agreed to in writing, software
 *   distributed under the License is distributed on an "AS IS" BASIS,
 *   WITHOUT WARRANTIES OR CONDITIONS OF ANY KIND, either express or implied.
 *   See the License for the specific language governing permissions and
 *   limitations under the License.
 */

package io.evitadb.api.query.head;

import io.evitadb.api.query.ConstraintLeaf;
import io.evitadb.api.query.ConstraintVisitor;
import io.evitadb.api.query.GenericConstraint;
import io.evitadb.api.query.HeadConstraint;
import io.evitadb.api.query.descriptor.ConstraintDomain;
import io.evitadb.api.query.descriptor.annotation.ConstraintDefinition;
import io.evitadb.api.query.descriptor.annotation.Creator;
import io.evitadb.api.query.descriptor.annotation.Value;

import javax.annotation.Nonnull;
import java.io.Serial;
import java.io.Serializable;

/**
 * Each query must specify collection. This mandatory {@link Serializable} query controls what collection
 * the query will be applied on.
 *
 * Sample of the header is:
 *
 * ```
 * collection('category')
 * ```
 *
 * @author Jan Novotný (novotny@fg.cz), FG Forrest a.s. (c) 2021
 */
@ConstraintDefinition(
	name = "collection",
	shortDescription = "The constraint specifies which entity collection will be searched for results.",
	supportedIn = ConstraintDomain.GENERIC
)
public class Collection extends ConstraintLeaf<HeadConstraint> implements HeadConstraint, GenericConstraint<HeadConstraint> {
	@Serial private static final long serialVersionUID = -7064678623633579615L;

	private Collection(Serializable... arguments) {
		super(arguments);
	}

<<<<<<< HEAD
	@ConstraintCreatorDef
	public Collection(@Nonnull @ConstraintValueParamDef String entityType) {
		super(null, entityType);
=======
	@Creator
	public Collection(@Nonnull @Value String entityType) {
		super(entityType);
>>>>>>> e2ef135c
	}

	/**
	 * Returns type of the entity that will be queried by associated query.
	 */
	public String getEntityType() {
		return (String) getArguments()[0];
	}

	@Nonnull
	@Override
	public Class<HeadConstraint> getType() {
		return HeadConstraint.class;
	}

	@Override
	public boolean isApplicable() {
		return isArgumentsNonNull() && getArguments().length == 1;
	}

	@Override
	public void accept(@Nonnull ConstraintVisitor visitor) {
		visitor.visit(this);
	}

	@Nonnull
	@Override
	public HeadConstraint cloneWithArguments(@Nonnull Serializable[] newArguments) {
		return new Collection(newArguments);
	}
}<|MERGE_RESOLUTION|>--- conflicted
+++ resolved
@@ -60,15 +60,9 @@
 		super(arguments);
 	}
 
-<<<<<<< HEAD
-	@ConstraintCreatorDef
-	public Collection(@Nonnull @ConstraintValueParamDef String entityType) {
-		super(null, entityType);
-=======
 	@Creator
 	public Collection(@Nonnull @Value String entityType) {
-		super(entityType);
->>>>>>> e2ef135c
+		super(null, entityType);
 	}
 
 	/**
