--- conflicted
+++ resolved
@@ -1774,7 +1774,6 @@
 	}
 
 	@Override
-<<<<<<< HEAD
 	public RequireConstraint visitFacetGroupsExclusivityConstraint(FacetGroupsExclusivityConstraintContext ctx) {
 		return parse(
 			ctx,
@@ -1800,8 +1799,6 @@
 	}
 
 	@Override
-=======
->>>>>>> c09315e3
 	public RequireConstraint visitAttributeHistogramConstraint(AttributeHistogramConstraintContext ctx) {
 		return parse(
 			ctx,
