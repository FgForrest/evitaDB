--- conflicted
+++ resolved
@@ -62,8 +62,6 @@
 		this.preconfiguredConnections = preconfiguredConnections;
 	}
 
-<<<<<<< HEAD
-=======
 	private static void validatePreconfiguredConnections(@Nonnull List<EvitaDBConnection> preconfiguredConnections) {
 		preconfiguredConnections.stream()
 			.collect(Collectors.groupingBy(EvitaDBConnection::id, Collectors.counting()))
@@ -84,5 +82,4 @@
 				throw new EvitaInvalidUsageException("Duplicate evitaDB connection name: " + it.getKey());
 			});
 	}
->>>>>>> 01784d23
 }