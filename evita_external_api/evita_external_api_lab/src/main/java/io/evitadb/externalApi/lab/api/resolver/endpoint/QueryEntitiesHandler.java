/*
 *
 *                         _ _        ____  ____
 *               _____   _(_) |_ __ _|  _ \| __ )
 *              / _ \ \ / / | __/ _` | | | |  _ \
 *             |  __/\ V /| | || (_| | |_| | |_) |
 *              \___| \_/ |_|\__\__,_|____/|____/
 *
 *   Copyright (c) 2023-2024
 *
 *   Licensed under the Business Source License, Version 1.1 (the "License");
 *   you may not use this file except in compliance with the License.
 *   You may obtain a copy of the License at
 *
 *   https://github.com/FgForrest/evitaDB/blob/master/LICENSE
 *
 *   Unless required by applicable law or agreed to in writing, software
 *   distributed under the License is distributed on an "AS IS" BASIS,
 *   WITHOUT WARRANTIES OR CONDITIONS OF ANY KIND, either express or implied.
 *   See the License for the specific language governing permissions and
 *   limitations under the License.
 */

package io.evitadb.externalApi.lab.api.resolver.endpoint;

import com.linecorp.armeria.common.HttpMethod;
import io.evitadb.api.CatalogContract;
import io.evitadb.api.EvitaSessionContract;
import io.evitadb.api.query.Query;
import io.evitadb.api.query.QueryParser;
import io.evitadb.api.query.parser.DefaultQueryParser;
import io.evitadb.api.requestResponse.EvitaResponse;
import io.evitadb.api.requestResponse.data.EntityClassifier;
import io.evitadb.dataType.DataChunk;
import io.evitadb.dataType.PaginatedList;
import io.evitadb.dataType.StripList;
import io.evitadb.externalApi.http.EndpointResponse;
import io.evitadb.externalApi.http.SuccessEndpointResponse;
import io.evitadb.externalApi.lab.api.dto.QueryEntitiesRequestBodyDto;
import io.evitadb.externalApi.lab.api.model.CatalogsHeaderDescriptor;
import io.evitadb.externalApi.lab.api.resolver.serializer.GenericEntityJsonSerializer;
import io.evitadb.externalApi.rest.api.catalog.dataApi.dto.DataChunkDto;
import io.evitadb.externalApi.rest.api.catalog.dataApi.dto.PaginatedListDto;
import io.evitadb.externalApi.rest.api.catalog.dataApi.dto.QueryResponse;
import io.evitadb.externalApi.rest.api.catalog.dataApi.dto.QueryResponse.QueryResponseBuilder;
import io.evitadb.externalApi.rest.api.catalog.dataApi.dto.StripListDto;
import io.evitadb.externalApi.rest.api.catalog.dataApi.resolver.serializer.EntitySerializationContext;
import io.evitadb.externalApi.rest.api.catalog.dataApi.resolver.serializer.ExtraResultsJsonSerializer;
import io.evitadb.externalApi.rest.exception.RestInternalError;
import io.evitadb.externalApi.rest.io.JsonRestHandler;
import io.evitadb.externalApi.rest.io.RestEndpointExecutionContext;
import io.evitadb.externalApi.rest.metric.event.request.ExecutedEvent;
import io.evitadb.utils.Assert;
import lombok.extern.slf4j.Slf4j;

import javax.annotation.Nonnull;
import javax.annotation.Nullable;
import java.util.LinkedHashSet;
import java.util.Map;
import java.util.Optional;
import java.util.Set;
import java.util.concurrent.CompletableFuture;

/**
 * Returns entities by passed query.
 *
 * @author Lukáš Hornych, FG Forrest a.s. (c) 2023
 */
@Slf4j
public class QueryEntitiesHandler extends JsonRestHandler<LabApiHandlingContext> {

	@Nonnull private final QueryParser queryParser;
	@Nonnull private final GenericEntityJsonSerializer entityJsonSerializer;
	@Nonnull private final ExtraResultsJsonSerializer extraResultsJsonSerializer;

	public QueryEntitiesHandler(@Nonnull LabApiHandlingContext restHandlingContext) {
		super(restHandlingContext);
		this.queryParser = new DefaultQueryParser();
		this.entityJsonSerializer = new GenericEntityJsonSerializer(restHandlingContext.getObjectMapper());
		this.extraResultsJsonSerializer = new ExtraResultsJsonSerializer(
			this.entityJsonSerializer,
			this.restHandlingContext.getObjectMapper()
		);
	}

	@Nullable
	@Override
	protected Optional<EvitaSessionContract> createSession(@Nonnull RestEndpointExecutionContext exchange) {
		final Map<String, Object> parameters = getParametersFromRequest(exchange);
		final String catalogName = (String) parameters.get(CatalogsHeaderDescriptor.NAME.name());
		final CatalogContract catalog = restHandlingContext.getEvita().getCatalogInstance(catalogName)
			.orElseThrow(() -> new RestInternalError("Catalog `" + catalogName + "` does not exist."));

		return Optional.of(restHandlingContext.getEvita().createReadOnlySession(catalog.getName()));
	}

	@Nonnull
	@Override
<<<<<<< HEAD
	protected CompletableFuture<EndpointResponse> doHandleRequest(@Nonnull RestEndpointExchange exchange) {
		return resolveQuery(exchange)
			.thenApply(query -> {
				log.debug("Generated evitaDB query for entity query is `{}`.", query);

				final EvitaResponse<EntityClassifier> response = exchange.session().query(query, EntityClassifier.class);
				return new SuccessEndpointResponse(convertResultIntoSerializableObject(exchange, response));
			});
=======
	protected EndpointResponse doHandleRequest(@Nonnull RestEndpointExecutionContext executionContext) {
		final ExecutedEvent requestExecutedEvent = executionContext.requestExecutedEvent();

		final Query query = resolveQuery(executionContext);
		log.debug("Generated evitaDB query for entity query is `{}`.", query);

		final EvitaResponse<EntityClassifier> response = requestExecutedEvent.measureInternalEvitaDBExecution(() ->
			executionContext.session().query(query, EntityClassifier.class));
		requestExecutedEvent.finishOperationExecution();

		final Object result = convertResultIntoSerializableObject(executionContext, response);
		requestExecutedEvent.finishResultSerialization();

		return new SuccessEndpointResponse(result);
>>>>>>> 0dcbd2d5
	}

	@Nonnull
	@Override
	public Set<String> getSupportedHttpMethods() {
		return Set.of(HttpMethod.POST.name());
	}

	@Nonnull
	@Override
	public Set<String> getSupportedRequestContentTypes() {
		return DEFAULT_SUPPORTED_CONTENT_TYPES;
	}

	@Nonnull
	@Override
	public LinkedHashSet<String> getSupportedResponseContentTypes() {
		return DEFAULT_SUPPORTED_CONTENT_TYPES;
	}

	@Nonnull
<<<<<<< HEAD
	protected CompletableFuture<Query> resolveQuery(@Nonnull RestEndpointExchange exchange) {
		return parseRequestBody(exchange, QueryEntitiesRequestBodyDto.class)
			.thenApply(requestData -> {
				// todo lho arguments
				return queryParser.parseQueryUnsafe(requestData.getQuery());
			});

=======
	protected Query resolveQuery(@Nonnull RestEndpointExecutionContext executionContext) {
		final ExecutedEvent requestExecutedEvent = executionContext.requestExecutedEvent();

		final QueryEntitiesRequestBodyDto requestData = parseRequestBody(executionContext, QueryEntitiesRequestBodyDto.class);
		requestExecutedEvent.finishInputDeserialization();

		// todo lho arguments
		return requestExecutedEvent.measureInternalEvitaDBInputReconstruction(() ->
			queryParser.parseQueryUnsafe(requestData.getQuery()));
>>>>>>> 0dcbd2d5
	}

	@Nonnull
	@Override
	protected Object convertResultIntoSerializableObject(@Nonnull RestEndpointExecutionContext exchange, @Nonnull Object result) {
		Assert.isPremiseValid(
			result instanceof EvitaResponse,
			() -> new RestInternalError("Expected evitaDB response, but got `" + result.getClass().getName() + "`.")
		);
		//noinspection unchecked
		final EvitaResponse<EntityClassifier> evitaResponse = (EvitaResponse<EntityClassifier>) result;
		final QueryResponseBuilder queryResponseBuilder = QueryResponse.builder()
			.recordPage(serializeRecordPage(exchange, evitaResponse));
		if (!evitaResponse.getExtraResults().isEmpty()) {
			queryResponseBuilder
				.extraResults(
					extraResultsJsonSerializer.serialize(
						evitaResponse.getExtraResults(),
						exchange.session().getEntitySchemaOrThrow(evitaResponse.getSourceQuery().getCollection().getEntityType()),
						exchange.session().getCatalogSchema()
					)
				);
		}
		return queryResponseBuilder.build();
	}

	@Nonnull
	private DataChunkDto serializeRecordPage(@Nonnull RestEndpointExecutionContext exchange, @Nonnull EvitaResponse<EntityClassifier> response) {
		final DataChunk<EntityClassifier> recordPage = response.getRecordPage();

		final EntitySerializationContext serializationContext = new EntitySerializationContext(exchange.session().getCatalogSchema());
		if (recordPage instanceof PaginatedList<EntityClassifier> paginatedList) {
			return new PaginatedListDto(
				paginatedList,
				entityJsonSerializer.serialize(serializationContext, paginatedList.getData())
			);
		} else if (recordPage instanceof StripList<EntityClassifier> stripList) {
			return new StripListDto(
				stripList,
				entityJsonSerializer.serialize(serializationContext, stripList.getData())
			);
		} else {
			throw new RestInternalError("Unsupported data chunk type `" + recordPage.getClass().getName() + "`.");
		}
	}
}<|MERGE_RESOLUTION|>--- conflicted
+++ resolved
@@ -96,31 +96,22 @@
 
 	@Nonnull
 	@Override
-<<<<<<< HEAD
-	protected CompletableFuture<EndpointResponse> doHandleRequest(@Nonnull RestEndpointExchange exchange) {
+	protected EndpointResponse doHandleRequest(@Nonnull RestEndpointExecutionContext executionContext) {
+		final ExecutedEvent requestExecutedEvent = executionContext.requestExecutedEvent();
+
 		return resolveQuery(exchange)
 			.thenApply(query -> {
 				log.debug("Generated evitaDB query for entity query is `{}`.", query);
 
-				final EvitaResponse<EntityClassifier> response = exchange.session().query(query, EntityClassifier.class);
-				return new SuccessEndpointResponse(convertResultIntoSerializableObject(exchange, response));
+				final EvitaResponse<EntityClassifier> response = requestExecutedEvent.measureInternalEvitaDBExecution(() ->
+					executionContext.session().query(query, EntityClassifier.class));
+				requestExecutedEvent.finishOperationExecution();
+
+				final Object result = convertResultIntoSerializableObject(executionContext, response);
+				requestExecutedEvent.finishResultSerialization();
+
+				return new SuccessEndpointResponse(result);
 			});
-=======
-	protected EndpointResponse doHandleRequest(@Nonnull RestEndpointExecutionContext executionContext) {
-		final ExecutedEvent requestExecutedEvent = executionContext.requestExecutedEvent();
-
-		final Query query = resolveQuery(executionContext);
-		log.debug("Generated evitaDB query for entity query is `{}`.", query);
-
-		final EvitaResponse<EntityClassifier> response = requestExecutedEvent.measureInternalEvitaDBExecution(() ->
-			executionContext.session().query(query, EntityClassifier.class));
-		requestExecutedEvent.finishOperationExecution();
-
-		final Object result = convertResultIntoSerializableObject(executionContext, response);
-		requestExecutedEvent.finishResultSerialization();
-
-		return new SuccessEndpointResponse(result);
->>>>>>> 0dcbd2d5
 	}
 
 	@Nonnull
@@ -142,25 +133,19 @@
 	}
 
 	@Nonnull
-<<<<<<< HEAD
-	protected CompletableFuture<Query> resolveQuery(@Nonnull RestEndpointExchange exchange) {
+	protected CompletableFuture<Query> resolveQuery(@Nonnull RestEndpointExecutionContext executionContext) {
+		final ExecutedEvent requestExecutedEvent = executionContext.requestExecutedEvent();
+
 		return parseRequestBody(exchange, QueryEntitiesRequestBodyDto.class)
 			.thenApply(requestData -> {
 				// todo lho arguments
-				return queryParser.parseQueryUnsafe(requestData.getQuery());
+				requestExecutedEvent.finishInputDeserialization();
+
+				// todo lho arguments
+				return requestExecutedEvent.measureInternalEvitaDBInputReconstruction(() ->
+					queryParser.parseQueryUnsafe(requestData.getQuery()));
 			});
 
-=======
-	protected Query resolveQuery(@Nonnull RestEndpointExecutionContext executionContext) {
-		final ExecutedEvent requestExecutedEvent = executionContext.requestExecutedEvent();
-
-		final QueryEntitiesRequestBodyDto requestData = parseRequestBody(executionContext, QueryEntitiesRequestBodyDto.class);
-		requestExecutedEvent.finishInputDeserialization();
-
-		// todo lho arguments
-		return requestExecutedEvent.measureInternalEvitaDBInputReconstruction(() ->
-			queryParser.parseQueryUnsafe(requestData.getQuery()));
->>>>>>> 0dcbd2d5
 	}
 
 	@Nonnull
