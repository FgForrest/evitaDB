--- conflicted
+++ resolved
@@ -74,15 +74,7 @@
 			.orElseThrow(() -> new RestInvalidArgumentException("Catalog `" + catalogName + "` does not exist."));
 
 		if (modifiesData()) {
-<<<<<<< HEAD
-			return Optional.of(restApiHandlingContext.getEvita().createReadWriteSession(catalog.getName()));
-=======
-			final EvitaSessionContract session = restHandlingContext.getEvita().createReadWriteSession(catalog.getName());
-			if (catalog.supportsTransaction()) {
-				session.openTransaction();
-			}
-			return Optional.of(session);
->>>>>>> 8b226fc6
+			return Optional.of(restHandlingContext.getEvita().createReadWriteSession(catalog.getName()));
 		} else {
 			return Optional.of(restHandlingContext.getEvita().createReadOnlySession(catalog.getName()));
 		}
