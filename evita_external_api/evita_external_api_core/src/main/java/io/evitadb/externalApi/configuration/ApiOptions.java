/*
 *
 *                         _ _        ____  ____
 *               _____   _(_) |_ __ _|  _ \| __ )
 *              / _ \ \ / / | __/ _` | | | |  _ \
 *             |  __/\ V /| | || (_| | |_| | |_) |
 *              \___| \_/ |_|\__\__,_|____/|____/
 *
 *   Copyright (c) 2023-2024
 *
 *   Licensed under the Business Source License, Version 1.1 (the "License");
 *   you may not use this file except in compliance with the License.
 *   You may obtain a copy of the License at
 *
 *   https://github.com/FgForrest/evitaDB/blob/master/LICENSE
 *
 *   Unless required by applicable law or agreed to in writing, software
 *   distributed under the License is distributed on an "AS IS" BASIS,
 *   WITHOUT WARRANTIES OR CONDITIONS OF ANY KIND, either express or implied.
 *   See the License for the specific language governing permissions and
 *   limitations under the License.
 */

package io.evitadb.externalApi.configuration;

import io.evitadb.api.exception.ApiNotFoundOnClasspath;
import io.evitadb.exception.GenericEvitaInternalError;
import io.evitadb.externalApi.http.ExternalApiProviderRegistrar;
import io.evitadb.externalApi.http.ExternalApiServer;
import io.evitadb.utils.Assert;
import io.evitadb.utils.CollectionUtils;
import lombok.ToString;

import javax.annotation.Nonnull;
import javax.annotation.Nullable;
import java.util.HashMap;
import java.util.Map;
import java.util.stream.Collectors;

import static java.util.Optional.ofNullable;

/**
 * This DTO record encapsulates common settings shared among all the API endpoints.
 *
<<<<<<< HEAD
 * @param exposedOn   the name of the host the APIs will be exposed on when evitaDB is running inside a container
 * @param accessLog   defines whether the access logs will be enabled or not
 * @param endpoints   contains specific configuration for all the API endpoints
 * @param certificate defines the certificate settings that will be used to secure connections to the web servers providing APIs
=======
 * @param exposedOn              the name of the host the APIs will be exposed on when evitaDB is running inside a container
 * @param ioThreads              defines the number of IO thread will be used by Undertow for accept and send HTTP payload
 * @param idleTimeoutInMillis    The amount of time a connection can be idle for before it is timed out. An idle connection is a
 *                               connection that has had no data transfer in the idle timeout period. Note that this is a fairly coarse
 *                               grained approach, and small values will cause problems for requests with a long processing time.
 * @param parseTimeoutInMillis   How long a request can spend in the parsing phase before it is timed out. This timer is started when
 *                               the first bytes of a request are read, and finishes once all the headers have been parsed.
 * @param requestTimeoutInMillis The amount of time a connection can sit idle without processing a request, before it is closed by
 *                               the server.
 * @param keepAlive              If this is true then a Connection: keep-alive header will be added to responses, even when it is not strictly required by
 *                               the specification.
 * @param maxEntitySizeInBytes   The default maximum size of a request entity. If entity body is larger than this limit then a
 *                               java.io.IOException will be thrown at some point when reading the request (on the first read for fixed
 *                               length requests, when too much data has been read for chunked requests).
 * @param accessLog              defines whether the access logs will be enabled or not
 * @param endpoints              contains specific configuration for all the API endpoints
 * @param certificate            defines the certificate settings that will be used to secure connections to the web servers providing APIs
>>>>>>> 0dcbd2d5
 * @author Jan Novotný (novotny@fg.cz), FG Forrest a.s. (c) 2022
 */
public record ApiOptions(
	@Nonnull String exposedOn,
<<<<<<< HEAD
	@Nullable Integer workerGroupThreads,
	@Nullable Integer serviceWorkerGroupThreads,
=======
	int ioThreads,
	int idleTimeoutInMillis,
	int requestTimeoutInMillis,
	int parseTimeoutInMillis,
	boolean keepAlive,
	long maxEntitySizeInBytes,
>>>>>>> 0dcbd2d5
	boolean accessLog,
	@Nonnull CertificateSettings certificate,
	@Nonnull Map<String, AbstractApiConfiguration> endpoints
) {
	// double the value of available processors (recommended by Undertow configuration)
	public static final int DEFAULT_IO_THREADS = Runtime.getRuntime().availableProcessors() << 1;
	public static final int DEFAULT_IDLE_TIMEOUT = 20 * 1000;
	public static final int DEFAULT_PARSE_TIMEOUT = 1000;
	public static final int DEFAULT_REQUEST_TIMEOUT = 1000;
	public static final boolean DEFAULT_KEEP_ALIVE = true;
	public static final long DEFAULT_MAX_ENTITY_SIZE = 2_097_152L;

	/**
	 * Builder for the api options. Recommended to use to avoid binary compatibility problems in the future.
	 */
	public static ApiOptions.Builder builder() {
		return new ApiOptions.Builder();
	}

	public ApiOptions(
		@Nonnull String exposedOn,
		int ioThreads, int idleTimeoutInMillis, int requestTimeoutInMillis, int parseTimeoutInMillis,
		boolean keepAlive, long maxEntitySizeInBytes, boolean accessLog,
		@Nonnull CertificateSettings certificate,
		@Nonnull Map<String, AbstractApiConfiguration> endpoints
	) {
		this.exposedOn = exposedOn;
		this.ioThreads = ioThreads <= 0 ? DEFAULT_IO_THREADS : ioThreads;
		this.idleTimeoutInMillis = idleTimeoutInMillis <= 0 ? DEFAULT_IDLE_TIMEOUT : idleTimeoutInMillis;
		this.requestTimeoutInMillis = requestTimeoutInMillis <= 0 ? DEFAULT_REQUEST_TIMEOUT : requestTimeoutInMillis;
		this.parseTimeoutInMillis = parseTimeoutInMillis <= 0 ? DEFAULT_PARSE_TIMEOUT : parseTimeoutInMillis;
		this.keepAlive = keepAlive;
		this.maxEntitySizeInBytes = maxEntitySizeInBytes <= 0 ? DEFAULT_MAX_ENTITY_SIZE : maxEntitySizeInBytes;
		this.accessLog = accessLog;
		this.certificate = certificate;
		this.endpoints = endpoints;
	}

	public ApiOptions() {
<<<<<<< HEAD
		this(null, null, null, false, new CertificateSettings(), new HashMap<>(8));
=======
		this(
			null, DEFAULT_IO_THREADS, DEFAULT_IDLE_TIMEOUT, DEFAULT_REQUEST_TIMEOUT, DEFAULT_PARSE_TIMEOUT,
			DEFAULT_KEEP_ALIVE, DEFAULT_MAX_ENTITY_SIZE, false,
			new CertificateSettings(), new HashMap<>(8)
		);
>>>>>>> 0dcbd2d5
	}

	/**
	 * Returns endpoint configuration if present.
	 */
	@SuppressWarnings("unchecked")
	@Nullable
	public <T extends AbstractApiConfiguration> T getEndpointConfiguration(@Nonnull String endpointCode) {
		return (T) endpoints.get(endpointCode);
	}

	/**
<<<<<<< HEAD
	 * Returns set {@link #workerGroupThreads} or returns a default value.
	 */
	public int workerGroupThreadsAsInt() {
		return ofNullable(workerGroupThreads)
			// double the value of available processors (recommended by Netty configuration)
			.orElseGet(() -> Runtime.getRuntime().availableProcessors() << 1);
	}

	/**
	 * Returns set {@link #serviceWorkerGroupThreads} or returns a default value.
	 */
	public int serviceWorkerGroupThreadsAsInt() {
		return ofNullable(serviceWorkerGroupThreads)
			// double the value of available processors (recommended by Netty configuration)
			.orElseGet(() -> Runtime.getRuntime().availableProcessors() << 1);
	}

	/**
=======
>>>>>>> 0dcbd2d5
	 * Standard builder pattern implementation.
	 */
	@ToString
	public static class Builder {
		private final Map<String, Class<?>> apiProviders;
		private final Map<String, AbstractApiConfiguration> enabledProviders;
		private int ioThreads = DEFAULT_IO_THREADS;
		private int idleTimeoutInMillis = DEFAULT_IDLE_TIMEOUT;
		private int requestTimeoutInMillis = DEFAULT_REQUEST_TIMEOUT;
		private int parseTimeoutInMillis = DEFAULT_PARSE_TIMEOUT;
		private boolean keepAlive = DEFAULT_KEEP_ALIVE;
		private long maxEntitySizeInBytes = DEFAULT_MAX_ENTITY_SIZE;
		private CertificateSettings certificate;
		@Nullable private String exposedOn;
<<<<<<< HEAD
		@Nullable private Integer workerGroupThreads;
		@Nullable private Integer serviceWorkerGroupThreads;
=======
>>>>>>> 0dcbd2d5
		private boolean accessLog;

		Builder() {
			//noinspection unchecked
			apiProviders = ExternalApiServer.gatherExternalApiProviders()
				.stream()
				.collect(
					Collectors.toMap(
						ExternalApiProviderRegistrar::getExternalApiCode,
						ExternalApiProviderRegistrar::getConfigurationClass
					)
				);
			enabledProviders = CollectionUtils.createHashMap(apiProviders.size());
			certificate = new CertificateSettings.Builder().build();
		}

		@Nonnull
		public ApiOptions.Builder exposedOn(@Nonnull String exposedOn) {
			this.exposedOn = exposedOn;
			return this;
		}

		@Nonnull
<<<<<<< HEAD
		public ApiOptions.Builder workerGroupThreads(int workerGroupThreads) {
			this.workerGroupThreads = workerGroupThreads;
=======
		public ApiOptions.Builder ioThreads(@Nullable Integer ioThreads) {
			this.ioThreads = ofNullable(ioThreads).orElse(DEFAULT_IO_THREADS);
>>>>>>> 0dcbd2d5
			return this;
		}

		@Nonnull
<<<<<<< HEAD
		public ApiOptions.Builder serviceWorkerGroupThreads(int serviceWorkerGroupThreads) {
			this.serviceWorkerGroupThreads = serviceWorkerGroupThreads;
=======
		public ApiOptions.Builder idleTimeoutInMillis(int idleTimeoutInMillis) {
			this.idleTimeoutInMillis = idleTimeoutInMillis;
			return this;
		}

		@Nonnull
		public ApiOptions.Builder requestTimeoutInMillis(int requestTimeoutInMillis) {
			this.requestTimeoutInMillis = requestTimeoutInMillis;
			return this;
		}

		@Nonnull
		public ApiOptions.Builder parseTimeoutInMillis(int parseTimeoutInMillis) {
			this.parseTimeoutInMillis = parseTimeoutInMillis;
			return this;
		}

		@Nonnull
		public ApiOptions.Builder keepAlive(boolean keepAlive) {
			this.keepAlive = keepAlive;
			return this;
		}

		@Nonnull
		public ApiOptions.Builder maxEntitySizeInBytes(long maxEntitySizeInBytes) {
			this.maxEntitySizeInBytes = maxEntitySizeInBytes;
>>>>>>> 0dcbd2d5
			return this;
		}

		@Nonnull
		public ApiOptions.Builder accessLog(boolean accessLog) {
			this.accessLog = accessLog;
			return this;
		}

		@Nonnull
		public ApiOptions.Builder certificate(@Nonnull CertificateSettings certificate) {
			this.certificate = certificate;
			return this;
		}


		@Nonnull
		public ApiOptions.Builder enable(@Nonnull String apiCode) {
			final Class<?> configurationClass = ofNullable(this.apiProviders.get(apiCode))
				.orElseThrow(() -> new ApiNotFoundOnClasspath(apiCode));
			final AbstractApiConfiguration cfg;
			try {
				cfg = (AbstractApiConfiguration) configurationClass.getDeclaredConstructor().newInstance();
			} catch (Exception ex) {
				throw new GenericEvitaInternalError(
					"Failed to instantiate default configuration of `" + apiCode + "` API: " + ex.getMessage(),
					"Failed to instantiate default configuration of `" + apiCode + "` API!",
					ex
				);
			}
			this.enabledProviders.put(apiCode, cfg);
			return this;
		}

		@Nonnull
		public <T extends AbstractApiConfiguration> ApiOptions.Builder enable(@Nonnull String apiCode, @Nonnull T configuration) {
			final Class<?> configurationClass = ofNullable(this.apiProviders.get(apiCode))
				.orElseThrow(() -> new ApiNotFoundOnClasspath(apiCode));
			Assert.isTrue(
				configurationClass.isInstance(configuration),
				"Passed configuration is not of type `" + configurationClass.getName() + "`"
			);
			this.enabledProviders.put(apiCode, configuration);
			return this;
		}

		@Nonnull
		public ApiOptions build() {
			return new ApiOptions(
<<<<<<< HEAD
				exposedOn, workerGroupThreads, serviceWorkerGroupThreads, accessLog, certificate, enabledProviders
=======
				exposedOn, ioThreads, idleTimeoutInMillis, requestTimeoutInMillis, parseTimeoutInMillis,
				keepAlive, maxEntitySizeInBytes, accessLog, certificate, enabledProviders
>>>>>>> 0dcbd2d5
			);
		}
	}

}<|MERGE_RESOLUTION|>--- conflicted
+++ resolved
@@ -42,12 +42,10 @@
 /**
  * This DTO record encapsulates common settings shared among all the API endpoints.
  *
-<<<<<<< HEAD
  * @param exposedOn   the name of the host the APIs will be exposed on when evitaDB is running inside a container
  * @param accessLog   defines whether the access logs will be enabled or not
  * @param endpoints   contains specific configuration for all the API endpoints
  * @param certificate defines the certificate settings that will be used to secure connections to the web servers providing APIs
-=======
  * @param exposedOn              the name of the host the APIs will be exposed on when evitaDB is running inside a container
  * @param ioThreads              defines the number of IO thread will be used by Undertow for accept and send HTTP payload
  * @param idleTimeoutInMillis    The amount of time a connection can be idle for before it is timed out. An idle connection is a
@@ -65,28 +63,21 @@
  * @param accessLog              defines whether the access logs will be enabled or not
  * @param endpoints              contains specific configuration for all the API endpoints
  * @param certificate            defines the certificate settings that will be used to secure connections to the web servers providing APIs
->>>>>>> 0dcbd2d5
  * @author Jan Novotný (novotny@fg.cz), FG Forrest a.s. (c) 2022
  */
 public record ApiOptions(
 	@Nonnull String exposedOn,
-<<<<<<< HEAD
 	@Nullable Integer workerGroupThreads,
 	@Nullable Integer serviceWorkerGroupThreads,
-=======
-	int ioThreads,
 	int idleTimeoutInMillis,
 	int requestTimeoutInMillis,
 	int parseTimeoutInMillis,
 	boolean keepAlive,
 	long maxEntitySizeInBytes,
->>>>>>> 0dcbd2d5
 	boolean accessLog,
 	@Nonnull CertificateSettings certificate,
 	@Nonnull Map<String, AbstractApiConfiguration> endpoints
 ) {
-	// double the value of available processors (recommended by Undertow configuration)
-	public static final int DEFAULT_IO_THREADS = Runtime.getRuntime().availableProcessors() << 1;
 	public static final int DEFAULT_IDLE_TIMEOUT = 20 * 1000;
 	public static final int DEFAULT_PARSE_TIMEOUT = 1000;
 	public static final int DEFAULT_REQUEST_TIMEOUT = 1000;
@@ -102,13 +93,12 @@
 
 	public ApiOptions(
 		@Nonnull String exposedOn,
-		int ioThreads, int idleTimeoutInMillis, int requestTimeoutInMillis, int parseTimeoutInMillis,
+		int workerGroupThreads, int serviceWorkerGroupThreads, int idleTimeoutInMillis, int requestTimeoutInMillis, int parseTimeoutInMillis,
 		boolean keepAlive, long maxEntitySizeInBytes, boolean accessLog,
 		@Nonnull CertificateSettings certificate,
 		@Nonnull Map<String, AbstractApiConfiguration> endpoints
 	) {
 		this.exposedOn = exposedOn;
-		this.ioThreads = ioThreads <= 0 ? DEFAULT_IO_THREADS : ioThreads;
 		this.idleTimeoutInMillis = idleTimeoutInMillis <= 0 ? DEFAULT_IDLE_TIMEOUT : idleTimeoutInMillis;
 		this.requestTimeoutInMillis = requestTimeoutInMillis <= 0 ? DEFAULT_REQUEST_TIMEOUT : requestTimeoutInMillis;
 		this.parseTimeoutInMillis = parseTimeoutInMillis <= 0 ? DEFAULT_PARSE_TIMEOUT : parseTimeoutInMillis;
@@ -120,15 +110,12 @@
 	}
 
 	public ApiOptions() {
-<<<<<<< HEAD
 		this(null, null, null, false, new CertificateSettings(), new HashMap<>(8));
-=======
 		this(
 			null, DEFAULT_IO_THREADS, DEFAULT_IDLE_TIMEOUT, DEFAULT_REQUEST_TIMEOUT, DEFAULT_PARSE_TIMEOUT,
 			DEFAULT_KEEP_ALIVE, DEFAULT_MAX_ENTITY_SIZE, false,
 			new CertificateSettings(), new HashMap<>(8)
 		);
->>>>>>> 0dcbd2d5
 	}
 
 	/**
@@ -141,7 +128,6 @@
 	}
 
 	/**
-<<<<<<< HEAD
 	 * Returns set {@link #workerGroupThreads} or returns a default value.
 	 */
 	public int workerGroupThreadsAsInt() {
@@ -160,15 +146,12 @@
 	}
 
 	/**
-=======
->>>>>>> 0dcbd2d5
 	 * Standard builder pattern implementation.
 	 */
 	@ToString
 	public static class Builder {
 		private final Map<String, Class<?>> apiProviders;
 		private final Map<String, AbstractApiConfiguration> enabledProviders;
-		private int ioThreads = DEFAULT_IO_THREADS;
 		private int idleTimeoutInMillis = DEFAULT_IDLE_TIMEOUT;
 		private int requestTimeoutInMillis = DEFAULT_REQUEST_TIMEOUT;
 		private int parseTimeoutInMillis = DEFAULT_PARSE_TIMEOUT;
@@ -176,11 +159,8 @@
 		private long maxEntitySizeInBytes = DEFAULT_MAX_ENTITY_SIZE;
 		private CertificateSettings certificate;
 		@Nullable private String exposedOn;
-<<<<<<< HEAD
 		@Nullable private Integer workerGroupThreads;
 		@Nullable private Integer serviceWorkerGroupThreads;
-=======
->>>>>>> 0dcbd2d5
 		private boolean accessLog;
 
 		Builder() {
@@ -204,21 +184,17 @@
 		}
 
 		@Nonnull
-<<<<<<< HEAD
 		public ApiOptions.Builder workerGroupThreads(int workerGroupThreads) {
 			this.workerGroupThreads = workerGroupThreads;
-=======
-		public ApiOptions.Builder ioThreads(@Nullable Integer ioThreads) {
-			this.ioThreads = ofNullable(ioThreads).orElse(DEFAULT_IO_THREADS);
->>>>>>> 0dcbd2d5
-			return this;
-		}
-
-		@Nonnull
-<<<<<<< HEAD
+			return this;
+		}
+
+		@Nonnull
 		public ApiOptions.Builder serviceWorkerGroupThreads(int serviceWorkerGroupThreads) {
 			this.serviceWorkerGroupThreads = serviceWorkerGroupThreads;
-=======
+		}
+
+		@Nonnull
 		public ApiOptions.Builder idleTimeoutInMillis(int idleTimeoutInMillis) {
 			this.idleTimeoutInMillis = idleTimeoutInMillis;
 			return this;
@@ -245,7 +221,6 @@
 		@Nonnull
 		public ApiOptions.Builder maxEntitySizeInBytes(long maxEntitySizeInBytes) {
 			this.maxEntitySizeInBytes = maxEntitySizeInBytes;
->>>>>>> 0dcbd2d5
 			return this;
 		}
 
@@ -295,12 +270,8 @@
 		@Nonnull
 		public ApiOptions build() {
 			return new ApiOptions(
-<<<<<<< HEAD
-				exposedOn, workerGroupThreads, serviceWorkerGroupThreads, accessLog, certificate, enabledProviders
-=======
-				exposedOn, ioThreads, idleTimeoutInMillis, requestTimeoutInMillis, parseTimeoutInMillis,
+				exposedOn, workerGroupThreads, serviceWorkerGroupThreads, idleTimeoutInMillis, requestTimeoutInMillis, parseTimeoutInMillis,
 				keepAlive, maxEntitySizeInBytes, accessLog, certificate, enabledProviders
->>>>>>> 0dcbd2d5
 			);
 		}
 	}
