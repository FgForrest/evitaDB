--- conflicted
+++ resolved
@@ -61,7 +61,6 @@
 
 	/**
 	 * Sanitizes client-sent ID.
-<<<<<<< HEAD
 	 */
 	@Nullable
 	private static String sanitizeId(@Nullable String idFromClient) {
@@ -76,28 +75,13 @@
 	 * Sets the passed task name and attributes to the trace BEFORE the lambda is executed. Within the method,
 	 * the lambda with passed logic will be traced and properly executed.
 	 */
-	default void executeWithinBlock(@Nonnull String protocolName, @Nonnull C context, @Nonnull Runnable runnable, @Nullable SpanAttribute... attributes) {
-		runnable.run();
-=======
-	 */
-	@Nullable
-	private static String sanitizeId(@Nullable String idFromClient) {
-		if (idFromClient == null) {
-			return null;
-		}
-		return ID_FORBIDDEN_CHARACTERS.matcher(idFromClient)
-			.replaceAll("-");
->>>>>>> 4cb13ec6
-	}
+	void executeWithinBlock(@Nonnull String protocolName, @Nonnull C context, @Nonnull Runnable runnable, @Nullable SpanAttribute... attributes);
 
 	/**
 	 * Sets the passed task name and attributes to the trace BEFORE the lambda is executed. Within the method,
 	 * the lambda with passed logic will be traced and properly executed.
 	 */
-<<<<<<< HEAD
-	default <T> T executeWithinBlock(@Nonnull String protocolName, @Nonnull C context, @Nonnull Supplier<T> lambda, @Nullable SpanAttribute... attributes) {
-		return lambda.get();
-	}
+	<T> T executeWithinBlock(@Nonnull String protocolName, @Nonnull C context, @Nonnull Supplier<T> lambda, @Nullable SpanAttribute... attributes);
 
 	/**
 	 * Sets the passed task name and attributes to the trace AFTER the lambda is executed. Within the method,
@@ -105,9 +89,7 @@
 	 * the attributes will be set to the trace. The attributes may take advantage of the data computed in the lambda
 	 * itself.
 	 */
-	default void executeWithinBlock(@Nonnull String protocolName, @Nonnull C context, @Nonnull Runnable runnable, @Nullable Supplier<SpanAttribute[]> attributes) {
-		runnable.run();
-	}
+	void executeWithinBlock(@Nonnull String protocolName, @Nonnull C context, @Nonnull Runnable runnable, @Nullable Supplier<SpanAttribute[]> attributes);
 
 	/**
 	 * Sets the passed task name and attributes to the trace AFTER the lambda is executed. Within the method,
@@ -115,54 +97,6 @@
 	 * the attributes will be set to the trace. The attributes may take advantage of the data computed in the lambda
 	 * itself.
 	 */
-	default <T> T executeWithinBlock(@Nonnull String protocolName, @Nonnull C context, @Nonnull Supplier<T> lambda, @Nullable Supplier<SpanAttribute[]> attributes) {
-		return lambda.get();
-	}
-=======
-	void executeWithinBlock(@Nonnull String protocolName, @Nonnull C context, @Nonnull Runnable runnable, @Nullable SpanAttribute... attributes);
->>>>>>> 4cb13ec6
-
-	/**
-	 * Sets the passed task name and attributes to the trace BEFORE the lambda is executed. Within the method,
-	 * the lambda with passed logic will be traced and properly executed.
-	 */
-<<<<<<< HEAD
-	default void executeWithinBlock(@Nonnull String protocolName, @Nonnull C context, @Nonnull Runnable runnable) {
-		runnable.run();
-	}
-=======
-	<T> T executeWithinBlock(@Nonnull String protocolName, @Nonnull C context, @Nonnull Supplier<T> lambda, @Nullable SpanAttribute... attributes);
->>>>>>> 4cb13ec6
-
-	/**
-	 * Sets the passed task name and attributes to the trace AFTER the lambda is executed. Within the method,
-	 * the lambda with passed logic will be traced and properly executed. After the method successfully finishes,
-	 * the attributes will be set to the trace. The attributes may take advantage of the data computed in the lambda
-	 * itself.
-	 */
-<<<<<<< HEAD
-	@Nullable
-	default <T> T executeWithinBlock(@Nonnull String protocolName, @Nonnull C context, @Nonnull Supplier<T> lambda) {
-		return lambda.get();
-	}
-=======
-	void executeWithinBlock(@Nonnull String protocolName, @Nonnull C context, @Nonnull Runnable runnable, @Nullable Supplier<SpanAttribute[]> attributes);
->>>>>>> 4cb13ec6
-
-	/**
-	 * Sets the passed task name and attributes to the trace AFTER the lambda is executed. Within the method,
-	 * the lambda with passed logic will be traced and properly executed. After the method successfully finishes,
-	 * the attributes will be set to the trace. The attributes may take advantage of the data computed in the lambda
-	 * itself.
-	 */
-<<<<<<< HEAD
-	@Nullable
-	default <T> T getServerInterceptor(@Nonnull Class<T> type) {
-		return null;
-	}
-
-	/**
-=======
 	<T> T executeWithinBlock(@Nonnull String protocolName, @Nonnull C context, @Nonnull Supplier<T> lambda, @Nullable Supplier<SpanAttribute[]> attributes);
 
 	/**
@@ -181,7 +115,6 @@
 	<T> T executeWithinBlock(@Nonnull String protocolName, @Nonnull C context, @Nonnull Supplier<T> lambda);
 
 	/**
->>>>>>> 4cb13ec6
 	 * Converts client-sent ID to internal client ID.
 	 *
 	 * @param clientIdFromClient client-sent client ID
