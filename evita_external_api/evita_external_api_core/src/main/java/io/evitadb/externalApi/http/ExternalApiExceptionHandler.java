--- conflicted
+++ resolved
@@ -124,22 +124,8 @@
     @Nonnull
     protected abstract String getExternalApiCode();
 
-<<<<<<< HEAD
-    private void handleError(@Nonnull EvitaError evitaError, @Nonnull HttpServerExchange exchange) {
-        if (!exchange.isResponseChannelAvailable()) {
-            // should ideally never happen
-            log.error(
-                "Evita thrown an exception but " + getExternalApiCode() + " API response channel isn't available: error code {}, message:",
-                evitaError.getErrorCode(),
-                evitaError.getPrivateMessage()
-            );
-        } else {
-            renderError(evitaError, exchange);
-        }
-=======
     private HttpResponse handleError(@Nonnull EvitaError evitaError, @Nonnull HttpRequest httpRequest) {
         return renderError(evitaError, httpRequest);
->>>>>>> 9f91d616
     }
 
     /**
