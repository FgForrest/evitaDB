--- conflicted
+++ resolved
@@ -56,11 +56,8 @@
 import lombok.Getter;
 import lombok.extern.slf4j.Slf4j;
 import org.bouncycastle.util.io.pem.PemReader;
-<<<<<<< HEAD
-=======
 import org.xnio.Xnio;
 import org.xnio.XnioWorker;
->>>>>>> bfda2bfc
 
 import javax.annotation.Nonnull;
 import javax.annotation.Nullable;
@@ -400,7 +397,6 @@
 		}
 	}
 
-<<<<<<< HEAD
 	private void configureArmeria(
 		@Nonnull ServerBuilder serverBuilder,
 		@Nonnull CertificatePath certificatePath,
@@ -409,86 +405,6 @@
 		serverBuilder.workerGroup(apiOptions.workerGroupThreadsAsInt());
 		serverBuilder.serviceWorkerGroup(apiOptions.serviceWorkerGroupThreadsAsInt());
 		serverBuilder.requestTimeoutMillis(5000);
-=======
-	private void configureUndertow(
-		@Nonnull Undertow.Builder undertowBuilder,
-		@Nonnull Evita evita,
-		@Nullable CertificatePath certificatePath,
-		@Nonnull ApiOptions apiOptions,
-		@Nonnull ServerCertificateManager serverCertificateManager
-	) {
-		undertowBuilder
-			.setWorker(
-				Xnio.getInstance()
-					.createWorkerBuilder()
-					/*
-						IO threads represent separate thread pool, this is enforced by Undertow.
-					 */
-					.setWorkerIoThreads(apiOptions.ioThreads())
-					.setWorkerName("Undertow XNIO worker.")
-					.build()
-			)
-			/*
-				Use direct byte buffers.
-			 */
-			.setDirectBuffers(true)
-			/*
-				We use recommended buffer size.
-			 */
-			.setBufferSize(16_384)
-			/*
-				The amount of time a connection can be idle for before it is timed out. An idle connection is a
-				connection that has had no data transfer in the idle timeout period. Note that this is a fairly coarse
-				grained approach, and small values will cause problems for requests with a long processing time.
-				(milliseconds)
-			 */
-			.setServerOption(UndertowOptions.IDLE_TIMEOUT, apiOptions.idleTimeoutInMillis())
-			/*
-				How long a request can spend in the parsing phase before it is timed out. This timer is started when
-				the first bytes of a request are read, and finishes once all the headers have been parsed.
-				(milliseconds)
-			 */
-			.setServerOption(UndertowOptions.REQUEST_PARSE_TIMEOUT, apiOptions.parseTimeoutInMillis())
-			/*
-				The amount of time a connection can sit idle without processing a request, before it is closed by
-				the server.
-				(milliseconds)
-			 */
-			.setServerOption(UndertowOptions.NO_REQUEST_TIMEOUT, apiOptions.requestTimeoutInMillis())
-			/*
-			    If this is true then a Connection: keep-alive header will be added to responses, even when it is not strictly required by
-			    the specification.
-			 */
-			.setServerOption(UndertowOptions.ALWAYS_SET_KEEP_ALIVE, apiOptions.keepAlive())
-			/*
-				The default maximum size of a request entity. If entity body is larger than this limit then a
-				java.io.IOException will be thrown at some point when reading the request (on the first read for fixed
-				length requests, when too much data has been read for chunked requests). This value is only the default
-				 size, it is possible for a handler to override this for an individual request by calling
-				 io.undertow.server.HttpServerExchange.setMaxEntitySize(long size). Defaults to unlimited.
-			 */
-			.setServerOption(UndertowOptions.MAX_ENTITY_SIZE, apiOptions.maxEntitySizeInBytes());
-
-		final AccessLogReceiver accessLogReceiver = apiOptions.accessLog() ? new Slf4JAccessLogReceiver() : new NoopAccessLogReceiver();
-
-		final Optional<SSLContext> sslContext = certificatePath == null ?
-			empty() : of(configureSSLContext(certificatePath, serverCertificateManager));
-		final Map<HostKey, PathHandler> undertowSetupHosts = createHashMap(10);
-		this.registeredApiProviders
-			.entrySet()
-			.stream()
-			.sorted(Entry.comparingByKey())
-			.forEach(
-				entry -> {
-					final String apiCode = entry.getKey();
-					final ExternalApiProvider<?> registeredApiProvider = entry.getValue();
-					final AbstractApiConfiguration configuration = apiOptions.endpoints().get(registeredApiProvider.getCode());
-					for (HostDefinition host : configuration.getHost()) {
-						final HostKey hostKey = new HostKey(host, configuration.isTlsEnabled());
-						if (!registeredApiProvider.isManagedByUndertow() || registeredApiProvider.getApiHandler() == null) {
-							continue;
-						}
->>>>>>> bfda2bfc
 
 		if (apiOptions.accessLog()) {
 			serverBuilder.accessLogWriter(AccessLogWriter.combined(), true);
