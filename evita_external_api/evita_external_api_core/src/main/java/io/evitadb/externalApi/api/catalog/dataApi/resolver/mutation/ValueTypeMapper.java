--- conflicted
+++ resolved
@@ -6,11 +6,7 @@
  *             |  __/\ V /| | || (_| | |_| | |_) |
  *              \___| \_/ |_|\__\__,_|____/|____/
  *
-<<<<<<< HEAD
- *   Copyright (c) 2023-2024
-=======
  *   Copyright (c) 2023-2025
->>>>>>> 37af4a71
  *
  *   Licensed under the Business Source License, Version 1.1 (the "License");
  *   you may not use this file except in compliance with the License.
@@ -131,17 +127,12 @@
 	}
 
 	@Override
-<<<<<<< HEAD
-	public Class<? extends Serializable> apply(@Nonnull Object rawPropertyValue) {
-		if (rawPropertyValue instanceof Class<?> valueType) {
-=======
 	public Class<? extends Serializable> apply(Object rawField) {
 		if (rawField instanceof Class<?> valueType) {
->>>>>>> 37af4a71
 			//noinspection unchecked
 			return (Class<? extends Serializable>) valueType;
 		}
-		if (rawPropertyValue instanceof String valueTypeName) {
+		if (rawField instanceof String valueTypeName) {
 			final Class<? extends Serializable> valueType = VALUE_TYPE_MAPPINGS.get(valueTypeName);
 			if (valueType == null) {
 				throw exceptionFactory.createInvalidArgumentException("Unknown value type in `" + fieldName + "`.");
