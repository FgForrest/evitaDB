--- conflicted
+++ resolved
@@ -60,19 +60,11 @@
  *
  * @author Lukáš Hornych, FG Forrest a.s. (c) 2023
  */
-<<<<<<< HEAD
-public class EntitySchemaMutationAggregateConverter extends MutationAggregateConverter<EntitySchemaMutation, SchemaMutationConverter<EntitySchemaMutation>> {
-
-	@Nonnull
-	@Getter(AccessLevel.PROTECTED)
-	private final Map<String, SchemaMutationConverter<EntitySchemaMutation>> converters = createHashMap(55);
-=======
 public class EntitySchemaMutationAggregateConverter extends MutationAggregateConverter<LocalEntitySchemaMutation, SchemaMutationConverter<? extends LocalEntitySchemaMutation>> {
 
 	@Nonnull
 	@Getter(AccessLevel.PROTECTED)
 	private final Map<String, SchemaMutationConverter<? extends LocalEntitySchemaMutation>> resolvers = createHashMap(55);
->>>>>>> 40c455de
 
 	public EntitySchemaMutationAggregateConverter(@Nonnull MutationObjectParser objectParser,
 	                                              @Nonnull MutationResolvingExceptionFactory exceptionFactory) {
