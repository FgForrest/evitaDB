/*
 *
 *                         _ _        ____  ____
 *               _____   _(_) |_ __ _|  _ \| __ )
 *              / _ \ \ / / | __/ _` | | | |  _ \
 *             |  __/\ V /| | || (_| | |_| | |_) |
 *              \___| \_/ |_|\__\__,_|____/|____/
 *
 *   Copyright (c) 2024
 *
 *   Licensed under the Business Source License, Version 1.1 (the "License");
 *   you may not use this file except in compliance with the License.
 *   You may obtain a copy of the License at
 *
 *   https://github.com/FgForrest/evitaDB/blob/main/LICENSE
 *
 *   Unless required by applicable law or agreed to in writing, software
 *   distributed under the License is distributed on an "AS IS" BASIS,
 *   WITHOUT WARRANTIES OR CONDITIONS OF ANY KIND, either express or implied.
 *   See the License for the specific language governing permissions and
 *   limitations under the License.
 */

package io.evitadb.externalApi.observability.trace;

import io.evitadb.api.trace.TracingContext;
import io.evitadb.externalApi.utils.ExternalApiTracingContext;
import io.opentelemetry.api.trace.Span;
import io.opentelemetry.api.trace.SpanKind;
import io.opentelemetry.api.trace.StatusCode;
import io.opentelemetry.context.Context;
import io.opentelemetry.context.Scope;
import org.slf4j.MDC;

import javax.annotation.Nonnull;
import javax.annotation.Nullable;
import java.util.function.Supplier;

/**
 * Tracing context implementation for observability. It uses OpenTelemetry to create spans and propagate the context.
 * It also adds the client ID to the span attributes. The client ID is extracted from the context.
 * Executed call is wrapped in a span that is properly sent to the OpenTelemetry collector via tracing exporter.
 * All exceptions are caught and recorded in the span as well. In this place, client and trace IDs are set within
 * the MDC.
 *
 * @author Tomáš Pozler, FG Forrest a.s. (c) 2024
 */
public class ObservabilityTracingContext implements TracingContext {

	/**
	 * Initializes MDC with the given client ID and trace ID. It is used for logging purposes.
	 */
	private static void initMdc(@Nonnull String clientId, @Nonnull String traceId) {
		MDC.remove(MDC_CLIENT_ID_PROPERTY);
		MDC.put(MDC_CLIENT_ID_PROPERTY, clientId);

		MDC.remove(MDC_TRACE_ID_PROPERTY);
		MDC.put(MDC_TRACE_ID_PROPERTY, traceId);
	}

	private static void clearMdc() {
		MDC.remove(MDC_CLIENT_ID_PROPERTY);
		MDC.remove(MDC_TRACE_ID_PROPERTY);
	}

	@Override
	public void executeWithinBlock(
		@Nonnull String taskName,
		@Nonnull Runnable runnable,
		@Nullable SpanAttribute... attributes
	) {
		executeWithinBlock(
			taskName,
			() -> {
				runnable.run();
				return null;
			},
			attributes,
			null
		);
	}

	@Override
	public <T> T executeWithinBlock(
		@Nonnull String taskName,
		@Nonnull Supplier<T> lambda,
		@Nullable SpanAttribute... attributes
	) {
		return executeWithinBlock(taskName, lambda, attributes, null);
	}

	@Override
	public void executeWithinBlock(@Nonnull String taskName, @Nonnull Runnable runnable, @Nullable Supplier<SpanAttribute[]> attributes) {
		executeWithinBlock(
			taskName,
			() -> {
				runnable.run();
				return null;
			},
			null,
			attributes
		);
	}

	@Override
	public <T> T executeWithinBlock(@Nonnull String taskName, @Nonnull Supplier<T> lambda, @Nullable Supplier<SpanAttribute[]> attributes) {
		return executeWithinBlock(taskName, lambda, null, attributes);
<<<<<<< HEAD
=======
	}

	@Override
	public void executeWithinBlock(@Nonnull String taskName, @Nonnull Runnable runnable) {
		executeWithinBlock(
			taskName,
			() -> {
				runnable.run();
				return null;
			},
			null,
			null
		);
	}

	@Override
	public <T> T executeWithinBlock(@Nonnull String taskName, @Nonnull Supplier<T> lambda) {
		return executeWithinBlock(
			taskName,
			lambda,
			null,
			null
		);
>>>>>>> 4cb13ec6
	}

	/**
	 * Executes the given lambda function within a block.
	 * If tracing is enabled, it creates and manages a span for the execution of the lambda.
	 *
	 * @param taskName the name of the task or operation
	 * @param lambda the lambda function to execute
	 * @param attributes an array of SpanAttribute objects representing the attributes to set in the span (optional)
	 * @param attributeSupplier a supplier function that provides an array of SpanAttribute objects representing additional attributes to set in the span (optional)
	 * @param <T> the return type of the lambda function
	 * @return the result of the lambda function
	 */
	private static <T> T executeWithinBlock(
		@Nonnull String taskName,
		@Nonnull Supplier<T> lambda,
		@Nullable SpanAttribute[] attributes,
		@Nullable Supplier<SpanAttribute[]> attributeSupplier
	) {
		if (!OpenTelemetryTracerSetup.isTracingEnabled()) {
			return lambda.get();
		}

		// the context will contain `traceId` provided by the client, if the propagation has been orchestrated on his side
		final Context context = Context.current();
		// the additional scope is needed to make sure that the span is not closed before the lambda is executed
		// docs: https://opentelemetry.io/docs/languages/java/instrumentation/#context-propagation

		final Span span = OpenTelemetryTracerSetup.getTracer()
			.spanBuilder(taskName)
			.setSpanKind(SpanKind.SERVER)
			.setParent(context.with(Span.current()))
			.startSpan();

		final String clientId = context.get(OpenTelemetryTracerSetup.CONTEXT_KEY);

		if (attributes != null) {
			setAttributes(span, attributes);
		}

		span.setAttribute(ExternalApiTracingContext.CLIENT_ID_CONTEXT_KEY_NAME, clientId);

		try (Scope ignored = span.makeCurrent()) {
			initMdc(clientId, span.getSpanContext().getTraceId());
			T result = lambda.get();
			span.setStatus(StatusCode.OK);
			return result;
		} catch (Exception e) {
			span.setStatus(StatusCode.ERROR);
			span.recordException(e);
			throw e;
		} finally {
			if (attributeSupplier != null) {
				final SpanAttribute[] finalAttributes = attributeSupplier.get();
				if (finalAttributes != null) {
					setAttributes(span, finalAttributes);
				}
			}

			span.end();
			clearMdc();
		}
	}

	/**
	 * Sets the specified attributes in the given span.
	 *
	 * @param span       the span to set the attributes in
	 * @param attributes an array of SpanAttribute objects representing the attributes to set in the span
	 */
	private static void setAttributes(
		@Nonnull Span span,
		@Nonnull SpanAttribute[] attributes
	) {
		for (SpanAttribute attribute : attributes) {
			if (attribute.value() instanceof String string) {
				span.setAttribute(attribute.key(), string);
			} else if (attribute.value() instanceof Integer integer) {
				span.setAttribute(attribute.key(), integer);
			} else if (attribute.value() instanceof Long longValue) {
				span.setAttribute(attribute.key(), longValue);
			} else if (attribute.value() instanceof Double doubleValue) {
				span.setAttribute(attribute.key(), doubleValue);
			} else if (attribute.value() instanceof Boolean booleanValue) {
				span.setAttribute(attribute.key(), booleanValue);
<<<<<<< HEAD
=======
			} else {
				span.setAttribute(attribute.key(), attribute.value().toString());
>>>>>>> 4cb13ec6
			}
		}
	}
}<|MERGE_RESOLUTION|>--- conflicted
+++ resolved
@@ -105,8 +105,6 @@
 	@Override
 	public <T> T executeWithinBlock(@Nonnull String taskName, @Nonnull Supplier<T> lambda, @Nullable Supplier<SpanAttribute[]> attributes) {
 		return executeWithinBlock(taskName, lambda, null, attributes);
-<<<<<<< HEAD
-=======
 	}
 
 	@Override
@@ -130,7 +128,6 @@
 			null,
 			null
 		);
->>>>>>> 4cb13ec6
 	}
 
 	/**
@@ -216,11 +213,8 @@
 				span.setAttribute(attribute.key(), doubleValue);
 			} else if (attribute.value() instanceof Boolean booleanValue) {
 				span.setAttribute(attribute.key(), booleanValue);
-<<<<<<< HEAD
-=======
 			} else {
 				span.setAttribute(attribute.key(), attribute.value().toString());
->>>>>>> 4cb13ec6
 			}
 		}
 	}
