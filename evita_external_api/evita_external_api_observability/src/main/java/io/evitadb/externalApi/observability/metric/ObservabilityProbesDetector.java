/*
 *
 *                         _ _        ____  ____
 *               _____   _(_) |_ __ _|  _ \| __ )
 *              / _ \ \ / / | __/ _` | | | |  _ \
 *             |  __/\ V /| | || (_| | |_| | |_) |
 *              \___| \_/ |_|\__\__,_|____/|____/
 *
 *   Copyright (c) 2024
 *
 *   Licensed under the Business Source License, Version 1.1 (the "License");
 *   you may not use this file except in compliance with the License.
 *   You may obtain a copy of the License at
 *
 *   https://github.com/FgForrest/evitaDB/blob/master/LICENSE
 *
 *   Unless required by applicable law or agreed to in writing, software
 *   distributed under the License is distributed on an "AS IS" BASIS,
 *   WITHOUT WARRANTIES OR CONDITIONS OF ANY KIND, either express or implied.
 *   See the License for the specific language governing permissions and
 *   limitations under the License.
 */

package io.evitadb.externalApi.observability.metric;

import io.evitadb.api.EvitaContract;
import io.evitadb.core.Evita;
import io.evitadb.core.async.ObservableExecutorService;
import io.evitadb.externalApi.api.system.ProbesProvider;
import io.evitadb.externalApi.api.system.model.HealthProblem;
import io.evitadb.externalApi.http.ExternalApiProvider;
import io.evitadb.externalApi.http.ExternalApiProviderRegistrar;
import io.evitadb.externalApi.http.ExternalApiServer;
import io.evitadb.externalApi.observability.ObservabilityManager;
import io.evitadb.externalApi.observability.ObservabilityProvider;
import io.evitadb.utils.CollectionUtils;
import lombok.extern.slf4j.Slf4j;

import javax.annotation.Nonnull;
import javax.annotation.Nullable;
import java.lang.management.GarbageCollectorMXBean;
import java.lang.management.ManagementFactory;
import java.time.Duration;
import java.time.OffsetDateTime;
import java.util.Collection;
import java.util.EnumSet;
import java.util.List;
import java.util.Map;
import java.util.Optional;
import java.util.Set;
import java.util.concurrent.atomic.AtomicBoolean;
import java.util.concurrent.atomic.AtomicLong;
import java.util.concurrent.atomic.AtomicReference;

/**
 * This class is responsible for detecting health problems in the system. It monitors:
 *
 * 1. The ratio of rejected tasks to submitted tasks in the executor. If the ratio is greater than 2, the input queues
 * are considered overloaded.
 * 2. The number of Java internal errors. If the number of errors has increased since the last check, the system is
 * considered unhealthy.
 * 3. The number of database internal errors. If the number of errors has increased since the last check, the system is
 * considered unhealthy.
 * 4. The number of Java OutOfMemory errors or Old generation garbage collections. If the current memory usage is above
 * 90% of the total available memory and the number of errors has increased since the last check, the system is considered
 * unhealthy.
 * 5. The readiness of the external APIs. If at least one external API is not ready, the system is considered unhealthy.
 */
@Slf4j
public class ObservabilityProbesDetector implements ProbesProvider {
	private static final Set<HealthProblem> NO_HEALTH_PROBLEMS = EnumSet.noneOf(HealthProblem.class);
	private static final Set<String> OLD_GENERATION_GC_NAMES = Set.of("G1 Old Generation", "PS MarkSweep", "ConcurrentMarkSweep");
	private static final Duration HEALTH_CHECK_READINESS_RENEW_INTERVAL = Duration.ofSeconds(30);

	private final Runtime runtime = Runtime.getRuntime();
	private final List<GarbageCollectorMXBean> garbageCollectorMXBeans = ManagementFactory.getGarbageCollectorMXBeans()
		.stream()
		.filter(gc -> OLD_GENERATION_GC_NAMES.contains(gc.getName()))
		.toList();
	private ObservabilityManager observabilityManager;
	private final AtomicLong lastSeenRejectedTaskCount = new AtomicLong(0L);
	private final AtomicLong lastSeenSubmittedTaskCount = new AtomicLong(0L);
	private final AtomicLong lastSeenJavaErrorCount = new AtomicLong(0L);
	private final AtomicLong lastSeenJavaOOMErrorCount = new AtomicLong(0L);
	private final AtomicLong lastSeenEvitaErrorCount = new AtomicLong(0L);
	private final AtomicLong lastSeenJavaGarbageCollections = new AtomicLong(0L);
	private final AtomicBoolean seenReady = new AtomicBoolean();
	private final AtomicReference<ReadinessWithTimestamp> lastReadinessSeen = new AtomicReference<>();

	/**
	 * Records the result of the health problem check.
	 *
	 * @param healthProblem           the result of the health problem check
	 * @param healthProblems          the set of health problems
	 * @param theObservabilityManager the observability manager for recording the health problem
	 */
	private static void recordResult(
		@Nonnull HealthProblemCheckResult healthProblem,
		@Nonnull Set<HealthProblem> healthProblems,
		@Nullable ObservabilityManager theObservabilityManager
	) {
		if (healthProblem.present()) {
			if (healthProblem.healthProblem() != null) {
				healthProblems.add(healthProblem.healthProblem());
			}
			if (theObservabilityManager != null) {
				theObservabilityManager.recordHealthProblem(healthProblem.healthProblemName());
			}
		} else {
			if (theObservabilityManager != null) {
				theObservabilityManager.clearHealthProblem(healthProblem.healthProblemName());
			}
		}
	}

	@Nonnull
	@Override
	public Set<HealthProblem> getHealthProblems(
		@Nonnull EvitaContract evitaContract,
		@Nonnull ExternalApiServer externalApiServer,
		@Nonnull String... apiCodes
	) {
		final EnumSet<HealthProblem> healthProblems = EnumSet.noneOf(HealthProblem.class);
		final ObservabilityManager theObservabilityManager = getObservabilityManager(externalApiServer).orElse(null);

		if (evitaContract instanceof Evita evita) {
			recordResult(checkInputQueues(evita), healthProblems, theObservabilityManager);
		}

		if (theObservabilityManager != null) {
			recordResult(checkEvitaErrors(theObservabilityManager), healthProblems, theObservabilityManager);
			recordResult(checkMemoryShortage(theObservabilityManager), healthProblems, theObservabilityManager);
			recordResult(checkJavaErrors(theObservabilityManager), healthProblems, theObservabilityManager);
		}

		final ReadinessWithTimestamp readinessWithTimestamp = this.lastReadinessSeen.get();
		if (readinessWithTimestamp == null ||
			(OffsetDateTime.now().minus(HEALTH_CHECK_READINESS_RENEW_INTERVAL).isAfter(readinessWithTimestamp.timestamp()) ||
				readinessWithTimestamp.result().state() != ReadinessState.READY)
		) {
			// enforce renewal of readiness check
			getReadiness(evitaContract, externalApiServer, apiCodes);
		}

		recordResult(checkApiReadiness(), healthProblems, theObservabilityManager);

		return healthProblems.isEmpty() ? NO_HEALTH_PROBLEMS : healthProblems;
	}

	@Nonnull
	@Override
	public Readiness getReadiness(@Nonnull EvitaContract evitaContract, @Nonnull ExternalApiServer externalApiServer, @Nonnull String... apiCodes) {
		final Optional<ObservabilityManager> theObservabilityManager = getObservabilityManager(externalApiServer);
		// check the end-points availability
		//noinspection rawtypes
		final Collection<ExternalApiProviderRegistrar> availableExternalApis = ExternalApiServer.gatherExternalApiProviders();
		final Map<String, Boolean> readiness = CollectionUtils.createHashMap(availableExternalApis.size());
		for (String apiCode : apiCodes) {
			final ExternalApiProvider<?> apiProvider = externalApiServer.getExternalApiProviderByCode(apiCode);
			readiness.put(apiProvider.getCode(), apiProvider.isReady());
			theObservabilityManager.ifPresent(it -> it.recordReadiness(apiProvider.getCode(), apiProvider.isReady()));
		}
		final boolean ready = readiness.values().stream().allMatch(Boolean::booleanValue);
		if (ready) {
			this.seenReady.set(true);
		}
		final Readiness currentReadiness = new Readiness(
			ready ? ReadinessState.READY : (this.seenReady.get() ? ReadinessState.STALLING : ReadinessState.STARTING),
			readiness.entrySet().stream()
				.map(entry -> new ApiState(entry.getKey(), entry.getValue()))
				.toArray(ApiState[]::new)
		);
		this.lastReadinessSeen.set(
			new ReadinessWithTimestamp(currentReadiness, OffsetDateTime.now())
		);
		return currentReadiness;
	}

	/**
	 * Checks the readiness of the external APIs.
	 *
	 * @return the result of the check
	 */
	@Nonnull
	private HealthProblemCheckResult checkApiReadiness() {
		final ReadinessWithTimestamp readiness = this.lastReadinessSeen.get();
		return new HealthProblemCheckResult(
			HealthProblem.EXTERNAL_API_UNAVAILABLE,
			readiness == null || readiness.result().state() != ReadinessState.READY
		);
	}

	/**
	 * Checks the memory shortage. If the current memory usage is above 90% of the total available memory and the number
	 * of errors has increased since the last check, the system is considered unhealthy.
	 *
	 * @param theObservabilityManager the observability manager
	 * @return the result of the check
	 */
	@Nonnull
	private HealthProblemCheckResult checkMemoryShortage(@Nonnull ObservabilityManager theObservabilityManager) {
		// if the number of errors has increased since the last check, we could consider the system as unhealthy
		final long javaOOMErrorCount = theObservabilityManager.getJavaOutOfMemoryErrorCount();
		// get used memory of the JVM
		final float usedMemory = (float) (runtime.totalMemory() - runtime.freeMemory()) / (float) runtime.maxMemory();
		final long oldGenerationCollectionCount = garbageCollectorMXBeans.stream().mapToLong(GarbageCollectorMXBean::getCollectionCount).sum();
		final HealthProblemCheckResult result = new HealthProblemCheckResult(
			HealthProblem.MEMORY_SHORTAGE,
			usedMemory > 0.9f &&
				(
					javaOOMErrorCount > this.lastSeenJavaOOMErrorCount.get() ||
						oldGenerationCollectionCount > this.lastSeenJavaGarbageCollections.get()
				)
		);
		this.lastSeenJavaOOMErrorCount.set(javaOOMErrorCount);
		this.lastSeenJavaGarbageCollections.set(oldGenerationCollectionCount);
		return result;
	}

	/**
	 * Checks the number of Java internal errors.
	 *
	 * @param theObservabilityManager the observability manager
	 * @return the result of the check
	 */
	@Nonnull
	private HealthProblemCheckResult checkJavaErrors(@Nonnull ObservabilityManager theObservabilityManager) {
		// if the number of errors has increased since the last check, we could consider the system as unhealthy
		final long javaErrorCount = theObservabilityManager.getJavaErrorCount();
		final HealthProblemCheckResult result = new HealthProblemCheckResult(
			HealthProblem.JAVA_INTERNAL_ERRORS,
			javaErrorCount > this.lastSeenJavaErrorCount.get()
		);
		this.lastSeenJavaErrorCount.set(javaErrorCount);
		return result;
	}

	/**
	 * Checks the rejection / submission rate of the executor input queues.
	 *
	 * @param evita the Evita instance
	 * @return the result of the check
	 */
	@Nonnull
	private HealthProblemCheckResult checkInputQueues(@Nonnull Evita evita) {
		final ObservableExecutorService executor = evita.getRequestExecutor();
		final long rejectedTaskCount = executor.getRejectedTaskCount();
		final long submittedTaskCount = executor.getSubmittedTaskCount();
		// if the ratio of rejected task to submitted tasks is greater than 2, we could consider queues as overloaded
		final HealthProblemCheckResult result = new HealthProblemCheckResult(
			HealthProblem.INPUT_QUEUES_OVERLOADED,
			(rejectedTaskCount - this.lastSeenRejectedTaskCount.get()) / (Math.max(submittedTaskCount - this.lastSeenSubmittedTaskCount.get(), 1)) > 2
		);
		this.lastSeenRejectedTaskCount.set(rejectedTaskCount);
		this.lastSeenSubmittedTaskCount.set(submittedTaskCount);
		return result;
	}

	/**
	 * Checks the number of database internal errors. This check doesn't affect the system health, but it's propagated
	 * to metrics.
	 *
	 * @param theObservabilityManager the observability manager
	 * @return the result of the check
	 */
	@Nonnull
	private HealthProblemCheckResult checkEvitaErrors(@Nonnull ObservabilityManager theObservabilityManager) {
		// if the number of errors has increased since the last check, we could consider the system as unhealthy
		final long evitaErrorCount = theObservabilityManager.getEvitaErrorCount();
		final HealthProblemCheckResult result = new HealthProblemCheckResult(
			"EVITA_DB_INTERNAL_ERRORS",
			evitaErrorCount > this.lastSeenEvitaErrorCount.get()
		);
		this.lastSeenEvitaErrorCount.set(evitaErrorCount);
		return result;
	}

<<<<<<< HEAD
	@Nonnull
	@Override
	public Readiness getReadiness(@Nonnull EvitaContract evitaContract, @Nonnull ExternalApiServer externalApiServer, @Nonnull String... apiCodes) {
		final Optional<ObservabilityManager> theObservabilityManager = getObservabilityManager(externalApiServer);
		// check the end-points availability
		//noinspection rawtypes
		final Collection<ExternalApiProviderRegistrar> availableExternalApis = ExternalApiServer.gatherExternalApiProviders();
		final Map<String, Boolean> readiness = CollectionUtils.createHashMap(availableExternalApis.size());
		for (String apiCode : apiCodes) {
			final ExternalApiProvider<?> apiProvider = externalApiServer.getExternalApiProviderByCode(apiCode);
			final boolean isReady = apiProvider.isReady();
			readiness.put(apiProvider.getCode(), isReady);
			theObservabilityManager.ifPresent(it -> it.recordReadiness(apiProvider.getCode(), isReady));
		}
		final boolean ready = readiness.values().stream().allMatch(Boolean::booleanValue);
		if (ready) {
			this.seenReady.set(true);
		}
		final Readiness currentReadiness = new Readiness(
			ready ? ReadinessState.READY : (this.seenReady.get() ? ReadinessState.STALLING : ReadinessState.STARTING),
			readiness.entrySet().stream()
				.map(entry -> new ApiState(entry.getKey(), entry.getValue()))
				.toArray(ApiState[]::new)
		);
		this.lastReadinessSeen.set(
			new ReadinessWithTimestamp(currentReadiness, OffsetDateTime.now())
		);
		return currentReadiness;
	}

=======
>>>>>>> bfda2bfc
	/**
	 * Returns the observability manager from the external API server.
	 *
	 * @param externalApiServer the external API server
	 * @return the observability manager or NULL if it is not available
	 */
	@Nonnull
	private Optional<ObservabilityManager> getObservabilityManager(@Nonnull ExternalApiServer externalApiServer) {
		if (this.observabilityManager == null) {
			final Optional<ObservabilityProvider> apiProvider = Optional.ofNullable(
				externalApiServer.getExternalApiProviderByCode(ObservabilityProvider.CODE)
			);
			this.observabilityManager = apiProvider
				.map(ObservabilityProvider::getObservabilityManager)
				.orElse(null);
		}
		return Optional.ofNullable(this.observabilityManager);
	}

	/**
	 * This record represents the result of a health problem check.
	 *
	 * @param healthProblem type of health problem
	 * @param present       true if the health problem is present, false otherwise
	 */
	private record HealthProblemCheckResult(
		@Nullable HealthProblem healthProblem,
		@Nonnull String healthProblemName,
		boolean present
	) {

		public HealthProblemCheckResult(@Nullable HealthProblem healthProblem, boolean present) {
			this(healthProblem, healthProblem.name(), present);
		}

		public HealthProblemCheckResult(@Nullable String healthProblem, boolean present) {
			this(null, healthProblem, present);
		}

	}

	/**
	 * Record keeps the readiness result and the detail of readiness result for each API along with the timestamp when
	 * it was recorded.
	 * @param result overall readiness result (over all APIs)
	 * @param timestamp timestamp when the readiness was recorded
	 */
	private record ReadinessWithTimestamp(
		@Nonnull Readiness result,
		@Nonnull OffsetDateTime timestamp
	) { }

}<|MERGE_RESOLUTION|>--- conflicted
+++ resolved
@@ -275,7 +275,6 @@
 		return result;
 	}
 
-<<<<<<< HEAD
 	@Nonnull
 	@Override
 	public Readiness getReadiness(@Nonnull EvitaContract evitaContract, @Nonnull ExternalApiServer externalApiServer, @Nonnull String... apiCodes) {
@@ -306,8 +305,6 @@
 		return currentReadiness;
 	}
 
-=======
->>>>>>> bfda2bfc
 	/**
 	 * Returns the observability manager from the external API server.
 	 *
