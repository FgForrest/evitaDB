--- conflicted
+++ resolved
@@ -91,7 +91,6 @@
 				attributes
 			);
 		}
-<<<<<<< HEAD
 	}
 
 	@Override
@@ -118,49 +117,6 @@
 		@Nonnull String protocolName,
 		@Nonnull HttpServerExchange context,
 		@Nonnull Runnable runnable,
-		@Nullable Supplier<SpanAttribute[]> attributes
-	) {
-		if (!OpenTelemetryTracerSetup.isTracingEnabled()) {
-			runnable.run();
-		}
-		try (Scope ignored = extractContextFromHeaders(protocolName, context).makeCurrent()) {
-			tracingContext.executeWithinBlock(
-				protocolName,
-				runnable,
-				attributes
-			);
-		}
-=======
->>>>>>> 4cb13ec6
-	}
-
-	@Override
-	public <T> T executeWithinBlock(
-		@Nonnull String protocolName,
-		@Nonnull HttpServerExchange context,
-		@Nonnull Supplier<T> lambda,
-<<<<<<< HEAD
-=======
-		@Nullable SpanAttribute... attributes
-	) {
-		if (!OpenTelemetryTracerSetup.isTracingEnabled()) {
-			return lambda.get();
-		}
-		try (Scope ignored = extractContextFromHeaders(protocolName, context).makeCurrent()) {
-			return tracingContext.executeWithinBlock(
-				protocolName,
-				lambda,
-				attributes
-			);
-		}
-	}
-
-	@Override
-	public void executeWithinBlock(
-		@Nonnull String protocolName,
-		@Nonnull HttpServerExchange context,
-		@Nonnull Runnable runnable,
->>>>>>> 4cb13ec6
 		@Nullable Supplier<SpanAttribute[]> attributes
 	) {
 		if (!OpenTelemetryTracerSetup.isTracingEnabled()) {
@@ -216,12 +172,7 @@
 		try (Scope ignored = extractContextFromHeaders(protocolName, context).makeCurrent()) {
 			return tracingContext.executeWithinBlock(
 				protocolName,
-<<<<<<< HEAD
-				lambda,
-				attributes
-=======
 				lambda
->>>>>>> 4cb13ec6
 			);
 		}
 	}
