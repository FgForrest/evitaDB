--- conflicted
+++ resolved
@@ -133,11 +133,8 @@
 			</exclusions>
 		</dependency>
 		<dependency>
-			<groupId>${project.parent.groupId}</groupId>
+			<groupId>io.evitadb</groupId>
 			<artifactId>evita_external_api_grpc</artifactId>
-<<<<<<< HEAD
-			<version>${project.parent.version}</version>
-=======
 			<version>2024.9-SNAPSHOT</version>
 			<scope>compile</scope>
 		</dependency>
@@ -152,7 +149,6 @@
 			<artifactId>evita_external_api_rest</artifactId>
 			<version>2024.9-SNAPSHOT</version>
 			<scope>compile</scope>
->>>>>>> 0dcbd2d5
 		</dependency>
 	</dependencies>
 
