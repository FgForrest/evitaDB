/*
 *
 *                         _ _        ____  ____
 *               _____   _(_) |_ __ _|  _ \| __ )
 *              / _ \ \ / / | __/ _` | | | |  _ \
 *             |  __/\ V /| | || (_| | |_| | |_) |
 *              \___| \_/ |_|\__\__,_|____/|____/
 *
 *   Copyright (c) 2023
 *
 *   Licensed under the Business Source License, Version 1.1 (the "License");
 *   you may not use this file except in compliance with the License.
 *   You may obtain a copy of the License at
 *
 *   https://github.com/FgForrest/evitaDB/blob/main/LICENSE
 *
 *   Unless required by applicable law or agreed to in writing, software
 *   distributed under the License is distributed on an "AS IS" BASIS,
 *   WITHOUT WARRANTIES OR CONDITIONS OF ANY KIND, either express or implied.
 *   See the License for the specific language governing permissions and
 *   limitations under the License.
 */

package io.evitadb.externalApi.graphql.api.system.resolver.dataFetcher;

import graphql.schema.DataFetcher;
import graphql.schema.DataFetchingEnvironment;
import io.evitadb.api.CatalogContract;
import io.evitadb.api.ClientContext;
import io.evitadb.core.Evita;
import lombok.RequiredArgsConstructor;

import javax.annotation.Nonnull;
import java.util.Collection;

/**
 * Returns all catalog DTOs.
 *
 * @author Lukáš Hornych, FG Forrest a.s. (c) 2023
 */
@RequiredArgsConstructor
public class CatalogsDataFetcher implements DataFetcher<Collection<CatalogContract>> {

    @Nonnull private final Evita evita;

<<<<<<< HEAD
    public CatalogsDataFetcher(@Nullable Executor executor, @Nonnull Evita evita) {
        super(evita, executor);
        this.evita = evita;
    }

=======
>>>>>>> c31e7a01
    @Override
    @Nonnull
    public Collection<CatalogContract> get(@Nonnull DataFetchingEnvironment environment) {
        return evita.getCatalogs();
    }
}<|MERGE_RESOLUTION|>--- conflicted
+++ resolved
@@ -26,7 +26,6 @@
 import graphql.schema.DataFetcher;
 import graphql.schema.DataFetchingEnvironment;
 import io.evitadb.api.CatalogContract;
-import io.evitadb.api.ClientContext;
 import io.evitadb.core.Evita;
 import lombok.RequiredArgsConstructor;
 
@@ -43,14 +42,6 @@
 
     @Nonnull private final Evita evita;
 
-<<<<<<< HEAD
-    public CatalogsDataFetcher(@Nullable Executor executor, @Nonnull Evita evita) {
-        super(evita, executor);
-        this.evita = evita;
-    }
-
-=======
->>>>>>> c31e7a01
     @Override
     @Nonnull
     public Collection<CatalogContract> get(@Nonnull DataFetchingEnvironment environment) {
