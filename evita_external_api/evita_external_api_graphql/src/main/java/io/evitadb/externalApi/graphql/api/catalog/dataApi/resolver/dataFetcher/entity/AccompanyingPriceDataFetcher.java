--- conflicted
+++ resolved
@@ -56,8 +56,23 @@
 		return INSTANCE;
 	}
 
-<<<<<<< HEAD
-=======
+	@Nonnull
+	private static String resolvePriceName(@Nonnull DataFetchingEnvironment environment) {
+		return environment.getField().getAlias() != null ? environment.getField().getAlias() : environment.getField().getName();
+	}
+
+	@Nonnull
+	private static Optional<PriceContract> getPrefetchedPrice(
+		@Nonnull PrefetchedPriceForSale prefetchedPrices,
+		@Nonnull String priceName
+	) {
+		final Optional<PriceContract> prefetchedPrice = prefetchedPrices.getAccompanyingPrices().get(priceName);
+		if (prefetchedPrice == null) {
+			throw new GraphQLInternalError("Missing prefetched price `" + priceName + "` for entity `" + prefetchedPrices.getParentEntity().getType() + ":" + prefetchedPrices.getParentEntity().getPrimaryKey() + "`.");
+		}
+		return prefetchedPrice;
+	}
+
 	@Override
 	@Nonnull
 	public DataFetcherResult<PriceContract> get(DataFetchingEnvironment environment) throws Exception {
@@ -68,47 +83,25 @@
 
 		final String priceName = resolvePriceName(environment);
 		final Optional<PriceContract> priceForName = getPrefetchedPrice(prefetchedPrices, priceName);
-		final PriceContract	pickedPrice = priceForName.orElse(null);
+		final PriceContract pickedPrice = priceForName.orElse(null);
 
 		return DataFetcherResult.<PriceContract>newResult()
 			.data(pickedPrice)
 			.build();
 	}
 
->>>>>>> 5e1effe8
 	@Nonnull
 	private static String resolvePriceName(@Nonnull DataFetchingEnvironment environment) {
 		return environment.getField().getAlias() != null ? environment.getField().getAlias() : environment.getField().getName();
 	}
 
 	@Nonnull
-<<<<<<< HEAD
-	private static Optional<PriceContract> getPrefetchedPrice(
-		@Nonnull PrefetchedPriceForSale prefetchedPrices,
-		@Nonnull String priceName
-	) {
-=======
 	private static Optional<PriceContract> getPrefetchedPrice(@Nonnull PrefetchedPriceForSale prefetchedPrices,
 	                                                          @Nonnull String priceName) {
->>>>>>> 5e1effe8
 		final Optional<PriceContract> prefetchedPrice = prefetchedPrices.getAccompanyingPrices().get(priceName);
 		if (prefetchedPrice == null) {
 			throw new GraphQLInternalError("Missing prefetched price `" + priceName + "` for entity `" + prefetchedPrices.getParentEntity().getType() + ":" + prefetchedPrices.getParentEntity().getPrimaryKey() + "`.");
 		}
 		return prefetchedPrice;
 	}
-
-	@Override
-	@Nonnull
-	public DataFetcherResult<PriceContract> get(DataFetchingEnvironment environment) throws Exception {
-		final PrefetchedPriceForSale prefetchedPrices = Objects.requireNonNull(environment.getSource());
-
-		final String priceName = resolvePriceName(environment);
-		final Optional<PriceContract> priceForName = getPrefetchedPrice(prefetchedPrices, priceName);
-		final PriceContract pickedPrice = priceForName.orElse(null);
-
-		return DataFetcherResult.<PriceContract>newResult()
-			.data(pickedPrice)
-			.build();
-	}
 }