/*
 *
 *                         _ _        ____  ____
 *               _____   _(_) |_ __ _|  _ \| __ )
 *              / _ \ \ / / | __/ _` | | | |  _ \
 *             |  __/\ V /| | || (_| | |_| | |_) |
 *              \___| \_/ |_|\__\__,_|____/|____/
 *
 *   Copyright (c) 2023-2024
 *
 *   Licensed under the Business Source License, Version 1.1 (the "License");
 *   you may not use this file except in compliance with the License.
 *   You may obtain a copy of the License at
 *
 *   https://github.com/FgForrest/evitaDB/blob/master/LICENSE
 *
 *   Unless required by applicable law or agreed to in writing, software
 *   distributed under the License is distributed on an "AS IS" BASIS,
 *   WITHOUT WARRANTIES OR CONDITIONS OF ANY KIND, either express or implied.
 *   See the License for the specific language governing permissions and
 *   limitations under the License.
 */

package io.evitadb.externalApi.graphql;

import io.evitadb.externalApi.configuration.ApiOptions;
import io.evitadb.externalApi.event.ReadinessEvent;
import io.evitadb.externalApi.event.ReadinessEvent.Prospective;
import io.evitadb.externalApi.event.ReadinessEvent.Result;
import io.evitadb.externalApi.graphql.configuration.GraphQLConfig;
import io.evitadb.externalApi.http.ExternalApiProvider;
import io.evitadb.utils.NetworkUtils;
import lombok.Getter;
import lombok.extern.slf4j.Slf4j;

import javax.annotation.Nonnull;
import java.util.Optional;
import java.util.function.Predicate;

import static io.evitadb.externalApi.graphql.io.GraphQLRouter.SYSTEM_PREFIX;

/**
 * Descriptor of external API provider that provides GraphQL API.
 *
 * @see GraphQLProviderRegistrar
 * @author Lukáš Hornych, FG Forrest a.s. (c) 2022
 */
@Slf4j
public class GraphQLProvider implements ExternalApiProvider<GraphQLConfig> {

    public static final String CODE = "graphQL";


	@Nonnull
    @Getter
    private final GraphQLConfig configuration;

	@Nonnull
    private final GraphQLManager graphQLManager;

	/**
	 * Timeout taken from {@link ApiOptions#requestTimeoutInMillis()} that will be used in {@link #isReady()}
	 * method.
	 */
	private final long requestTimeout;

    /**
     * Contains url that was at least once found reachable.
     */
    private String reachableUrl;

	public GraphQLProvider(
		@Nonnull GraphQLConfig configuration,
		@Nonnull GraphQLManager graphQLManager,
		long requestTimeoutInMillis
	) {
		this.configuration = configuration;
		this.graphQLManager = graphQLManager;
		this.requestTimeout = requestTimeoutInMillis;
	}

	@Nonnull
    @Override
    public String getCode() {
        return CODE;
    }

	@Nonnull
	@Override
	public HttpServiceDefinition[] getHttpServiceDefinitions() {
		return new HttpServiceDefinition[] {
			new HttpServiceDefinition(graphQLManager.getGraphQLRouter(), PathHandlingMode.DYNAMIC_PATH_HANDLING)
		};
	}

	@Override
	public void afterAllInitialized() {
		graphQLManager.emitObservabilityEvents();
	}

	@Override
    public boolean isReady() {
        final Predicate<String> isReady = url -> {
	        final ReadinessEvent readinessEvent = new ReadinessEvent(CODE, Prospective.CLIENT);
			final Optional<String> post = NetworkUtils.fetchContent(
<<<<<<< HEAD
				url,
				"POST",
				"application/json",
				Optional.ofNullable(configuration.getAllowedOrigins()).map(it -> it[0]).orElse(null),
				"{\"query\":\"{liveness}\"}",
=======
				url, "POST", "application/json", "{\"query\":\"{liveness}\"}",
				this.requestTimeout,
>>>>>>> 935b9ca7
				error -> {
					log.error("Error while checking readiness of GraphQL API: {}", error);
					readinessEvent.finish(Result.ERROR);
				},
				timeouted -> {
					log.error("{}", timeouted);
					readinessEvent.finish(Result.TIMEOUT);
				}
			);
			final Boolean result = post.map(content -> content.contains("true")).orElse(false);
			if (result) {
				readinessEvent.finish(Result.READY);
			}
			return result;
        };
        final String[] baseUrls = this.configuration.getBaseUrls();
        if (this.reachableUrl == null) {
	        for (String baseUrl : baseUrls) {
		        final String url = baseUrl + SYSTEM_PREFIX;
		        if (isReady.test(url)) {
			        this.reachableUrl = url;
			        return true;
		        }
	        }
            return false;
        } else {
            return isReady.test(this.reachableUrl);
        }
    }

}<|MERGE_RESOLUTION|>--- conflicted
+++ resolved
@@ -103,16 +103,12 @@
         final Predicate<String> isReady = url -> {
 	        final ReadinessEvent readinessEvent = new ReadinessEvent(CODE, Prospective.CLIENT);
 			final Optional<String> post = NetworkUtils.fetchContent(
-<<<<<<< HEAD
 				url,
 				"POST",
 				"application/json",
 				Optional.ofNullable(configuration.getAllowedOrigins()).map(it -> it[0]).orElse(null),
 				"{\"query\":\"{liveness}\"}",
-=======
-				url, "POST", "application/json", "{\"query\":\"{liveness}\"}",
 				this.requestTimeout,
->>>>>>> 935b9ca7
 				error -> {
 					log.error("Error while checking readiness of GraphQL API: {}", error);
 					readinessEvent.finish(Result.ERROR);
