/*
 *
 *                         _ _        ____  ____
 *               _____   _(_) |_ __ _|  _ \| __ )
 *              / _ \ \ / / | __/ _` | | | |  _ \
 *             |  __/\ V /| | || (_| | |_| | |_) |
 *              \___| \_/ |_|\__\__,_|____/|____/
 *
 *   Copyright (c) 2023-2024
 *
 *   Licensed under the Business Source License, Version 1.1 (the "License");
 *   you may not use this file except in compliance with the License.
 *   You may obtain a copy of the License at
 *
 *   https://github.com/FgForrest/evitaDB/blob/master/LICENSE
 *
 *   Unless required by applicable law or agreed to in writing, software
 *   distributed under the License is distributed on an "AS IS" BASIS,
 *   WITHOUT WARRANTIES OR CONDITIONS OF ANY KIND, either express or implied.
 *   See the License for the specific language governing permissions and
 *   limitations under the License.
 */

package io.evitadb.externalApi.graphql.api.catalog;

import io.evitadb.api.requestResponse.cdc.ChangeCatalogCapture;
import io.evitadb.api.requestResponse.cdc.ChangeSystemCapture;
import io.evitadb.externalApi.graphql.GraphQLManager;
import lombok.RequiredArgsConstructor;

import java.util.concurrent.Flow.Subscriber;
import java.util.concurrent.Flow.Subscription;

/**
 * Updates GraphQL API endpoints and their GraphQL instances based on Evita updates.
 *
 * @author Lukáš Hornych, FG Forrest a.s. (c) 2022
 */
// TOBEDONE LHO: consider more efficient GraphQL schema updating when only part of Evita schema is updated
@RequiredArgsConstructor
public class CatalogGraphQLRefreshingObserver implements Subscriber<ChangeCatalogCapture> {

	private final GraphQLManager graphQLManager;
	private Subscription subscription;

	@Override
<<<<<<< HEAD
	public void onSubscribe(Subscription subscription) {
		this.subscription = subscription;
		this.subscription.request(1);
=======
	public void onCatalogCreate(@Nonnull String catalogName) {
		graphQLManager.registerCatalog(catalogName);
		graphQLManager.emitObservabilityEvents(catalogName);
>>>>>>> 9f91d616
	}

	@Override
	public void onNext(ChangeCatalogCapture item) {
		// todo lho: make use of the lastId when implemented?
		graphQLManager.registerCatalog(item.catalog());
		subscription.request(1);
	}

	@Override
<<<<<<< HEAD
	public void onError(Throwable throwable) {
		// do nothing, there are no resources to free, logging happens in the caller
	}

	@Override
	public void onComplete() {
		// do nothing, there are no resources to free
=======
	public void onEntityCollectionCreate(@Nonnull String catalogName, @Nonnull String entityType) {
		graphQLManager.refreshCatalog(catalogName);
		graphQLManager.emitObservabilityEvents(catalogName);
	}

	@Override
	public void onEntityCollectionDelete(@Nonnull String catalogName, @Nonnull String entityType) {
		graphQLManager.refreshCatalog(catalogName);
		graphQLManager.emitObservabilityEvents(catalogName);
	}

	@Override
	public void onCatalogSchemaUpdate(@Nonnull String catalogName) {
		graphQLManager.refreshCatalog(catalogName);
		graphQLManager.emitObservabilityEvents(catalogName);
	}

	@Override
	public void onEntitySchemaUpdate(@Nonnull String catalogName, @Nonnull String entityType) {
		graphQLManager.refreshCatalog(catalogName);
		graphQLManager.emitObservabilityEvents(catalogName);
>>>>>>> 9f91d616
	}
}<|MERGE_RESOLUTION|>--- conflicted
+++ resolved
@@ -24,7 +24,6 @@
 package io.evitadb.externalApi.graphql.api.catalog;
 
 import io.evitadb.api.requestResponse.cdc.ChangeCatalogCapture;
-import io.evitadb.api.requestResponse.cdc.ChangeSystemCapture;
 import io.evitadb.externalApi.graphql.GraphQLManager;
 import lombok.RequiredArgsConstructor;
 
@@ -44,15 +43,9 @@
 	private Subscription subscription;
 
 	@Override
-<<<<<<< HEAD
 	public void onSubscribe(Subscription subscription) {
 		this.subscription = subscription;
 		this.subscription.request(1);
-=======
-	public void onCatalogCreate(@Nonnull String catalogName) {
-		graphQLManager.registerCatalog(catalogName);
-		graphQLManager.emitObservabilityEvents(catalogName);
->>>>>>> 9f91d616
 	}
 
 	@Override
@@ -60,10 +53,10 @@
 		// todo lho: make use of the lastId when implemented?
 		graphQLManager.registerCatalog(item.catalog());
 		subscription.request(1);
+		graphQLManager.emitObservabilityEvents(item.catalog());
 	}
 
 	@Override
-<<<<<<< HEAD
 	public void onError(Throwable throwable) {
 		// do nothing, there are no resources to free, logging happens in the caller
 	}
@@ -71,28 +64,5 @@
 	@Override
 	public void onComplete() {
 		// do nothing, there are no resources to free
-=======
-	public void onEntityCollectionCreate(@Nonnull String catalogName, @Nonnull String entityType) {
-		graphQLManager.refreshCatalog(catalogName);
-		graphQLManager.emitObservabilityEvents(catalogName);
-	}
-
-	@Override
-	public void onEntityCollectionDelete(@Nonnull String catalogName, @Nonnull String entityType) {
-		graphQLManager.refreshCatalog(catalogName);
-		graphQLManager.emitObservabilityEvents(catalogName);
-	}
-
-	@Override
-	public void onCatalogSchemaUpdate(@Nonnull String catalogName) {
-		graphQLManager.refreshCatalog(catalogName);
-		graphQLManager.emitObservabilityEvents(catalogName);
-	}
-
-	@Override
-	public void onEntitySchemaUpdate(@Nonnull String catalogName, @Nonnull String entityType) {
-		graphQLManager.refreshCatalog(catalogName);
-		graphQLManager.emitObservabilityEvents(catalogName);
->>>>>>> 9f91d616
 	}
 }