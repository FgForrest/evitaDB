--- conflicted
+++ resolved
@@ -56,10 +56,6 @@
 	@Nonnull
 	@Override
 	public DataFetcherResult<P> get(DataFetchingEnvironment environment) throws Exception {
-<<<<<<< HEAD
-		final EntityDecorator entity = Objects.requireNonNull(environment.getSource());
-		final EntityQueryContext context = Objects.requireNonNull(environment.getLocalContext());
-=======
 		final EntityDecorator entity = environment.getSource();
 		if (entity == null) {
 			throw new GraphQLInternalError("Missing entity");
@@ -68,7 +64,6 @@
 		if (context == null) {
 			throw new GraphQLInternalError("Missing entity context");
 		}
->>>>>>> 5e1effe8
 
 		final String[] priceLists = resolveDesiredPricesLists(environment, context);
 		final Currency currency = resolveDesiredCurrency(environment, context);
@@ -160,12 +155,7 @@
 	}
 
 	@Nonnull
-<<<<<<< HEAD
-	protected AccompanyingPrice[] resolveDesiredAccompanyingPrices(@Nonnull DataFetchingEnvironment environment) {
-		//noinspection unchecked
-=======
 	protected AccompanyingPrice[] resolveDesiredAccompanyingPricesForCustomPriceForSale(@Nonnull DataFetchingEnvironment environment) {
->>>>>>> 5e1effe8
 		return SelectionSetAggregator.getImmediateFields(PriceForSaleDescriptor.ACCOMPANYING_PRICE.name(), environment.getSelectionSet())
 			.stream()
 			.map(f -> {
