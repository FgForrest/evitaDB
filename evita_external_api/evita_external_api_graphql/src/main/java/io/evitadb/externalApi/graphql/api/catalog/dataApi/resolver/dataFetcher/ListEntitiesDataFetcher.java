/*
 *
 *                         _ _        ____  ____
 *               _____   _(_) |_ __ _|  _ \| __ )
 *              / _ \ \ / / | __/ _` | | | |  _ \
 *             |  __/\ V /| | || (_| | |_| | |_) |
 *              \___| \_/ |_|\__\__,_|____/|____/
 *
 *   Copyright (c) 2023
 *
 *   Licensed under the Business Source License, Version 1.1 (the "License");
 *   you may not use this file except in compliance with the License.
 *   You may obtain a copy of the License at
 *
 *   https://github.com/FgForrest/evitaDB/blob/main/LICENSE
 *
 *   Unless required by applicable law or agreed to in writing, software
 *   distributed under the License is distributed on an "AS IS" BASIS,
 *   WITHOUT WARRANTIES OR CONDITIONS OF ANY KIND, either express or implied.
 *   See the License for the specific language governing permissions and
 *   limitations under the License.
 */

package io.evitadb.externalApi.graphql.api.catalog.dataApi.resolver.dataFetcher;

import graphql.execution.DataFetcherResult;
import graphql.schema.DataFetcher;
import graphql.schema.DataFetchingEnvironment;
import io.evitadb.api.ClientContext;
import io.evitadb.api.EvitaSessionContract;
import io.evitadb.api.query.Query;
import io.evitadb.api.query.QueryUtils;
import io.evitadb.api.query.RequireConstraint;
import io.evitadb.api.query.filter.EntityLocaleEquals;
import io.evitadb.api.query.filter.FilterBy;
import io.evitadb.api.query.filter.PriceInCurrency;
import io.evitadb.api.query.filter.PriceInPriceLists;
import io.evitadb.api.query.filter.PriceValidIn;
import io.evitadb.api.query.order.OrderBy;
import io.evitadb.api.query.require.EntityFetch;
import io.evitadb.api.query.require.Require;
import io.evitadb.api.requestResponse.data.EntityClassifier;
import io.evitadb.api.requestResponse.data.structure.EntityDecorator;
import io.evitadb.api.requestResponse.data.structure.EntityReference;
import io.evitadb.api.requestResponse.schema.CatalogSchemaContract;
import io.evitadb.api.requestResponse.schema.EntitySchemaContract;
import io.evitadb.externalApi.graphql.api.catalog.GraphQLContextKey;
import io.evitadb.externalApi.graphql.api.catalog.dataApi.model.ListEntitiesHeaderDescriptor;
import io.evitadb.externalApi.graphql.api.catalog.dataApi.resolver.constraint.EntityFetchRequireResolver;
import io.evitadb.externalApi.graphql.api.catalog.dataApi.resolver.constraint.FilterConstraintResolver;
import io.evitadb.externalApi.graphql.api.catalog.dataApi.resolver.constraint.OrderConstraintResolver;
import io.evitadb.externalApi.graphql.api.catalog.dataApi.resolver.constraint.RequireConstraintResolver;
import io.evitadb.externalApi.graphql.api.resolver.SelectionSetWrapper;
import lombok.extern.slf4j.Slf4j;

import javax.annotation.Nonnull;
import javax.annotation.Nullable;
import java.io.Serializable;
import java.time.OffsetDateTime;
import java.util.Currency;
import java.util.LinkedList;
import java.util.List;
import java.util.Locale;
import java.util.Optional;
import java.util.concurrent.atomic.AtomicReference;

import static io.evitadb.api.query.Query.query;
import static io.evitadb.api.query.QueryConstraints.collection;
import static io.evitadb.api.query.QueryConstraints.require;
import static io.evitadb.api.query.QueryConstraints.strip;

/**
 * Root data fetcher for fetching list of entities (or their references) of specified type. Besides returning {@link EntityDecorator}'s or
 * {@link EntityReference}s, it also sets new {@link EntityQueryContext} to be used by inner data fetchers.
 *
 * @author Lukáš Hornych, FG Forrest a.s. (c) 2022
 */
@Slf4j
public class ListEntitiesDataFetcher implements DataFetcher<DataFetcherResult<List<EntityClassifier>>> {

    /**
     * Entity type of collection to which this fetcher is mapped to.
     */
    @Nonnull private final EntitySchemaContract entitySchema;

    @Nonnull private final FilterConstraintResolver filterConstraintResolver;
    @Nonnull private final OrderConstraintResolver orderConstraintResolver;
    @Nonnull private final EntityFetchRequireResolver entityFetchRequireResolver;

<<<<<<< HEAD
    public ListEntitiesDataFetcher(@Nonnull ClientContext clientContext,
                                   @Nullable Executor executor,
                                   @Nonnull CatalogSchemaContract catalogSchema,
                                   @Nonnull EntitySchemaContract entitySchema) {
        super(clientContext, executor);
=======
    public ListEntitiesDataFetcher(@Nonnull CatalogSchemaContract catalogSchema,
                                   @Nonnull EntitySchemaContract entitySchema) {
>>>>>>> c31e7a01
        this.entitySchema = entitySchema;

        this.filterConstraintResolver = new FilterConstraintResolver(catalogSchema);
        this.orderConstraintResolver = new OrderConstraintResolver(catalogSchema);
        final RequireConstraintResolver requireConstraintResolver = new RequireConstraintResolver(
            catalogSchema,
            new AtomicReference<>(filterConstraintResolver)
        );
        this.entityFetchRequireResolver = new EntityFetchRequireResolver(
            catalogSchema::getEntitySchemaOrThrowException,
            filterConstraintResolver,
            orderConstraintResolver,
            requireConstraintResolver
        );
    }

    @Nonnull
    @Override
    public DataFetcherResult<List<EntityClassifier>> get(@Nonnull DataFetchingEnvironment environment) {
        final Arguments arguments = Arguments.from(environment);

        final FilterBy filterBy = buildFilterBy(arguments);
        final OrderBy orderBy = buildOrderBy(arguments);
        final Require require = buildRequire(environment, arguments, filterBy);
        final Query query = query(
            collection(entitySchema.getName()),
            filterBy,
            orderBy,
            require
        );
        log.debug("Generated evitaDB query for entity list fetch of type `{}` is `{}`.", entitySchema.getName(), query);

        final EvitaSessionContract evitaSession = environment.getGraphQlContext().get(GraphQLContextKey.EVITA_SESSION);
        final List<EntityClassifier> entities = evitaSession.queryList(query, EntityClassifier.class);

        final DataFetcherResult.Builder<List<EntityClassifier>> resultBuilder = DataFetcherResult.<List<EntityClassifier>>newResult()
            .data(entities);
        if (!entities.isEmpty()) {
            resultBuilder.localContext(buildResultContext(query));
        }
        return resultBuilder.build();
    }

    @Nullable
    private <A extends Serializable & Comparable<A>> FilterBy buildFilterBy(@Nonnull Arguments arguments) {
        if (arguments.filterBy() == null) {
            return null;
        }
        return (FilterBy) filterConstraintResolver.resolve(
            entitySchema.getName(),
            ListEntitiesHeaderDescriptor.FILTER_BY.name(),
            arguments.filterBy()
        );
    }

    @Nullable
    private OrderBy buildOrderBy(Arguments arguments) {
        if (arguments.orderBy() == null) {
            return null;
        }
        return (OrderBy) orderConstraintResolver.resolve(
            entitySchema.getName(),
            ListEntitiesHeaderDescriptor.ORDER_BY.name(),
            arguments.orderBy()
        );
    }

    @Nonnull
    private Require buildRequire(@Nonnull DataFetchingEnvironment environment,
                                 @Nonnull Arguments arguments,
                                 @Nullable FilterBy filterBy) {

        final List<RequireConstraint> requireConstraints = new LinkedList<>();

        final Optional<EntityFetch> entityFetch = entityFetchRequireResolver.resolveEntityFetch(
            SelectionSetWrapper.from(environment.getSelectionSet()),
            extractDesiredLocale(filterBy),
            entitySchema
        );
        entityFetch.ifPresent(requireConstraints::add);

        if (arguments.offset() != null || arguments.limit() != null) {
            requireConstraints.add(
                strip(
                    Optional.ofNullable(arguments.offset()).orElse(0),
                    Optional.ofNullable(arguments.limit()).orElse(20)
                )
            );
        }

        return require(
            requireConstraints.toArray(RequireConstraint[]::new)
        );
    }

    @Nonnull
    private EntityQueryContext buildResultContext(@Nonnull Query query) {
        final Locale desiredLocale = Optional.ofNullable(QueryUtils.findFilter(query, EntityLocaleEquals.class))
            .map(EntityLocaleEquals::getLocale)
            .orElse(null);

        final Currency desiredPriceInCurrency = Optional.ofNullable(QueryUtils.findFilter(query, PriceInCurrency.class))
            .map(PriceInCurrency::getCurrency)
            .orElse(null);

        final Optional<PriceValidIn> priceValidInConstraint = Optional.ofNullable(QueryUtils.findFilter(query, PriceValidIn.class));
        final OffsetDateTime desiredPriceValidIn = priceValidInConstraint
            .map(PriceValidIn::getTheMoment)
            .orElse(null);
        final boolean desiredpriceValidInNow = priceValidInConstraint
            .map(it -> it.getTheMoment() == null)
            .orElse(false);

        final String[] desiredPriceInPriceLists = Optional.ofNullable(QueryUtils.findFilter(query, PriceInPriceLists.class))
            .map(PriceInPriceLists::getPriceLists)
            .orElse(null);

        return EntityQueryContext.builder()
            .desiredLocale(desiredLocale)
            .desiredPriceInCurrency(desiredPriceInCurrency)
            .desiredPriceValidIn(desiredPriceValidIn)
            .desiredpriceValidInNow(desiredpriceValidInNow)
            .desiredPriceInPriceLists(desiredPriceInPriceLists)
            .build();
    }

    @Nullable
    private static Locale extractDesiredLocale(@Nullable FilterBy filterBy) {
        return Optional.ofNullable(filterBy)
            .map(it -> QueryUtils.findConstraint(it, EntityLocaleEquals.class))
            .map(EntityLocaleEquals::getLocale)
            .orElse(null);
    }

    /**
     * Holds parsed GraphQL query arguments relevant for entity list query
     */
    private record Arguments(@Nullable Object filterBy,
                             @Nullable Object orderBy,
                             @Nullable Integer offset,
                             @Nullable Integer limit) {

        private static Arguments from(@Nonnull DataFetchingEnvironment environment) {
            final Object filterBy = environment.getArgument(ListEntitiesHeaderDescriptor.FILTER_BY.name());
            final Object orderBy = environment.getArgument(ListEntitiesHeaderDescriptor.ORDER_BY.name());
            final Integer offset = environment.getArgument(ListEntitiesHeaderDescriptor.OFFSET.name());
            final Integer limit = environment.getArgument(ListEntitiesHeaderDescriptor.LIMIT.name());

            return new Arguments(filterBy, orderBy, offset, limit);
        }
    }

}<|MERGE_RESOLUTION|>--- conflicted
+++ resolved
@@ -26,7 +26,6 @@
 import graphql.execution.DataFetcherResult;
 import graphql.schema.DataFetcher;
 import graphql.schema.DataFetchingEnvironment;
-import io.evitadb.api.ClientContext;
 import io.evitadb.api.EvitaSessionContract;
 import io.evitadb.api.query.Query;
 import io.evitadb.api.query.QueryUtils;
@@ -87,16 +86,8 @@
     @Nonnull private final OrderConstraintResolver orderConstraintResolver;
     @Nonnull private final EntityFetchRequireResolver entityFetchRequireResolver;
 
-<<<<<<< HEAD
-    public ListEntitiesDataFetcher(@Nonnull ClientContext clientContext,
-                                   @Nullable Executor executor,
-                                   @Nonnull CatalogSchemaContract catalogSchema,
-                                   @Nonnull EntitySchemaContract entitySchema) {
-        super(clientContext, executor);
-=======
     public ListEntitiesDataFetcher(@Nonnull CatalogSchemaContract catalogSchema,
                                    @Nonnull EntitySchemaContract entitySchema) {
->>>>>>> c31e7a01
         this.entitySchema = entitySchema;
 
         this.filterConstraintResolver = new FilterConstraintResolver(catalogSchema);
