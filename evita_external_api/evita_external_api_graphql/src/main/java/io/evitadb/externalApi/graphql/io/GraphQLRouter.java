/*
 *
 *                         _ _        ____  ____
 *               _____   _(_) |_ __ _|  _ \| __ )
 *              / _ \ \ / / | __/ _` | | | |  _ \
 *             |  __/\ V /| | || (_| | |_| | |_) |
 *              \___| \_/ |_|\__\__,_|____/|____/
 *
 *   Copyright (c) 2024-2025
 *
 *   Licensed under the Business Source License, Version 1.1 (the "License");
 *   you may not use this file except in compliance with the License.
 *   You may obtain a copy of the License at
 *
 *   https://github.com/FgForrest/evitaDB/blob/master/LICENSE
 *
 *   Unless required by applicable law or agreed to in writing, software
 *   distributed under the License is distributed on an "AS IS" BASIS,
 *   WITHOUT WARRANTIES OR CONDITIONS OF ANY KIND, either express or implied.
 *   See the License for the specific language governing permissions and
 *   limitations under the License.
 */

package io.evitadb.externalApi.graphql.io;

import com.fasterxml.jackson.databind.ObjectMapper;
import com.linecorp.armeria.common.HttpMethod;
import com.linecorp.armeria.common.HttpRequest;
import com.linecorp.armeria.common.HttpResponse;
import com.linecorp.armeria.server.HttpService;
import com.linecorp.armeria.server.ServiceRequestContext;
import graphql.GraphQL;
import io.evitadb.core.Evita;
import io.evitadb.externalApi.configuration.HeaderOptions;
import io.evitadb.externalApi.graphql.exception.GraphQLInternalError;
import io.evitadb.externalApi.graphql.io.web.GraphQLWebHandler;
import io.evitadb.externalApi.http.CorsEndpoint;
import io.evitadb.externalApi.http.CorsService;
import io.evitadb.externalApi.utils.UriPath;
import io.evitadb.externalApi.utils.path.PathHandlingService;
import io.evitadb.externalApi.utils.path.RoutingHandlerService;
import io.evitadb.utils.Assert;
import io.evitadb.utils.CollectionUtils.Property;
import lombok.Getter;
import lombok.RequiredArgsConstructor;

import javax.annotation.Nonnull;
import java.util.Map;
import java.util.Set;
import java.util.concurrent.atomic.AtomicReference;

import static io.evitadb.utils.CollectionUtils.createConcurrentHashMap;
import static io.evitadb.utils.CollectionUtils.createHashMap;

/**
 * Custom HTTP router for GraphQL APIs.
 *
 * @author Lukáš Hornych, FG Forrest a.s. (c) 2024
 */
@RequiredArgsConstructor
public class GraphQLRouter implements HttpService {

	public static final String SYSTEM_PREFIX = "system";
	private static final UriPath SYSTEM_PATH = UriPath.of("/", SYSTEM_PREFIX);
	private static final Map<GraphQLInstanceType, UriPath> API_PATH_MAPPING = createHashMap(
		new Property<>(GraphQLInstanceType.SYSTEM, UriPath.of("/")),
		new Property<>(GraphQLInstanceType.DATA, UriPath.of("/")),
		new Property<>(GraphQLInstanceType.SCHEMA, UriPath.of("/", "schema"))
	);

	/**
	 * Common object mapper for endpoints
	 */
	@Nonnull private final ObjectMapper objectMapper;
	/**
	 * Provides access to Evita private API
	 */
	@Nonnull private final Evita evita;
	/**
	 * Provides access to headers configuration.
	 */
	@Nonnull private final HeaderOptions headers;

	private final PathHandlingService delegateRouter = new PathHandlingService();
	private boolean systemApiRegistered = false;
	@Nonnull private final Map<String, RegisteredCatalog> registeredCatalogs = createConcurrentHashMap(20);

	@Nonnull
	@Override
	public HttpResponse serve(@Nonnull ServiceRequestContext ctx, @Nonnull HttpRequest req) throws Exception {
		return delegateRouter.serve(ctx, req);
	}

	/**
	 * Registers new system endpoints.
	 */
	public void registerSystemApi(@Nonnull GraphQL systemApi) {
		Assert.isPremiseValid(
			!this.systemApiRegistered,
			() -> new GraphQLInternalError("System API has been already registered.")
		);

		final RoutingHandlerService apiRouter = new RoutingHandlerService();
		registerApi(
			apiRouter,
			new RegisteredApi(
				GraphQLInstanceType.SYSTEM,
				API_PATH_MAPPING.get(GraphQLInstanceType.SYSTEM),
				new AtomicReference<>(systemApi)
			)
		);
		delegateRouter.addPrefixPath(SYSTEM_PATH.toString(), apiRouter);

		systemApiRegistered = true;
	}

	/**
	 * Registers new endpoints for defined catalog.
	 */
	public void registerCatalogApi(@Nonnull String catalogName, @Nonnull GraphQLInstanceType instanceType, @Nonnull GraphQL api) {
		final RegisteredCatalog registeredCatalog = registeredCatalogs.computeIfAbsent(catalogName, k -> {
			final RoutingHandlerService apiRouter = new RoutingHandlerService();
			delegateRouter.addPrefixPath(constructCatalogPath(catalogName).toString(), apiRouter);
			return new RegisteredCatalog(apiRouter);
		});

		final RegisteredApi registeredDataApi = new RegisteredApi(
			instanceType,
			API_PATH_MAPPING.get(instanceType),
			new AtomicReference<>(api)
		);
		registerApi(registeredCatalog.getApiRouter(), registeredDataApi);
		registeredCatalog.setApi(instanceType, registeredDataApi);
	}

	/**
	 * Swaps GraphQL instance for already registered API for defined catalog
	 */
	public void refreshCatalogApi(@Nonnull String catalogName, @Nonnull GraphQLInstanceType instanceType, @Nonnull GraphQL newApi) {
		final RegisteredCatalog registeredCatalog = registeredCatalogs.get(catalogName);
		if (registeredCatalog == null) {
			throw new GraphQLInternalError("No catalog APIs registered for `" + catalogName + "`. Cannot refresh.");
		}

		registeredCatalog.getApi(instanceType).graphQLReference().set(newApi);
	}

	/**
	 * Unregisters all APIs associated with the defined catalog.
	 */
	public void unregisterCatalogApis(@Nonnull String catalogName) {
		final RegisteredCatalog registeredCatalog = registeredCatalogs.remove(catalogName);
		if (registeredCatalog != null) {
			delegateRouter.removePrefixPath(constructCatalogPath(catalogName).toString());
		}
	}

	/**
	 * Registers all needed endpoints for a single API into a passed router.
	 */
	private void registerApi(@Nonnull RoutingHandlerService apiRouter, @Nonnull RegisteredApi registeredApi) {
		final CorsEndpoint corsEndpoint = new CorsEndpoint(this.headers);
		corsEndpoint.addMetadata(Set.of(HttpMethod.GET, HttpMethod.POST), true, true);

		// actual GraphQL query handler
		apiRouter.add(
			HttpMethod.POST,
			registeredApi.path().toString(),
<<<<<<< HEAD
			new CorsFilter(
				new GraphQLWebHandler(this.evita, this.objectMapper, registeredApi.instanceType(), registeredApi.graphQLReference())
					.decorate(service -> new GraphQLExceptionHandler(this.objectMapper, service)),
				graphQLConfig.getAllowedOrigins()
=======
			CorsService.standaloneFilter(
				new GraphQLHandler(this.evita, this.headers, this.objectMapper, registeredApi.instanceType(), registeredApi.graphQLReference())
					.decorate(service -> new GraphQLExceptionHandler(this.objectMapper, service))
>>>>>>> 37af4a71
			)
		);
		// GraphQL schema handler
		apiRouter.add(
			HttpMethod.GET,
			registeredApi.path().toString(),
			CorsService.standaloneFilter(
				new GraphQLSchemaHandler(
					this.evita,
					registeredApi.graphQLReference()
				)
					.decorate(service -> new GraphQLExceptionHandler(this.objectMapper, service))
			)
		);
		// CORS pre-flight handler for the GraphQL handler
		apiRouter.add(
			HttpMethod.OPTIONS,
			registeredApi.path().toString(),
			corsEndpoint.toHandler()
		);
	}

	/**
	 * Unified way of building catalog's URL path from its name.
	 */
	@Nonnull
	private static UriPath constructCatalogPath(@Nonnull String catalogName) {
		return UriPath.of("/", catalogName);
	}

	@RequiredArgsConstructor
	private static class RegisteredCatalog {

		private static final Set<GraphQLInstanceType> ALLOWED_API_INSTANCES = Set.of(GraphQLInstanceType.DATA, GraphQLInstanceType.SCHEMA);

		@Getter
		private final RoutingHandlerService apiRouter;
		private final Map<GraphQLInstanceType, RegisteredApi> apis = createHashMap(2);

		public void setApi(@Nonnull GraphQLInstanceType instanceType, @Nonnull RegisteredApi api) {
			Assert.isPremiseValid(
				ALLOWED_API_INSTANCES.contains(instanceType),
				() -> new GraphQLInternalError("API `" + instanceType.name() + "` is not allowed for catalog.")
			);
			Assert.isPremiseValid(
				!apis.containsKey(instanceType),
				() -> new GraphQLInternalError("`" + instanceType.name() + "` API has been already registered.")
			);
			apis.put(instanceType, api);
		}

		public RegisteredApi getApi(@Nonnull GraphQLInstanceType instanceType) {
			final RegisteredApi api = apis.get(instanceType);
			Assert.isPremiseValid(
				api != null,
				() -> new GraphQLInternalError("API `" + instanceType.name() + "` has not been registered yet.")
			);
			return api;
		}
	}

	private record RegisteredApi(@Nonnull GraphQLInstanceType instanceType,
	                             @Nonnull UriPath path,
	                             @Nonnull AtomicReference<GraphQL> graphQLReference) {}
}<|MERGE_RESOLUTION|>--- conflicted
+++ resolved
@@ -166,16 +166,9 @@
 		apiRouter.add(
 			HttpMethod.POST,
 			registeredApi.path().toString(),
-<<<<<<< HEAD
-			new CorsFilter(
-				new GraphQLWebHandler(this.evita, this.objectMapper, registeredApi.instanceType(), registeredApi.graphQLReference())
-					.decorate(service -> new GraphQLExceptionHandler(this.objectMapper, service)),
-				graphQLConfig.getAllowedOrigins()
-=======
 			CorsService.standaloneFilter(
-				new GraphQLHandler(this.evita, this.headers, this.objectMapper, registeredApi.instanceType(), registeredApi.graphQLReference())
+				new GraphQLWebHandler(this.evita, this.headers, this.objectMapper, registeredApi.instanceType(), registeredApi.graphQLReference())
 					.decorate(service -> new GraphQLExceptionHandler(this.objectMapper, service))
->>>>>>> 37af4a71
 			)
 		);
 		// GraphQL schema handler
