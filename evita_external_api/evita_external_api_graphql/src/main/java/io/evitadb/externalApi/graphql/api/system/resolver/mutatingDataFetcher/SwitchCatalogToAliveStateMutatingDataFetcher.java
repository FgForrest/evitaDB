--- conflicted
+++ resolved
@@ -47,16 +47,11 @@
     @Nonnull
     @Override
     public Boolean get(DataFetchingEnvironment environment) throws Exception {
-<<<<<<< HEAD
-        final String catalogName = Objects.requireNonNull(
-            environment.getArgument(SwitchCatalogToAliveStateMutationHeaderDescriptor.NAME.name())
-        );
-        this.evita.makeCatalogAlive(catalogName);
-=======
         final String catalogName = Objects.requireNonNull(environment.getArgument(SwitchCatalogToAliveStateMutationHeaderDescriptor.NAME.name()));
         /* we need to synchronously wait here */
         this.evita.getCatalogInstanceOrThrowException(catalogName).goLive(null).onCompletion().toCompletableFuture().join();
->>>>>>> 3562975f
+		/* TODO JNO - check original */
+	    /* this.evita.makeCatalogAlive(catalogName); */
         return true;
     }
 }