--- conflicted
+++ resolved
@@ -105,7 +105,6 @@
 @Slf4j
 public class QueryEntitiesDataFetcher implements DataFetcher<DataFetcherResult<EvitaResponse<EntityClassifier>>> {
 
-<<<<<<< HEAD
 	/**
 	 * Resolves {@link FilterBy} from client argument.
 	 */
@@ -118,577 +117,6 @@
 	 * Resolves {@link Require} from client argument.
 	 */
 	private final RequireConstraintResolver requireResolver;
-
-	/**
-	 * Entity type of collection to which this fetcher is mapped to.
-	 */
-	@Nonnull
-	private final EntitySchemaContract entitySchema;
-	/**
-	 * Function to fetch specific entity schema based on its name.
-	 */
-	@Nonnull
-	private final Function<String, EntitySchemaContract> entitySchemaFetcher;
-	/**
-	 * Entity schemas for references of {@link #entitySchema} by field-formatted names.
-	 */
-	@Nonnull
-	private final Map<String, EntitySchemaContract> referencedEntitySchemas;
-
-	@Nullable
-	private static Locale extractDesiredLocale(@Nullable FilterBy filterBy) {
-		return Optional.ofNullable(filterBy)
-			.map(it -> QueryUtils.findConstraint(it, EntityLocaleEquals.class))
-			.map(EntityLocaleEquals::getLocale)
-			.orElse(null);
-	}
-
-	public QueryEntitiesDataFetcher(@Nonnull CatalogSchemaContract catalogSchema,
-	                                @Nonnull EntitySchemaContract entitySchema) {
-		this.entitySchema = entitySchema;
-		this.entitySchemaFetcher = catalogSchema::getEntitySchemaOrThrowException;
-		this.filterByResolver = new FilterConstraintResolver(catalogSchema, entitySchema.getName());
-		this.orderByResolver = new OrderConstraintResolver(catalogSchema, entitySchema.getName());
-		this.requireResolver = new RequireConstraintResolver(catalogSchema, entitySchema.getName());
-
-		this.referencedEntitySchemas = createHashMap(entitySchema.getReferences().size());
-		entitySchema.getReferences()
-			.values()
-			.stream()
-			.filter(ReferenceSchemaContract::isReferencedEntityTypeManaged)
-			.forEach(referenceSchema -> {
-				final EntitySchemaContract referencedEntitySchema = catalogSchema.getEntitySchemaOrThrowException(referenceSchema.getReferencedEntityType());
-				this.referencedEntitySchemas.put(referenceSchema.getName(), referencedEntitySchema);
-			});
-	}
-
-	@Nonnull
-	@Override
-	public DataFetcherResult<EvitaResponse<EntityClassifier>> get(@Nonnull DataFetchingEnvironment environment) throws Exception {
-		final Arguments arguments = Arguments.from(environment);
-
-		final FilterBy filterBy = buildFilterBy(arguments);
-		final OrderBy orderBy = buildOrderBy(arguments);
-		final Require require = buildRequire(environment, arguments, filterBy);
-		final Query query = query(
-			collection(entitySchema.getName()),
-			filterBy,
-			orderBy,
-			require
-		);
-		log.debug("Generated evitaDB query for entity query fetch of type `{}` is `{}`.", entitySchema.getName(), query);
-
-		final EvitaSessionContract evitaSession = environment.getGraphQlContext().get(GraphQLContextKey.EVITA_SESSION);
-		final EvitaResponse<EntityClassifier> response = evitaSession.query(query, EntityClassifier.class);
-
-		return DataFetcherResult.<EvitaResponse<EntityClassifier>>newResult()
-			.data(response)
-			.localContext(buildResultContext(query))
-			.build();
-	}
-
-	@Nullable
-	private FilterBy buildFilterBy(@Nonnull Arguments arguments) {
-		if (arguments.filterBy() == null) {
-			return null;
-		}
-		return (FilterBy) filterByResolver.resolve(QueryEntitiesQueryHeaderDescriptor.FILTER_BY.name(), arguments.filterBy());
-	}
-
-	@Nullable
-	private OrderBy buildOrderBy(@Nonnull Arguments arguments) {
-		if (arguments.orderBy() == null) {
-			return null;
-		}
-		return (OrderBy) orderByResolver.resolve(QueryEntitiesQueryHeaderDescriptor.ORDER_BY.name(), arguments.orderBy());
-	}
-
-	@Nonnull
-	private Require buildRequire(@Nonnull DataFetchingEnvironment environment,
-	                             @Nonnull Arguments arguments,
-	                             @Nullable FilterBy filterBy) {
-		final List<RequireConstraint> requireConstraints = new LinkedList<>();
-
-		// build explicit require container
-		if (arguments.require() != null) {
-			final Require explicitRequire = (Require) requireResolver.resolve(QueryEntitiesQueryHeaderDescriptor.REQUIRE.name(), arguments.require());
-			if (explicitRequire != null) {
-				requireConstraints.addAll(Arrays.asList(explicitRequire.getChildren()));
-			}
-		}
-
-		final DataFetchingFieldSelectionSet selectionSet = environment.getSelectionSet();
-
-		// build requires for returning records
-		final List<SelectedField> recordFields = selectionSet.getFields(ResponseDescriptor.RECORD_PAGE.name(), ResponseDescriptor.RECORD_STRIP.name());
-		Assert.isTrue(
-			recordFields.size() <= 1,
-			() -> new GraphQLInvalidResponseUsageException(
-				"Entity response can have either `" + ResponseDescriptor.RECORD_PAGE.name() + "` or `" + ResponseDescriptor.RECORD_STRIP.name() + "`, not both."
-			)
-		);
-		if (recordFields.isEmpty()) {
-			requireConstraints.add(strip(0, 0));
-		} else {
-			// build paging require
-			final SelectedField recordField = recordFields.get(0);
-			if (recordField.getName().equals(ResponseDescriptor.RECORD_PAGE.name())) {
-				final Integer pageNumber = (Integer) recordField.getArguments().getOrDefault(RecordPageFieldHeaderDescriptor.NUMBER.name(), 0);
-				final Integer pageSize = (Integer) recordField.getArguments().getOrDefault(RecordPageFieldHeaderDescriptor.SIZE.name(), 20);
-				requireConstraints.add(page(pageNumber, pageSize));
-			} else if (recordField.getName().equals(ResponseDescriptor.RECORD_STRIP.name())) {
-				final Integer offset = (Integer) recordField.getArguments().getOrDefault(RecordStripFieldHeaderDescriptor.OFFSET.name(), 0);
-				final Integer limit = (Integer) recordField.getArguments().getOrDefault(RecordStripFieldHeaderDescriptor.LIMIT.name(), 20);
-				requireConstraints.add(strip(offset, limit));
-			} else {
-				throw new GraphQLInternalError(
-					"Expected field `" + ResponseDescriptor.RECORD_PAGE + "` or `" + ResponseDescriptor.RECORD_STRIP + "` but was `" + recordField.getName() + "`."
-				);
-			}
-
-			// build content requires
-			final List<SelectedField> recordData = recordField.getSelectionSet().getFields(DataChunkDescriptor.DATA.name());
-			if (!recordData.isEmpty()) {
-				final SelectionSetWrapper selectionSetWrapper = SelectionSetWrapper.from(
-					recordData
-						.stream()
-						.map(SelectedField::getSelectionSet)
-						.toList()
-				);
-				final Locale desiredLocale = extractDesiredLocale(filterBy);
-
-				requireConstraints.add(
-					EntityFetchRequireBuilder.buildEntityRequirement(
-						selectionSetWrapper,
-						desiredLocale,
-						entitySchema,
-						entitySchemaFetcher
-					)
-				);
-			}
-		}
-
-		// build extra result requires
-		final List<SelectedField> extraResults = selectionSet.getFields(ResponseDescriptor.EXTRA_RESULTS.name());
-		final SelectionSetWrapper extraResultsSelectionSet = SelectionSetWrapper.from(
-			extraResults.stream()
-				.map(SelectedField::getSelectionSet)
-				.toList()
-		);
-		requireConstraints.addAll(buildAttributeHistogramRequires(extraResultsSelectionSet));
-		requireConstraints.add(buildPriceHistogramRequire(extraResultsSelectionSet));
-		requireConstraints.addAll(buildFacetSummaryRequire(extraResultsSelectionSet, filterBy));
-		requireConstraints.addAll(buildHierarchyParentsRequires(extraResultsSelectionSet, filterBy));
-		requireConstraints.addAll(buildHierarchyStatisticsRequires(extraResultsSelectionSet, filterBy));
-		requireConstraints.add(buildQueryTelemetryRequire(extraResultsSelectionSet));
-
-		return require(
-			requireConstraints.toArray(RequireConstraint[]::new)
-		);
-	}
-
-	@Nonnull
-	private List<RequireConstraint> buildAttributeHistogramRequires(@Nonnull SelectionSetWrapper extraResultsSelectionSet) {
-		final List<SelectedField> attributeHistogramFields = extraResultsSelectionSet.getFields(ExtraResultsDescriptor.ATTRIBUTE_HISTOGRAM.name());
-		// todo lho: remove after https://gitlab.fg.cz/hv/evita/-/issues/120 is implemented
-		final List<SelectedField> attributeHistogramsFields = extraResultsSelectionSet.getFields("attributeHistograms");
-		if (attributeHistogramFields.isEmpty() && attributeHistogramsFields.isEmpty()) {
-			return List.of();
-		}
-
-		final Map<String, Integer> requestedAttributeHistograms = createHashMap(10);
-
-		attributeHistogramFields.stream()
-			.flatMap(f -> SelectionSetWrapper.from(f.getSelectionSet()).getFields("*").stream())
-			.forEach(f -> {
-				final AttributeSchemaContract attributeSchema = entitySchema
-					.getAttributeByName(f.getName(), FIELD_NAME_NAMING_CONVENTION)
-					.orElseThrow(() -> new GraphQLQueryResolvingInternalError("Missing attribute `" + f.getName() + "`."));
-				final String originalAttributeName = attributeSchema.getName();
-
-				final List<SelectedField> bucketsFields = f.getSelectionSet().getFields(HistogramDescriptor.BUCKETS.name());
-				Assert.isTrue(
-					!bucketsFields.isEmpty(),
-					() -> new GraphQLInvalidResponseUsageException(
-						"Attribute histogram for attribute `" + originalAttributeName + "` must have at least one `" + HistogramDescriptor.BUCKETS.name() + "` field."
-					)
-				);
-
-				bucketsFields.forEach(bucketsField -> {
-					final int requestedBucketCount = (int) bucketsField.getArguments().get(AttributeHistogramDataFetcher.REQUESTED_BUCKET_COUNT);
-					final Integer alreadyRequestedBucketCount = requestedAttributeHistograms.put(originalAttributeName, requestedBucketCount);
-					Assert.isTrue(
-						alreadyRequestedBucketCount == null || alreadyRequestedBucketCount == requestedBucketCount,
-						() -> new GraphQLInvalidResponseUsageException(
-							"Attribute histogram for attribute `" + originalAttributeName + "` was already requested with bucket count `" + alreadyRequestedBucketCount + "`." +
-								" Each attribute can have maximum number of one requested bucket count."
-						)
-					);
-				});
-			});
-
-		// todo lho: remove after https://gitlab.fg.cz/hv/evita/-/issues/120 is implemented
-		if (!attributeHistogramsFields.isEmpty()) {
-			attributeHistogramsFields.forEach(f -> {
-				//noinspection unchecked
-				final List<String> attributes = ((List<String>) f.getArguments().get("attributes"))
-					.stream()
-					.map(a -> {
-						final AttributeSchemaContract attributeSchema = entitySchema
-							.getAttributeByName(a, FIELD_NAME_NAMING_CONVENTION)
-							.orElseThrow(() -> new GraphQLQueryResolvingInternalError("Missing attribute `" + a + "`."));
-						return attributeSchema.getName();
-					})
-					.toList();
-
-				final List<SelectedField> bucketsFields = f.getSelectionSet().getFields(HistogramDescriptor.BUCKETS.name());
-				Assert.isTrue(
-					!bucketsFields.isEmpty(),
-					() -> new GraphQLInvalidResponseUsageException(
-						"Attribute histograms for attributes `" + String.join(",", attributes) + "` must have at least one `" + HistogramDescriptor.BUCKETS.name() + "` field."
-					)
-				);
-
-				bucketsFields.forEach(bucketsField -> {
-					final int requestedBucketCount = (int) bucketsField.getArguments().get(AttributeHistogramDataFetcher.REQUESTED_BUCKET_COUNT);
-					attributes.forEach(attribute -> {
-						final Integer alreadyRequestedBucketCount = requestedAttributeHistograms.put(attribute, requestedBucketCount);
-						Assert.isTrue(
-							alreadyRequestedBucketCount == null || alreadyRequestedBucketCount == requestedBucketCount,
-							() -> new GraphQLInvalidResponseUsageException(
-								"Attribute histogram for attribute `" + attribute + "` was already requested with bucket count `" + alreadyRequestedBucketCount + "`." +
-									" Each attribute can have maximum number of one requested bucket count."
-							)
-						);
-					});
-				});
-			});
-		}
-
-		// construct actual requires from gathered data
-		//noinspection ConstantConditions
-		return requestedAttributeHistograms.entrySet()
-			.stream()
-			.map(h -> (RequireConstraint) attributeHistogram(h.getValue(), h.getKey()))
-			.toList();
-	}
-
-	@Nullable
-	private RequireConstraint buildPriceHistogramRequire(@Nonnull SelectionSetWrapper extraResultsSelectionSet) {
-		final List<SelectedField> priceHistogramFields = extraResultsSelectionSet.getFields(ExtraResultsDescriptor.PRICE_HISTOGRAM.name());
-		if (priceHistogramFields.isEmpty()) {
-			return null;
-		}
-
-		final Set<Integer> requestedBucketCounts = priceHistogramFields.stream()
-			.flatMap(f -> f.getSelectionSet().getFields(HistogramDescriptor.BUCKETS.name()).stream())
-			.map(f -> (int) f.getArguments().get(AttributeHistogramDataFetcher.REQUESTED_BUCKET_COUNT))
-			.collect(Collectors.toSet());
-		Assert.isTrue(
-			!requestedBucketCounts.isEmpty(),
-			() -> new GraphQLInvalidResponseUsageException(
-				"Price histogram must have at least one `" + HistogramDescriptor.BUCKETS.name() + "` field."
-			)
-		);
-		Assert.isTrue(
-			requestedBucketCounts.size() == 1,
-			() -> new GraphQLInvalidResponseUsageException(
-				"Price histogram was requested with multiple different bucket counts. Only single count can be requested."
-			)
-		);
-
-		return priceHistogram(requestedBucketCounts.iterator().next());
-	}
-
-	@Nonnull
-	private List<RequireConstraint> buildFacetSummaryRequire(@Nonnull SelectionSetWrapper extraResultsSelectionSet,
-	                                                         @Nullable FilterBy filterBy) {
-		final List<SelectedField> facetSummaryFields = extraResultsSelectionSet.getFields(ExtraResultsDescriptor.FACET_SUMMARY.name());
-		if (facetSummaryFields.isEmpty()) {
-			return List.of();
-		}
-
-		final Set<String> references = createHashSet(facetSummaryFields.size());
-		final Map<String, FacetStatisticsDepth> statisticsDepths = createHashMap(facetSummaryFields.size());
-		final Map<String, List<DataFetchingFieldSelectionSet>> groupEntityContentFields = createHashMap(facetSummaryFields.size());
-		final Map<String, List<DataFetchingFieldSelectionSet>> facetEntityContentFields = createHashMap(facetSummaryFields.size());
-		facetSummaryFields.stream()
-			.flatMap(f -> SelectionSetWrapper.from(f.getSelectionSet()).getFields("*").stream())
-			.forEach(f -> {
-				final String referenceName = f.getName();
-				final ReferenceSchemaContract reference = entitySchema.getReferenceByName(referenceName, FIELD_NAME_NAMING_CONVENTION)
-					.orElseThrow(() -> new GraphQLQueryResolvingInternalError("Could not find reference `" + referenceName + "` in `" + entitySchema.getName() + "`."));
-				final String originalReferenceName = reference.getName();
-				references.add(originalReferenceName);
-
-				final boolean impactsNeeded = f.getSelectionSet()
-					.getFields(FacetGroupStatisticsDescriptor.FACET_STATISTICS.name())
-					.stream()
-					.anyMatch(f2 -> f2.getSelectionSet().contains(FacetStatisticsDescriptor.IMPACT.name()));
-				statisticsDepths.merge(
-					originalReferenceName,
-					impactsNeeded ? FacetStatisticsDepth.IMPACT : FacetStatisticsDepth.COUNTS,
-					(statisticsDepth1, statisticsDepth2) -> {
-						if (statisticsDepth1 == FacetStatisticsDepth.IMPACT || statisticsDepth2 == FacetStatisticsDepth.IMPACT) {
-							return FacetStatisticsDepth.IMPACT;
-						}
-						return FacetStatisticsDepth.COUNTS;
-					}
-				);
-
-				final List<DataFetchingFieldSelectionSet> groupEntityContentFieldsForReference = groupEntityContentFields.computeIfAbsent(originalReferenceName, k -> new LinkedList<>());
-				groupEntityContentFieldsForReference.addAll(
-					f.getSelectionSet()
-						.getFields(FacetGroupStatisticsDescriptor.GROUP_ENTITY.name())
-						.stream()
-						.map(SelectedField::getSelectionSet)
-						.toList()
-				);
-
-				final List<DataFetchingFieldSelectionSet> facetEntityContentFieldsForReference = facetEntityContentFields.computeIfAbsent(originalReferenceName, k -> new LinkedList<>());
-				facetEntityContentFieldsForReference.addAll(
-					f.getSelectionSet()
-						.getFields(FacetGroupStatisticsDescriptor.FACET_STATISTICS.name())
-						.stream()
-						.flatMap(f2 -> f2.getSelectionSet().getFields(FacetStatisticsDescriptor.FACET_ENTITY.name()).stream())
-						.map(SelectedField::getSelectionSet)
-						.toList()
-				);
-			});
-
-		// construct actual requires from gathered data
-		final List<RequireConstraint> requestedFacetSummaries = new ArrayList<>(references.size());
-		references.forEach(referenceName -> {
-			final FacetStatisticsDepth statisticsDepth = statisticsDepths.get(referenceName);
-
-			final EntityFetch facetEntityRequirement = EntityFetchRequireBuilder.buildEntityRequirement(
-				SelectionSetWrapper.from(facetEntityContentFields.get(referenceName)),
-				extractDesiredLocale(filterBy),
-				referencedEntitySchemas.get(referenceName),
-				entitySchemaFetcher
-			);
-
-			final EntityGroupFetch groupEntityRequirement = EntityFetchRequireBuilder.buildGroupEntityRequirement(
-				SelectionSetWrapper.from(groupEntityContentFields.get(referenceName)),
-				extractDesiredLocale(filterBy),
-				referencedEntitySchemas.get(referenceName),
-				entitySchemaFetcher
-			);
-
-			requestedFacetSummaries.add(facetSummaryOfReference(
-				referenceName,
-				statisticsDepth,
-				facetEntityRequirement,
-				groupEntityRequirement
-			));
-		});
-
-		return requestedFacetSummaries;
-	}
-
-	@Nonnull
-	private List<RequireConstraint> buildHierarchyParentsRequires(@Nonnull SelectionSetWrapper extraResultsSelectionSet,
-	                                                              @Nullable FilterBy filterBy) {
-		final List<SelectedField> parentsFields = extraResultsSelectionSet.getFields(ExtraResultsDescriptor.HIERARCHY_PARENTS.name());
-		if (parentsFields.isEmpty()) {
-			return List.of();
-		}
-
-		final Map<String, List<DataFetchingFieldSelectionSet>> parentsContentFields = createHashMap(parentsFields.size());
-		parentsFields.stream()
-			.flatMap(f -> SelectionSetWrapper.from(f.getSelectionSet()).getFields("*").stream())
-			.forEach(f -> {
-				final String referenceName = f.getName();
-				final String originalReferenceName;
-				if (referenceName.equals(HierarchyStatisticsDescriptor.SELF.name())) {
-					originalReferenceName = HierarchyStatisticsDescriptor.SELF.name();
-				} else {
-					final ReferenceSchemaContract reference = entitySchema.getReferenceByName(referenceName, FIELD_NAME_NAMING_CONVENTION)
-						.orElseThrow(() -> new GraphQLQueryResolvingInternalError("Could not find reference `" + referenceName + "` in `" + entitySchema.getName() + "`."));
-					originalReferenceName = reference.getName();
-				}
-
-				final List<DataFetchingFieldSelectionSet> fields = parentsContentFields.computeIfAbsent(originalReferenceName, k -> new LinkedList<>());
-				fields.addAll(
-					f.getSelectionSet()
-						.getFields(ParentsOfEntityDescriptor.PARENT_ENTITIES.name())
-						.stream()
-						.map(SelectedField::getSelectionSet)
-						.toList()
-				);
-				fields.addAll(
-					f.getSelectionSet()
-						.getFields(ParentsOfEntityDescriptor.REFERENCES.name())
-						.stream()
-						.flatMap(f2 -> f2.getSelectionSet().getFields(ParentsOfReferenceDescriptor.PARENT_ENTITIES.name()).stream())
-						.map(SelectedField::getSelectionSet)
-						.toList()
-				);
-			});
-
-		// construct actual requires from gathered data
-		final List<RequireConstraint> requestedParents = new ArrayList<>(parentsContentFields.size());
-		parentsContentFields.forEach((referenceName, contentFields) -> {
-			if (referenceName.equals(HierarchyParentsDescriptor.SELF.name())) {
-				requestedParents.add(hierarchyParentsOfSelf(
-					EntityFetchRequireBuilder.buildEntityRequirement(
-						SelectionSetWrapper.from(contentFields),
-						extractDesiredLocale(filterBy),
-						entitySchema,
-						entitySchemaFetcher
-					)
-				));
-			} else {
-				requestedParents.add(hierarchyParentsOfReference(
-					referenceName,
-					EntityFetchRequireBuilder.buildEntityRequirement(
-						SelectionSetWrapper.from(contentFields),
-						extractDesiredLocale(filterBy),
-						referencedEntitySchemas.get(referenceName),
-						entitySchemaFetcher
-					)
-				));
-			}
-		});
-
-		return requestedParents;
-	}
-
-	@Nonnull
-	private List<RequireConstraint> buildHierarchyStatisticsRequires(@Nonnull SelectionSetWrapper extraResultsSelectionSet,
-	                                                                 @Nullable FilterBy filterBy) {
-		final List<SelectedField> hierarchyStatisticsFields = extraResultsSelectionSet.getFields(ExtraResultsDescriptor.HIERARCHY_STATISTICS.name());
-		if (hierarchyStatisticsFields.isEmpty()) {
-			return List.of();
-		}
-
-		final Map<String, List<DataFetchingFieldSelectionSet>> hierarchyStatisticsContentFields = createHashMap(hierarchyStatisticsFields.size());
-		hierarchyStatisticsFields.stream()
-			.flatMap(f -> SelectionSetWrapper.from(f.getSelectionSet()).getFields("*").stream())
-			.forEach(f -> {
-				final String referenceName = f.getName();
-				final String originalReferenceName;
-				if (referenceName.equals(HierarchyParentsDescriptor.SELF.name())) {
-					originalReferenceName = HierarchyParentsDescriptor.SELF.name();
-				} else {
-					final ReferenceSchemaContract reference = entitySchema.getReferenceByName(referenceName, FIELD_NAME_NAMING_CONVENTION)
-						.orElseThrow(() -> new GraphQLQueryResolvingInternalError("Could not find reference `" + referenceName + "` in `" + entitySchema.getName() + "`."));
-					originalReferenceName = reference.getName();
-				}
-
-				final List<DataFetchingFieldSelectionSet> fields = hierarchyStatisticsContentFields.computeIfAbsent(originalReferenceName, k -> new LinkedList<>());
-				fields.addAll(
-					f.getSelectionSet()
-						.getFields(HierarchyStatisticsLevelInfoDescriptor.ENTITY.name())
-						.stream()
-						.map(SelectedField::getSelectionSet)
-						.toList()
-				);
-			});
-
-		// construct actual requires from gathered data
-		final List<RequireConstraint> requestedHierarchyStatistics = new ArrayList<>(hierarchyStatisticsContentFields.size());
-		hierarchyStatisticsContentFields.forEach((referenceName, contentFields) -> {
-			/* TODO LHO - reimplement please */
-			/*
-			if (referenceName.equals(HierarchyParentsDescriptor.SELF.name())) {
-				requestedHierarchyStatistics.add(
-					hierarchyOfSelf(
-						EntityFetchRequireBuilder.buildEntityRequirement(
-							SelectionSetWrapper.from(contentFields),
-							extractDesiredLocale(filterBy),
-							entitySchema,
-							entitySchemaFetcher
-						)
-					)
-				);
-			} else {
-				requestedHierarchyStatistics.add(
-					hierarchyOfReference(
-						referenceName,
-						EntityFetchRequireBuilder.buildEntityRequirement(
-							SelectionSetWrapper.from(contentFields),
-							extractDesiredLocale(filterBy),
-							referencedEntitySchemas.get(referenceName),
-							entitySchemaFetcher
-						)
-					)
-				);
-			}
-			 */
-		});
-
-		return requestedHierarchyStatistics;
-	}
-
-	@Nullable
-	private RequireConstraint buildQueryTelemetryRequire(@Nonnull SelectionSetWrapper extraResultsSelectionSet) {
-		final List<SelectedField> queryTelemetryFields = extraResultsSelectionSet.getFields(ExtraResultsDescriptor.QUERY_TELEMETRY.name());
-		if (queryTelemetryFields.isEmpty()) {
-			return null;
-		}
-		return queryTelemetry();
-	}
-
-	@Nonnull
-	private EntityQueryContext buildResultContext(@Nonnull Query query) {
-		final Locale desiredLocale = Optional.ofNullable(QueryUtils.findFilter(query, EntityLocaleEquals.class))
-			.map(EntityLocaleEquals::getLocale)
-			.orElse(null);
-
-		final Currency desiredPriceInCurrency = Optional.ofNullable(QueryUtils.findFilter(query, PriceInCurrency.class))
-			.map(PriceInCurrency::getCurrency)
-			.orElse(null);
-
-		final Optional<PriceValidIn> priceValidInConstraint = Optional.ofNullable(QueryUtils.findFilter(query, PriceValidIn.class));
-		final OffsetDateTime desiredPriceValidIn = priceValidInConstraint
-			.map(PriceValidIn::getTheMoment)
-			.orElse(null);
-		final boolean desiredPriceValidNow = priceValidInConstraint
-			.map(it -> it.getTheMoment() == null)
-			.orElse(false);
-
-		final String[] desiredPriceInPriceLists = Optional.ofNullable(QueryUtils.findFilter(query, PriceInPriceLists.class))
-			.map(PriceInPriceLists::getPriceLists)
-			.orElse(null);
-
-		return EntityQueryContext.builder()
-			.desiredLocale(desiredLocale)
-			.desiredPriceInCurrency(desiredPriceInCurrency)
-			.desiredPriceValidIn(desiredPriceValidIn)
-			.desiredPriceValidNow(desiredPriceValidNow)
-			.desiredPriceInPriceLists(desiredPriceInPriceLists)
-			.build();
-	}
-
-	/**
-	 * Holds parsed GraphQL query arguments relevant for entity query
-	 */
-	private record Arguments(@Nullable Object filterBy,
-	                         @Nullable Object orderBy,
-	                         @Nullable Object require) {
-
-		private static Arguments from(@Nonnull DataFetchingEnvironment environment) {
-			final Object filterBy = environment.getArgument(QueryEntitiesQueryHeaderDescriptor.FILTER_BY.name());
-			final Object orderBy = environment.getArgument(QueryEntitiesQueryHeaderDescriptor.ORDER_BY.name());
-			final Object require = environment.getArgument(QueryEntitiesQueryHeaderDescriptor.REQUIRE.name());
-
-			return new Arguments(filterBy, orderBy, require);
-		}
-	}
-=======
-    /**
-     * Resolves {@link FilterBy} from client argument.
-     */
-    private final FilterConstraintResolver filterByResolver;
-    /**
-     * Resolves {@link OrderBy} from client argument.
-     */
-    private final OrderConstraintResolver orderByResolver;
-    /**
-     * Resolves {@link Require} from client argument.
-     */
-    private final RequireConstraintResolver requireResolver;
 
     /**
      * Schema of catalog in which the collection is placed.
@@ -720,73 +148,73 @@
         this.orderByResolver = new OrderConstraintResolver(catalogSchema, entitySchema.getName());
         this.requireResolver = new RequireConstraintResolver(catalogSchema, entitySchema.getName());
 
-        this.referencedEntitySchemas = createHashMap(entitySchema.getReferences().size());
-        entitySchema.getReferences()
-            .values()
-            .stream()
-            .filter(ReferenceSchemaContract::isReferencedEntityTypeManaged)
-            .forEach(referenceSchema -> {
-                final EntitySchemaContract referencedEntitySchema = catalogSchema.getEntitySchemaOrThrowException(referenceSchema.getReferencedEntityType());
-                this.referencedEntitySchemas.put(referenceSchema.getName(), referencedEntitySchema);
-            });
-    }
-
-    @Nonnull
-    @Override
-    public DataFetcherResult<EvitaResponse<EntityClassifier>> get(@Nonnull DataFetchingEnvironment environment) throws Exception {
-        final Arguments arguments = Arguments.from(environment);
-
-        final FilterBy filterBy = buildFilterBy(arguments);
-        final OrderBy orderBy = buildOrderBy(arguments);
-        final Require require = buildRequire(environment, arguments, filterBy);
-        final Query query = query(
-            collection(entitySchema.getName()),
-            filterBy,
-            orderBy,
-            require
-        );
-        log.debug("Generated evitaDB query for entity query fetch of type `{}` is `{}`.", entitySchema.getName(), query);
-
-        final EvitaSessionContract evitaSession = environment.getGraphQlContext().get(GraphQLContextKey.EVITA_SESSION);
-        final EvitaResponse<EntityClassifier> response = evitaSession.query(query, EntityClassifier.class);
-
-        return DataFetcherResult.<EvitaResponse<EntityClassifier>>newResult()
-            .data(response)
-            .localContext(buildResultContext(query))
-            .build();
-    }
-
-    @Nullable
-    private FilterBy buildFilterBy(@Nonnull Arguments arguments) {
-        if (arguments.filterBy() == null) {
-            return null;
-        }
-        return (FilterBy) filterByResolver.resolve(QueryEntitiesQueryHeaderDescriptor.FILTER_BY.name(), arguments.filterBy());
-    }
-
-    @Nullable
-    private OrderBy buildOrderBy(@Nonnull Arguments arguments) {
-        if (arguments.orderBy() == null) {
-            return null;
-        }
-        return (OrderBy) orderByResolver.resolve(QueryEntitiesQueryHeaderDescriptor.ORDER_BY.name(), arguments.orderBy());
-    }
-
-    @Nonnull
-    private Require buildRequire(@Nonnull DataFetchingEnvironment environment,
-                                 @Nonnull Arguments arguments,
-                                 @Nullable FilterBy filterBy) {
-        final List<RequireConstraint> requireConstraints = new LinkedList<>();
-
-        // build explicit require container
-        if (arguments.require() != null) {
-            final Require explicitRequire = (Require) requireResolver.resolve(QueryEntitiesQueryHeaderDescriptor.REQUIRE.name(), arguments.require());
-            if (explicitRequire != null) {
-                requireConstraints.addAll(Arrays.asList(explicitRequire.getChildren()));
-            }
-        }
-
-        final DataFetchingFieldSelectionSet selectionSet = environment.getSelectionSet();
+		this.referencedEntitySchemas = createHashMap(entitySchema.getReferences().size());
+		entitySchema.getReferences()
+			.values()
+			.stream()
+			.filter(ReferenceSchemaContract::isReferencedEntityTypeManaged)
+			.forEach(referenceSchema -> {
+				final EntitySchemaContract referencedEntitySchema = catalogSchema.getEntitySchemaOrThrowException(referenceSchema.getReferencedEntityType());
+				this.referencedEntitySchemas.put(referenceSchema.getName(), referencedEntitySchema);
+			});
+	}
+
+	@Nonnull
+	@Override
+	public DataFetcherResult<EvitaResponse<EntityClassifier>> get(@Nonnull DataFetchingEnvironment environment) throws Exception {
+		final Arguments arguments = Arguments.from(environment);
+
+		final FilterBy filterBy = buildFilterBy(arguments);
+		final OrderBy orderBy = buildOrderBy(arguments);
+		final Require require = buildRequire(environment, arguments, filterBy);
+		final Query query = query(
+			collection(entitySchema.getName()),
+			filterBy,
+			orderBy,
+			require
+		);
+		log.debug("Generated evitaDB query for entity query fetch of type `{}` is `{}`.", entitySchema.getName(), query);
+
+		final EvitaSessionContract evitaSession = environment.getGraphQlContext().get(GraphQLContextKey.EVITA_SESSION);
+		final EvitaResponse<EntityClassifier> response = evitaSession.query(query, EntityClassifier.class);
+
+		return DataFetcherResult.<EvitaResponse<EntityClassifier>>newResult()
+			.data(response)
+			.localContext(buildResultContext(query))
+			.build();
+	}
+
+	@Nullable
+	private FilterBy buildFilterBy(@Nonnull Arguments arguments) {
+		if (arguments.filterBy() == null) {
+			return null;
+		}
+		return (FilterBy) filterByResolver.resolve(QueryEntitiesQueryHeaderDescriptor.FILTER_BY.name(), arguments.filterBy());
+	}
+
+	@Nullable
+	private OrderBy buildOrderBy(@Nonnull Arguments arguments) {
+		if (arguments.orderBy() == null) {
+			return null;
+		}
+		return (OrderBy) orderByResolver.resolve(QueryEntitiesQueryHeaderDescriptor.ORDER_BY.name(), arguments.orderBy());
+	}
+
+	@Nonnull
+	private Require buildRequire(@Nonnull DataFetchingEnvironment environment,
+	                             @Nonnull Arguments arguments,
+	                             @Nullable FilterBy filterBy) {
+		final List<RequireConstraint> requireConstraints = new LinkedList<>();
+
+		// build explicit require container
+		if (arguments.require() != null) {
+			final Require explicitRequire = (Require) requireResolver.resolve(QueryEntitiesQueryHeaderDescriptor.REQUIRE.name(), arguments.require());
+			if (explicitRequire != null) {
+				requireConstraints.addAll(Arrays.asList(explicitRequire.getChildren()));
+			}
+		}
+
+		final DataFetchingFieldSelectionSet selectionSet = environment.getSelectionSet();
 
         // build requires for returning records
         final List<SelectedField> recordFields = selectionSet.getFields(ResponseDescriptor.RECORD_PAGE.name(), ResponseDescriptor.RECORD_STRIP.name());
@@ -815,16 +243,16 @@
                 );
             }
 
-            // build content requires
-            final List<SelectedField> recordData = recordField.getSelectionSet().getFields(DataChunkDescriptor.DATA.name());
-            if (!recordData.isEmpty()) {
-                final SelectionSetWrapper selectionSetWrapper = SelectionSetWrapper.from(
-                    recordData
-                        .stream()
-                        .map(SelectedField::getSelectionSet)
-                        .toList()
-                );
-                final Locale desiredLocale = extractDesiredLocale(filterBy);
+			// build content requires
+			final List<SelectedField> recordData = recordField.getSelectionSet().getFields(DataChunkDescriptor.DATA.name());
+			if (!recordData.isEmpty()) {
+				final SelectionSetWrapper selectionSetWrapper = SelectionSetWrapper.from(
+					recordData
+						.stream()
+						.map(SelectedField::getSelectionSet)
+						.toList()
+				);
+				final Locale desiredLocale = extractDesiredLocale(filterBy);
 
                 requireConstraints.add(
                     EntityFetchRequireBuilder.buildEntityRequirement(
@@ -838,35 +266,35 @@
             }
         }
 
-        // build extra result requires
-        final List<SelectedField> extraResults = selectionSet.getFields(ResponseDescriptor.EXTRA_RESULTS.name());
-        final SelectionSetWrapper extraResultsSelectionSet = SelectionSetWrapper.from(
-            extraResults.stream()
-                .map(SelectedField::getSelectionSet)
-                .toList()
-        );
-        requireConstraints.addAll(buildAttributeHistogramRequires(extraResultsSelectionSet));
-        requireConstraints.add(buildPriceHistogramRequire(extraResultsSelectionSet));
-        requireConstraints.addAll(buildFacetSummaryRequire(extraResultsSelectionSet, filterBy));
-        requireConstraints.addAll(buildHierarchyParentsRequires(extraResultsSelectionSet, filterBy));
-        requireConstraints.addAll(buildHierarchyStatisticsRequires(extraResultsSelectionSet, filterBy));
-        requireConstraints.add(buildQueryTelemetryRequire(extraResultsSelectionSet));
-
-        return require(
-            requireConstraints.toArray(RequireConstraint[]::new)
-        );
-    }
-
-    @Nonnull
-    private List<RequireConstraint> buildAttributeHistogramRequires(@Nonnull SelectionSetWrapper extraResultsSelectionSet) {
-        final List<SelectedField> attributeHistogramFields = extraResultsSelectionSet.getFields(ExtraResultsDescriptor.ATTRIBUTE_HISTOGRAM.name());
-        // todo lho: remove after https://gitlab.fg.cz/hv/evita/-/issues/120 is implemented
-        final List<SelectedField> attributeHistogramsFields = extraResultsSelectionSet.getFields("attributeHistograms");
-        if (attributeHistogramFields.isEmpty() && attributeHistogramsFields.isEmpty()) {
-            return List.of();
-        }
-
-        final Map<String, Integer> requestedAttributeHistograms = createHashMap(10);
+		// build extra result requires
+		final List<SelectedField> extraResults = selectionSet.getFields(ResponseDescriptor.EXTRA_RESULTS.name());
+		final SelectionSetWrapper extraResultsSelectionSet = SelectionSetWrapper.from(
+			extraResults.stream()
+				.map(SelectedField::getSelectionSet)
+				.toList()
+		);
+		requireConstraints.addAll(buildAttributeHistogramRequires(extraResultsSelectionSet));
+		requireConstraints.add(buildPriceHistogramRequire(extraResultsSelectionSet));
+		requireConstraints.addAll(buildFacetSummaryRequire(extraResultsSelectionSet, filterBy));
+		requireConstraints.addAll(buildHierarchyParentsRequires(extraResultsSelectionSet, filterBy));
+		requireConstraints.addAll(buildHierarchyStatisticsRequires(extraResultsSelectionSet, filterBy));
+		requireConstraints.add(buildQueryTelemetryRequire(extraResultsSelectionSet));
+
+		return require(
+			requireConstraints.toArray(RequireConstraint[]::new)
+		);
+	}
+
+	@Nonnull
+	private List<RequireConstraint> buildAttributeHistogramRequires(@Nonnull SelectionSetWrapper extraResultsSelectionSet) {
+		final List<SelectedField> attributeHistogramFields = extraResultsSelectionSet.getFields(ExtraResultsDescriptor.ATTRIBUTE_HISTOGRAM.name());
+		// todo lho: remove after https://gitlab.fg.cz/hv/evita/-/issues/120 is implemented
+		final List<SelectedField> attributeHistogramsFields = extraResultsSelectionSet.getFields("attributeHistograms");
+		if (attributeHistogramFields.isEmpty() && attributeHistogramsFields.isEmpty()) {
+			return List.of();
+		}
+
+		final Map<String, Integer> requestedAttributeHistograms = createHashMap(10);
 
         attributeHistogramFields.stream()
             .flatMap(f -> SelectionSetWrapper.from(f.getSelectionSet()).getFields("*").stream())
@@ -876,26 +304,26 @@
                     .orElseThrow(() -> new GraphQLQueryResolvingInternalError("Missing attribute `" + f.getName() + "`."));
                 final String originalAttributeName = attributeSchema.getName();
 
-                final List<SelectedField> bucketsFields = f.getSelectionSet().getFields(HistogramDescriptor.BUCKETS.name());
-                Assert.isTrue(
-                    !bucketsFields.isEmpty(),
-                    () -> new GraphQLInvalidResponseUsageException(
-                        "Attribute histogram for attribute `" + originalAttributeName + "` must have at least one `" + HistogramDescriptor.BUCKETS.name() + "` field."
-                    )
-                );
-
-                bucketsFields.forEach(bucketsField -> {
-                    final int requestedBucketCount = (int) bucketsField.getArguments().get(AttributeHistogramDataFetcher.REQUESTED_BUCKET_COUNT);
-                    final Integer alreadyRequestedBucketCount = requestedAttributeHistograms.put(originalAttributeName, requestedBucketCount);
-                    Assert.isTrue(
-                        alreadyRequestedBucketCount == null || alreadyRequestedBucketCount == requestedBucketCount,
-                        () -> new GraphQLInvalidResponseUsageException(
-                            "Attribute histogram for attribute `" + originalAttributeName + "` was already requested with bucket count `" + alreadyRequestedBucketCount + "`." +
-                                " Each attribute can have maximum number of one requested bucket count."
-                        )
-                    );
-                });
-            });
+				final List<SelectedField> bucketsFields = f.getSelectionSet().getFields(HistogramDescriptor.BUCKETS.name());
+				Assert.isTrue(
+					!bucketsFields.isEmpty(),
+					() -> new GraphQLInvalidResponseUsageException(
+						"Attribute histogram for attribute `" + originalAttributeName + "` must have at least one `" + HistogramDescriptor.BUCKETS.name() + "` field."
+					)
+				);
+
+				bucketsFields.forEach(bucketsField -> {
+					final int requestedBucketCount = (int) bucketsField.getArguments().get(AttributeHistogramDataFetcher.REQUESTED_BUCKET_COUNT);
+					final Integer alreadyRequestedBucketCount = requestedAttributeHistograms.put(originalAttributeName, requestedBucketCount);
+					Assert.isTrue(
+						alreadyRequestedBucketCount == null || alreadyRequestedBucketCount == requestedBucketCount,
+						() -> new GraphQLInvalidResponseUsageException(
+							"Attribute histogram for attribute `" + originalAttributeName + "` was already requested with bucket count `" + alreadyRequestedBucketCount + "`." +
+								" Each attribute can have maximum number of one requested bucket count."
+						)
+					);
+				});
+			});
 
         // todo lho: remove after https://gitlab.fg.cz/hv/evita/-/issues/120 is implemented
         if (!attributeHistogramsFields.isEmpty()) {
@@ -911,72 +339,72 @@
                     })
                     .toList();
 
-                final List<SelectedField> bucketsFields = f.getSelectionSet().getFields(HistogramDescriptor.BUCKETS.name());
-                Assert.isTrue(
-                    !bucketsFields.isEmpty(),
-                    () -> new GraphQLInvalidResponseUsageException(
-                        "Attribute histograms for attributes `" + String.join(",", attributes) + "` must have at least one `" + HistogramDescriptor.BUCKETS.name() + "` field."
-                    )
-                );
-
-                bucketsFields.forEach(bucketsField -> {
-                    final int requestedBucketCount = (int) bucketsField.getArguments().get(AttributeHistogramDataFetcher.REQUESTED_BUCKET_COUNT);
-                    attributes.forEach(attribute -> {
-                        final Integer alreadyRequestedBucketCount = requestedAttributeHistograms.put(attribute, requestedBucketCount);
-                        Assert.isTrue(
-                            alreadyRequestedBucketCount == null || alreadyRequestedBucketCount == requestedBucketCount,
-                            () -> new GraphQLInvalidResponseUsageException(
-                                "Attribute histogram for attribute `" + attribute + "` was already requested with bucket count `" + alreadyRequestedBucketCount + "`." +
-                                    " Each attribute can have maximum number of one requested bucket count."
-                            )
-                        );
-                    });
-                });
-            });
-        }
-
-        // construct actual requires from gathered data
-        //noinspection ConstantConditions
-        return requestedAttributeHistograms.entrySet()
-            .stream()
-            .map(h -> (RequireConstraint) attributeHistogram(h.getValue(), h.getKey()))
-            .toList();
-    }
-
-    @Nullable
-    private RequireConstraint buildPriceHistogramRequire(@Nonnull SelectionSetWrapper extraResultsSelectionSet) {
-        final List<SelectedField> priceHistogramFields = extraResultsSelectionSet.getFields(ExtraResultsDescriptor.PRICE_HISTOGRAM.name());
-        if (priceHistogramFields.isEmpty()) {
-            return null;
-        }
-
-        final Set<Integer> requestedBucketCounts = priceHistogramFields.stream()
-            .flatMap(f -> f.getSelectionSet().getFields(HistogramDescriptor.BUCKETS.name()).stream())
-            .map(f -> (int) f.getArguments().get(AttributeHistogramDataFetcher.REQUESTED_BUCKET_COUNT))
-            .collect(Collectors.toSet());
-        Assert.isTrue(
-            !requestedBucketCounts.isEmpty(),
-            () -> new GraphQLInvalidResponseUsageException(
-                "Price histogram must have at least one `" + HistogramDescriptor.BUCKETS.name() + "` field."
-            )
-        );
-        Assert.isTrue(
-            requestedBucketCounts.size() == 1,
-            () -> new GraphQLInvalidResponseUsageException(
-                "Price histogram was requested with multiple different bucket counts. Only single count can be requested."
-            )
-        );
-
-        return priceHistogram(requestedBucketCounts.iterator().next());
-    }
-
-    @Nonnull
-    private List<RequireConstraint> buildFacetSummaryRequire(@Nonnull SelectionSetWrapper extraResultsSelectionSet,
-                                                             @Nullable FilterBy filterBy) {
-        final List<SelectedField> facetSummaryFields = extraResultsSelectionSet.getFields(ExtraResultsDescriptor.FACET_SUMMARY.name());
-        if (facetSummaryFields.isEmpty()) {
-            return List.of();
-        }
+				final List<SelectedField> bucketsFields = f.getSelectionSet().getFields(HistogramDescriptor.BUCKETS.name());
+				Assert.isTrue(
+					!bucketsFields.isEmpty(),
+					() -> new GraphQLInvalidResponseUsageException(
+						"Attribute histograms for attributes `" + String.join(",", attributes) + "` must have at least one `" + HistogramDescriptor.BUCKETS.name() + "` field."
+					)
+				);
+
+				bucketsFields.forEach(bucketsField -> {
+					final int requestedBucketCount = (int) bucketsField.getArguments().get(AttributeHistogramDataFetcher.REQUESTED_BUCKET_COUNT);
+					attributes.forEach(attribute -> {
+						final Integer alreadyRequestedBucketCount = requestedAttributeHistograms.put(attribute, requestedBucketCount);
+						Assert.isTrue(
+							alreadyRequestedBucketCount == null || alreadyRequestedBucketCount == requestedBucketCount,
+							() -> new GraphQLInvalidResponseUsageException(
+								"Attribute histogram for attribute `" + attribute + "` was already requested with bucket count `" + alreadyRequestedBucketCount + "`." +
+									" Each attribute can have maximum number of one requested bucket count."
+							)
+						);
+					});
+				});
+			});
+		}
+
+		// construct actual requires from gathered data
+		//noinspection ConstantConditions
+		return requestedAttributeHistograms.entrySet()
+			.stream()
+			.map(h -> (RequireConstraint) attributeHistogram(h.getValue(), h.getKey()))
+			.toList();
+	}
+
+	@Nullable
+	private RequireConstraint buildPriceHistogramRequire(@Nonnull SelectionSetWrapper extraResultsSelectionSet) {
+		final List<SelectedField> priceHistogramFields = extraResultsSelectionSet.getFields(ExtraResultsDescriptor.PRICE_HISTOGRAM.name());
+		if (priceHistogramFields.isEmpty()) {
+			return null;
+		}
+
+		final Set<Integer> requestedBucketCounts = priceHistogramFields.stream()
+			.flatMap(f -> f.getSelectionSet().getFields(HistogramDescriptor.BUCKETS.name()).stream())
+			.map(f -> (int) f.getArguments().get(AttributeHistogramDataFetcher.REQUESTED_BUCKET_COUNT))
+			.collect(Collectors.toSet());
+		Assert.isTrue(
+			!requestedBucketCounts.isEmpty(),
+			() -> new GraphQLInvalidResponseUsageException(
+				"Price histogram must have at least one `" + HistogramDescriptor.BUCKETS.name() + "` field."
+			)
+		);
+		Assert.isTrue(
+			requestedBucketCounts.size() == 1,
+			() -> new GraphQLInvalidResponseUsageException(
+				"Price histogram was requested with multiple different bucket counts. Only single count can be requested."
+			)
+		);
+
+		return priceHistogram(requestedBucketCounts.iterator().next());
+	}
+
+	@Nonnull
+	private List<RequireConstraint> buildFacetSummaryRequire(@Nonnull SelectionSetWrapper extraResultsSelectionSet,
+	                                                         @Nullable FilterBy filterBy) {
+		final List<SelectedField> facetSummaryFields = extraResultsSelectionSet.getFields(ExtraResultsDescriptor.FACET_SUMMARY.name());
+		if (facetSummaryFields.isEmpty()) {
+			return List.of();
+		}
 
         final Set<String> references = createHashSet(facetSummaryFields.size());
         final Map<String, FacetStatisticsDepth> statisticsDepths = createHashMap(facetSummaryFields.size());
@@ -991,45 +419,45 @@
                 final String originalReferenceName = reference.getName();
                 references.add(originalReferenceName);
 
-                final boolean impactsNeeded = f.getSelectionSet()
-                    .getFields(FacetGroupStatisticsDescriptor.FACET_STATISTICS.name())
-                    .stream()
-                    .anyMatch(f2 -> f2.getSelectionSet().contains(FacetStatisticsDescriptor.IMPACT.name()));
-                statisticsDepths.merge(
-                    originalReferenceName,
-                    impactsNeeded ? FacetStatisticsDepth.IMPACT : FacetStatisticsDepth.COUNTS,
-                    (statisticsDepth1, statisticsDepth2) -> {
-                        if (statisticsDepth1 == FacetStatisticsDepth.IMPACT || statisticsDepth2 == FacetStatisticsDepth.IMPACT) {
-                            return FacetStatisticsDepth.IMPACT;
-                        }
-                        return FacetStatisticsDepth.COUNTS;
-                    }
-                );
-
-                final List<DataFetchingFieldSelectionSet> groupEntityContentFieldsForReference = groupEntityContentFields.computeIfAbsent(originalReferenceName, k -> new LinkedList<>());
-                groupEntityContentFieldsForReference.addAll(
-                    f.getSelectionSet()
-                        .getFields(FacetGroupStatisticsDescriptor.GROUP_ENTITY.name())
-                        .stream()
-                        .map(SelectedField::getSelectionSet)
-                        .toList()
-                );
-
-                final List<DataFetchingFieldSelectionSet> facetEntityContentFieldsForReference = facetEntityContentFields.computeIfAbsent(originalReferenceName, k -> new LinkedList<>());
-                facetEntityContentFieldsForReference.addAll(
-                    f.getSelectionSet()
-                        .getFields(FacetGroupStatisticsDescriptor.FACET_STATISTICS.name())
-                        .stream()
-                        .flatMap(f2 -> f2.getSelectionSet().getFields(FacetStatisticsDescriptor.FACET_ENTITY.name()).stream())
-                        .map(SelectedField::getSelectionSet)
-                        .toList()
-                );
-            });
-
-        // construct actual requires from gathered data
-        final List<RequireConstraint> requestedFacetSummaries = new ArrayList<>(references.size());
-        references.forEach(referenceName -> {
-            final FacetStatisticsDepth statisticsDepth = statisticsDepths.get(referenceName);
+				final boolean impactsNeeded = f.getSelectionSet()
+					.getFields(FacetGroupStatisticsDescriptor.FACET_STATISTICS.name())
+					.stream()
+					.anyMatch(f2 -> f2.getSelectionSet().contains(FacetStatisticsDescriptor.IMPACT.name()));
+				statisticsDepths.merge(
+					originalReferenceName,
+					impactsNeeded ? FacetStatisticsDepth.IMPACT : FacetStatisticsDepth.COUNTS,
+					(statisticsDepth1, statisticsDepth2) -> {
+						if (statisticsDepth1 == FacetStatisticsDepth.IMPACT || statisticsDepth2 == FacetStatisticsDepth.IMPACT) {
+							return FacetStatisticsDepth.IMPACT;
+						}
+						return FacetStatisticsDepth.COUNTS;
+					}
+				);
+
+				final List<DataFetchingFieldSelectionSet> groupEntityContentFieldsForReference = groupEntityContentFields.computeIfAbsent(originalReferenceName, k -> new LinkedList<>());
+				groupEntityContentFieldsForReference.addAll(
+					f.getSelectionSet()
+						.getFields(FacetGroupStatisticsDescriptor.GROUP_ENTITY.name())
+						.stream()
+						.map(SelectedField::getSelectionSet)
+						.toList()
+				);
+
+				final List<DataFetchingFieldSelectionSet> facetEntityContentFieldsForReference = facetEntityContentFields.computeIfAbsent(originalReferenceName, k -> new LinkedList<>());
+				facetEntityContentFieldsForReference.addAll(
+					f.getSelectionSet()
+						.getFields(FacetGroupStatisticsDescriptor.FACET_STATISTICS.name())
+						.stream()
+						.flatMap(f2 -> f2.getSelectionSet().getFields(FacetStatisticsDescriptor.FACET_ENTITY.name()).stream())
+						.map(SelectedField::getSelectionSet)
+						.toList()
+				);
+			});
+
+		// construct actual requires from gathered data
+		final List<RequireConstraint> requestedFacetSummaries = new ArrayList<>(references.size());
+		references.forEach(referenceName -> {
+			final FacetStatisticsDepth statisticsDepth = statisticsDepths.get(referenceName);
 
             final EntityFetch facetEntityRequirement = EntityFetchRequireBuilder.buildEntityRequirement(
                 catalogSchema,
@@ -1047,24 +475,24 @@
                 entitySchemaFetcher
             );
 
-            requestedFacetSummaries.add(facetSummaryOfReference(
-                referenceName,
-                statisticsDepth,
-                facetEntityRequirement,
-                groupEntityRequirement
-            ));
-        });
-
-        return requestedFacetSummaries;
-    }
-
-    @Nonnull
-    private List<RequireConstraint> buildHierarchyParentsRequires(@Nonnull SelectionSetWrapper extraResultsSelectionSet,
-                                                                  @Nullable FilterBy filterBy) {
-        final List<SelectedField> parentsFields = extraResultsSelectionSet.getFields(ExtraResultsDescriptor.HIERARCHY_PARENTS.name());
-        if (parentsFields.isEmpty()) {
-            return List.of();
-        }
+			requestedFacetSummaries.add(facetSummaryOfReference(
+				referenceName,
+				statisticsDepth,
+				facetEntityRequirement,
+				groupEntityRequirement
+			));
+		});
+
+		return requestedFacetSummaries;
+	}
+
+	@Nonnull
+	private List<RequireConstraint> buildHierarchyParentsRequires(@Nonnull SelectionSetWrapper extraResultsSelectionSet,
+	                                                              @Nullable FilterBy filterBy) {
+		final List<SelectedField> parentsFields = extraResultsSelectionSet.getFields(ExtraResultsDescriptor.HIERARCHY_PARENTS.name());
+		if (parentsFields.isEmpty()) {
+			return List.of();
+		}
 
         final Map<String, List<DataFetchingFieldSelectionSet>> parentsContentFields = createHashMap(parentsFields.size());
         parentsFields.stream()
@@ -1080,23 +508,23 @@
                     originalReferenceName = reference.getName();
                 }
 
-                final List<DataFetchingFieldSelectionSet> fields = parentsContentFields.computeIfAbsent(originalReferenceName, k -> new LinkedList<>());
-                fields.addAll(
-                    f.getSelectionSet()
-                        .getFields(ParentsOfEntityDescriptor.PARENT_ENTITIES.name())
-                        .stream()
-                        .map(SelectedField::getSelectionSet)
-                        .toList()
-                );
-                fields.addAll(
-                    f.getSelectionSet()
-                        .getFields(ParentsOfEntityDescriptor.REFERENCES.name())
-                        .stream()
-                        .flatMap(f2 -> f2.getSelectionSet().getFields(ParentsOfReferenceDescriptor.PARENT_ENTITIES.name()).stream())
-                        .map(SelectedField::getSelectionSet)
-                        .toList()
-                );
-            });
+				final List<DataFetchingFieldSelectionSet> fields = parentsContentFields.computeIfAbsent(originalReferenceName, k -> new LinkedList<>());
+				fields.addAll(
+					f.getSelectionSet()
+						.getFields(ParentsOfEntityDescriptor.PARENT_ENTITIES.name())
+						.stream()
+						.map(SelectedField::getSelectionSet)
+						.toList()
+				);
+				fields.addAll(
+					f.getSelectionSet()
+						.getFields(ParentsOfEntityDescriptor.REFERENCES.name())
+						.stream()
+						.flatMap(f2 -> f2.getSelectionSet().getFields(ParentsOfReferenceDescriptor.PARENT_ENTITIES.name()).stream())
+						.map(SelectedField::getSelectionSet)
+						.toList()
+				);
+			});
 
         // construct actual requires from gathered data
         final List<RequireConstraint> requestedParents = new ArrayList<>(parentsContentFields.size());
@@ -1125,16 +553,16 @@
             }
         });
 
-        return requestedParents;
-    }
-
-    @Nonnull
-    private List<RequireConstraint> buildHierarchyStatisticsRequires(@Nonnull SelectionSetWrapper extraResultsSelectionSet,
-                                                                     @Nullable FilterBy filterBy) {
-        final List<SelectedField> hierarchyStatisticsFields = extraResultsSelectionSet.getFields(ExtraResultsDescriptor.HIERARCHY_STATISTICS.name());
-        if (hierarchyStatisticsFields.isEmpty()) {
-            return List.of();
-        }
+		return requestedParents;
+	}
+
+	@Nonnull
+	private List<RequireConstraint> buildHierarchyStatisticsRequires(@Nonnull SelectionSetWrapper extraResultsSelectionSet,
+	                                                                 @Nullable FilterBy filterBy) {
+		final List<SelectedField> hierarchyStatisticsFields = extraResultsSelectionSet.getFields(ExtraResultsDescriptor.HIERARCHY_STATISTICS.name());
+		if (hierarchyStatisticsFields.isEmpty()) {
+			return List.of();
+		}
 
         final Map<String, List<DataFetchingFieldSelectionSet>> hierarchyStatisticsContentFields = createHashMap(hierarchyStatisticsFields.size());
         hierarchyStatisticsFields.stream()
@@ -1150,15 +578,15 @@
                     originalReferenceName = reference.getName();
                 }
 
-                final List<DataFetchingFieldSelectionSet> fields = hierarchyStatisticsContentFields.computeIfAbsent(originalReferenceName, k -> new LinkedList<>());
-                fields.addAll(
-                    f.getSelectionSet()
-                        .getFields(HierarchyStatisticsLevelInfoDescriptor.ENTITY.name())
-                        .stream()
-                        .map(SelectedField::getSelectionSet)
-                        .toList()
-                );
-            });
+				final List<DataFetchingFieldSelectionSet> fields = hierarchyStatisticsContentFields.computeIfAbsent(originalReferenceName, k -> new LinkedList<>());
+				fields.addAll(
+					f.getSelectionSet()
+						.getFields(HierarchyStatisticsLevelInfoDescriptor.ENTITY.name())
+						.stream()
+						.map(SelectedField::getSelectionSet)
+						.toList()
+				);
+			});
 
         // construct actual requires from gathered data
         final List<RequireConstraint> requestedHierarchyStatistics = new ArrayList<>(hierarchyStatisticsContentFields.size());
@@ -1187,72 +615,62 @@
             }
         });
 
-        return requestedHierarchyStatistics;
-    }
-
-    @Nullable
-    private RequireConstraint buildQueryTelemetryRequire(@Nonnull SelectionSetWrapper extraResultsSelectionSet) {
-        final List<SelectedField> queryTelemetryFields = extraResultsSelectionSet.getFields(ExtraResultsDescriptor.QUERY_TELEMETRY.name());
-        if (queryTelemetryFields.isEmpty()) {
-            return null;
-        }
-        return queryTelemetry();
-    }
-
-
-    @Nonnull
-    private EntityQueryContext buildResultContext(@Nonnull Query query) {
-        final Locale desiredLocale = Optional.ofNullable(QueryUtils.findFilter(query, EntityLocaleEquals.class))
-            .map(EntityLocaleEquals::getLocale)
-            .orElse(null);
-
-        final Currency desiredPriceInCurrency = Optional.ofNullable(QueryUtils.findFilter(query, PriceInCurrency.class))
-            .map(PriceInCurrency::getCurrency)
-            .orElse(null);
-
-        final Optional<PriceValidIn> priceValidInConstraint = Optional.ofNullable(QueryUtils.findFilter(query, PriceValidIn.class));
-        final OffsetDateTime desiredPriceValidIn = priceValidInConstraint
-            .map(PriceValidIn::getTheMoment)
-            .orElse(null);
-        final boolean desiredPriceValidNow = priceValidInConstraint
-            .map(it -> it.getTheMoment() == null)
-            .orElse(false);
-
-        final String[] desiredPriceInPriceLists = Optional.ofNullable(QueryUtils.findFilter(query, PriceInPriceLists.class))
-            .map(PriceInPriceLists::getPriceLists)
-            .orElse(null);
-
-        return EntityQueryContext.builder()
-            .desiredLocale(desiredLocale)
-            .desiredPriceInCurrency(desiredPriceInCurrency)
-            .desiredPriceValidIn(desiredPriceValidIn)
-            .desiredPriceValidNow(desiredPriceValidNow)
-            .desiredPriceInPriceLists(desiredPriceInPriceLists)
-            .build();
-    }
-
-    @Nullable
-    private static Locale extractDesiredLocale(@Nullable FilterBy filterBy) {
-        return Optional.ofNullable(filterBy)
-            .map(it -> QueryUtils.findConstraint(it, EntityLocaleEquals.class))
-            .map(EntityLocaleEquals::getLocale)
-            .orElse(null);
-    }
-
-    /**
-     * Holds parsed GraphQL query arguments relevant for entity query
-     */
-    private record Arguments(@Nullable Object filterBy,
-                             @Nullable Object orderBy,
-                             @Nullable Object require) {
-
-        private static Arguments from(@Nonnull DataFetchingEnvironment environment) {
-            final Object filterBy = environment.getArgument(QueryEntitiesQueryHeaderDescriptor.FILTER_BY.name());
-            final Object orderBy = environment.getArgument(QueryEntitiesQueryHeaderDescriptor.ORDER_BY.name());
-            final Object require = environment.getArgument(QueryEntitiesQueryHeaderDescriptor.REQUIRE.name());
-
-            return new Arguments(filterBy, orderBy, require);
-        }
-    }
->>>>>>> e2ef135c
+		return requestedHierarchyStatistics;
+	}
+
+	@Nullable
+	private RequireConstraint buildQueryTelemetryRequire(@Nonnull SelectionSetWrapper extraResultsSelectionSet) {
+		final List<SelectedField> queryTelemetryFields = extraResultsSelectionSet.getFields(ExtraResultsDescriptor.QUERY_TELEMETRY.name());
+		if (queryTelemetryFields.isEmpty()) {
+			return null;
+		}
+		return queryTelemetry();
+	}
+
+	@Nonnull
+	private EntityQueryContext buildResultContext(@Nonnull Query query) {
+		final Locale desiredLocale = Optional.ofNullable(QueryUtils.findFilter(query, EntityLocaleEquals.class))
+			.map(EntityLocaleEquals::getLocale)
+			.orElse(null);
+
+		final Currency desiredPriceInCurrency = Optional.ofNullable(QueryUtils.findFilter(query, PriceInCurrency.class))
+			.map(PriceInCurrency::getCurrency)
+			.orElse(null);
+
+		final Optional<PriceValidIn> priceValidInConstraint = Optional.ofNullable(QueryUtils.findFilter(query, PriceValidIn.class));
+		final OffsetDateTime desiredPriceValidIn = priceValidInConstraint
+			.map(PriceValidIn::getTheMoment)
+			.orElse(null);
+		final boolean desiredPriceValidNow = priceValidInConstraint
+			.map(it -> it.getTheMoment() == null)
+			.orElse(false);
+
+		final String[] desiredPriceInPriceLists = Optional.ofNullable(QueryUtils.findFilter(query, PriceInPriceLists.class))
+			.map(PriceInPriceLists::getPriceLists)
+			.orElse(null);
+
+		return EntityQueryContext.builder()
+			.desiredLocale(desiredLocale)
+			.desiredPriceInCurrency(desiredPriceInCurrency)
+			.desiredPriceValidIn(desiredPriceValidIn)
+			.desiredPriceValidNow(desiredPriceValidNow)
+			.desiredPriceInPriceLists(desiredPriceInPriceLists)
+			.build();
+	}
+
+	/**
+	 * Holds parsed GraphQL query arguments relevant for entity query
+	 */
+	private record Arguments(@Nullable Object filterBy,
+	                         @Nullable Object orderBy,
+	                         @Nullable Object require) {
+
+		private static Arguments from(@Nonnull DataFetchingEnvironment environment) {
+			final Object filterBy = environment.getArgument(QueryEntitiesQueryHeaderDescriptor.FILTER_BY.name());
+			final Object orderBy = environment.getArgument(QueryEntitiesQueryHeaderDescriptor.ORDER_BY.name());
+			final Object require = environment.getArgument(QueryEntitiesQueryHeaderDescriptor.REQUIRE.name());
+
+			return new Arguments(filterBy, orderBy, require);
+		}
+	}
 }