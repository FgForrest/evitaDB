--- conflicted
+++ resolved
@@ -28,7 +28,6 @@
 import graphql.schema.DataFetchingEnvironment;
 import graphql.schema.DataFetchingFieldSelectionSet;
 import graphql.schema.SelectedField;
-import io.evitadb.api.ClientContext;
 import io.evitadb.api.EvitaSessionContract;
 import io.evitadb.api.query.Query;
 import io.evitadb.api.query.QueryUtils;
@@ -113,16 +112,8 @@
 			.orElse(null);
 	}
 
-<<<<<<< HEAD
-	public QueryEntitiesDataFetcher(@Nonnull ClientContext clientContext,
-	                                @Nullable Executor executor,
-	                                @Nonnull CatalogSchemaContract catalogSchema,
-	                                @Nonnull EntitySchemaContract entitySchema) {
-        super(clientContext, executor);
-=======
 	public QueryEntitiesDataFetcher(@Nonnull CatalogSchemaContract catalogSchema,
 	                                @Nonnull EntitySchemaContract entitySchema) {
->>>>>>> c31e7a01
 		this.entitySchema = entitySchema;
 		this.referencedEntitySchemas = createHashMap(entitySchema.getReferences().size());
 		entitySchema.getReferences()
