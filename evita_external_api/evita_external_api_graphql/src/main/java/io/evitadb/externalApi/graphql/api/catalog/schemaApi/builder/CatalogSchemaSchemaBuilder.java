--- conflicted
+++ resolved
@@ -108,11 +108,11 @@
 	private BuiltFieldDescriptor buildCatalogSchemaField() {
 		return new BuiltFieldDescriptor(
 			CatalogSchemaApiRootDescriptor.GET_CATALOG_SCHEMA.to(staticEndpointBuilderTransformer).build(),
-<<<<<<< HEAD
-			new CatalogSchemaDataFetcher(buildingContext.getEvita(), buildingContext.getEvitaExecutor().orElse(null))
-=======
-			new ReadDataFetcher(new CatalogSchemaDataFetcher(), buildingContext.getEvitaExecutor().orElse(null))
->>>>>>> c31e7a01
+			new ReadDataFetcher(
+				new CatalogSchemaDataFetcher(),
+				buildingContext.getEvita(),
+				buildingContext.getEvitaExecutor().orElse(null)
+			)
 		);
 	}
 
