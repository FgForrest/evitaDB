--- conflicted
+++ resolved
@@ -26,7 +26,6 @@
 import graphql.execution.DataFetcherResult;
 import graphql.schema.DataFetcher;
 import graphql.schema.DataFetchingEnvironment;
-import io.evitadb.api.ClientContext;
 import io.evitadb.api.EvitaSessionContract;
 import io.evitadb.api.query.FilterConstraint;
 import io.evitadb.api.query.Query;
@@ -87,16 +86,8 @@
 
 	@Nonnull private final EntityFetchRequireResolver entityFetchRequireResolver;
 
-<<<<<<< HEAD
-	public GetEntityDataFetcher(@Nonnull ClientContext clientContext,
-	                            @Nullable Executor executor,
-	                            @Nonnull CatalogSchemaContract catalogSchema,
-	                            @Nonnull EntitySchemaContract entitySchema) {
-		super(clientContext, executor);
-=======
 	public GetEntityDataFetcher(@Nonnull CatalogSchemaContract catalogSchema,
 	                            @Nonnull EntitySchemaContract entitySchema) {
->>>>>>> c31e7a01
 		this.entitySchema = entitySchema;
 		final FilterConstraintResolver filterConstraintResolver = new FilterConstraintResolver(catalogSchema);
 		final OrderConstraintResolver orderConstraintResolver = new OrderConstraintResolver(catalogSchema);
