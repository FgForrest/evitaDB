/*
 *
 *                         _ _        ____  ____
 *               _____   _(_) |_ __ _|  _ \| __ )
 *              / _ \ \ / / | __/ _` | | | |  _ \
 *             |  __/\ V /| | || (_| | |_| | |_) |
 *              \___| \_/ |_|\__\__,_|____/|____/
 *
 *   Copyright (c) 2023
 *
 *   Licensed under the Business Source License, Version 1.1 (the "License");
 *   you may not use this file except in compliance with the License.
 *   You may obtain a copy of the License at
 *
 *   https://github.com/FgForrest/evitaDB/blob/main/LICENSE
 *
 *   Unless required by applicable law or agreed to in writing, software
 *   distributed under the License is distributed on an "AS IS" BASIS,
 *   WITHOUT WARRANTIES OR CONDITIONS OF ANY KIND, either express or implied.
 *   See the License for the specific language governing permissions and
 *   limitations under the License.
 */

package io.evitadb.externalApi.graphql;

import com.fasterxml.jackson.databind.ObjectMapper;
import graphql.GraphQL;
import io.evitadb.api.CatalogContract;
import io.evitadb.api.requestResponse.cdc.CaptureContent;
import io.evitadb.api.requestResponse.cdc.ChangeSystemCaptureRequest;
import io.evitadb.api.requestResponse.schema.CatalogSchemaContract;
import io.evitadb.core.CorruptedCatalog;
import io.evitadb.core.Evita;
import io.evitadb.exception.EvitaInternalError;
import io.evitadb.externalApi.graphql.api.catalog.CatalogGraphQLBuilder;
import io.evitadb.externalApi.graphql.api.catalog.SystemGraphQLRefreshingObserver;
import io.evitadb.externalApi.graphql.api.catalog.dataApi.CatalogDataApiGraphQLSchemaBuilder;
import io.evitadb.externalApi.graphql.api.catalog.schemaApi.CatalogSchemaApiGraphQLSchemaBuilder;
import io.evitadb.externalApi.graphql.api.system.SystemGraphQLBuilder;
import io.evitadb.externalApi.graphql.configuration.GraphQLConfig;
import io.evitadb.externalApi.graphql.exception.GraphQLInternalError;
import io.evitadb.externalApi.graphql.io.GraphQLExceptionHandler;
<<<<<<< HEAD
import io.evitadb.externalApi.graphql.io.web.GraphQLWebHandler;
import io.evitadb.externalApi.graphql.io.webSocket.GraphQLWebSocketHandler;
=======
import io.evitadb.externalApi.graphql.io.GraphQLHandler;
import io.evitadb.externalApi.graphql.io.GraphQLSchemaHandler;
>>>>>>> 621037e0
import io.evitadb.externalApi.http.CorsFilter;
import io.evitadb.externalApi.http.CorsPreflightHandler;
import io.evitadb.externalApi.http.PathNormalizingHandler;
import io.evitadb.externalApi.utils.UriPath;
import io.evitadb.utils.Assert;
import io.evitadb.utils.StringUtils;
import io.undertow.Handlers;
import io.undertow.server.HttpHandler;
import io.undertow.server.RoutingHandler;
import io.undertow.server.handlers.BlockingHandler;
import io.undertow.util.Headers;
import io.undertow.util.Methods;
import lombok.extern.slf4j.Slf4j;

import javax.annotation.Nonnull;
import java.util.Map;
import java.util.Set;
import java.util.concurrent.atomic.AtomicReference;

import static io.evitadb.utils.CollectionUtils.createHashMap;

/**
 * Manages the whole GraphQL API (its endpoints, lifecycle, etc).
 *
 * @author Lukáš Hornych, FG Forrest a.s. (c) 2022
 */
@Slf4j
public class GraphQLManager {

	/**
	 * Common object mapper for endpoints
	 */
	@Nonnull private final ObjectMapper objectMapper = new ObjectMapper();
	/**
	 * Provides access to Evita private API
	 */
	@Nonnull private final Evita evita;

	@Nonnull private final GraphQLConfig graphQLConfig;

	/**
	 * GraphQL specific endpoint router.
	 */
	@Nonnull private final RoutingHandler graphQLRouter = Handlers.routing();
	/**
	 * Already registered catalogs (corresponds to existing endpoints as well)
	 */
	@Nonnull private final Map<String, RegisteredCatalog> registeredCatalogs = createHashMap(20);

	public GraphQLManager(@Nonnull Evita evita, @Nonnull GraphQLConfig graphQLConfig) {
		this.evita = evita;
		this.graphQLConfig = graphQLConfig;

		final long buildingStartTime = System.currentTimeMillis();

		// listen to any evita catalog changes
		evita.registerSystemChangeCapture(new ChangeSystemCaptureRequest(CaptureContent.HEADER))
			.subscribe(new SystemGraphQLRefreshingObserver(this));

		// register initial endpoints
		registerSystemApi();
		this.evita.getCatalogs().forEach(catalog -> registerCatalog(catalog.getName()));

		log.info("Built GraphQL API in " + StringUtils.formatPreciseNano(System.currentTimeMillis() - buildingStartTime));
	}

	@Nonnull
	public HttpHandler getGraphQLRouter() {
		return new PathNormalizingHandler(graphQLRouter);
	}

	/**
	 * Registers new Evita catalog to API. It creates new endpoint and {@link GraphQL} instance for it.
	 */
	public void registerCatalog(@Nonnull String catalogName) {
		final CatalogContract catalog = evita.getCatalogInstanceOrThrowException(catalogName);
		if (catalog instanceof CorruptedCatalog) {
			log.warn("Catalog `" + catalogName + "` is corrupted. Skipping...");
			return;
		}
		Assert.isPremiseValid(
			!registeredCatalogs.containsKey(catalogName),
			() -> new GraphQLInternalError("Catalog `" + catalogName + "` has been already registered.")
		);
		// todo jno: uncomment after the catalog captures are implemented
//		catalog.registerChangeCatalogCapture(
//			new ChangeCatalogCaptureRequest(
//				CaptureArea.SCHEMA, new SchemaSite(Operation.values()), CaptureContent.HEADER,
//				catalog.getLastCommittedTransactionId()
//			)
//		).subscribe(new CatalogGraphQLRefreshingObserver(this));

		try {
			final UriPath catalogDataApiPath = buildCatalogDataApiPath(catalog.getSchema());
			final GraphQL catalogDataApiGraphQL = new CatalogGraphQLBuilder(
				evita,
				catalog,
				new CatalogDataApiGraphQLSchemaBuilder(graphQLConfig, evita, catalog).build()
			).build(graphQLConfig);
			final RegisteredGraphQLApi registeredDataApiGraphQL = new RegisteredGraphQLApi(
				catalogDataApiPath,
				new AtomicReference<>(catalogDataApiGraphQL)
			);
			registerGraphQLEndpoint(registeredDataApiGraphQL);

			final UriPath catalogSchemaApiPath = buildCatalogSchemaApiPath(catalog.getSchema());
			final GraphQL catalogSchemaApiGraphQL = new CatalogGraphQLBuilder(
				evita,
				catalog,
				new CatalogSchemaApiGraphQLSchemaBuilder(graphQLConfig, evita, catalog).build()
			).build(graphQLConfig);
			final RegisteredGraphQLApi registeredSchemaApiGraphQL = new RegisteredGraphQLApi(
				catalogSchemaApiPath,
				new AtomicReference<>(catalogSchemaApiGraphQL)
			);
			registerGraphQLEndpoint(registeredSchemaApiGraphQL);

			final RegisteredCatalog registeredCatalog = new RegisteredCatalog(registeredDataApiGraphQL, registeredSchemaApiGraphQL);
			registeredCatalogs.put(catalogName, registeredCatalog);
		} catch (EvitaInternalError ex) {
			// log and skip the catalog entirely
			log.error("Catalog `" + catalogName + "` is corrupted and will not accessible by GraphQL API.", ex);
		}
	}

	/**
	 * Refreshes already registered catalog endpoint and its {@link GraphQL} instance.
	 */
	public void refreshCatalog(@Nonnull String catalogName) {
		final RegisteredCatalog registeredCatalog = registeredCatalogs.get(catalogName);
		if (registeredCatalog == null) {
			// there may be case where initial registration failed and catalog is not registered at all
			// for example, when catalog was corrupted and is replaced with new fresh one
			log.info("Could not refresh existing catalog `{}`. Registering new one instead...", catalogName);
			registerCatalog(catalogName);
			return;
		}

		final CatalogContract catalog = evita.getCatalogInstanceOrThrowException(catalogName);

		final GraphQL newCatalogDataApiGraphQL = new CatalogGraphQLBuilder(
			evita,
			catalog,
			new CatalogDataApiGraphQLSchemaBuilder(graphQLConfig, evita, catalog).build()
		).build(graphQLConfig);
		registeredCatalog.dataApi().graphQLReference().set(newCatalogDataApiGraphQL);

		final GraphQL newCatalogSchemaApiGraphQL = new CatalogGraphQLBuilder(
			evita,
			catalog,
			new CatalogSchemaApiGraphQLSchemaBuilder(graphQLConfig, evita, catalog).build()
		).build(graphQLConfig);
		registeredCatalog.schemaApi().graphQLReference().set(newCatalogSchemaApiGraphQL);
	}

	/**
	 * Deletes endpoint and its {@link GraphQL} instance for this already registered catalog.
	 */
	public void unregisterCatalog(@Nonnull String catalogName) {
		final RegisteredCatalog registeredCatalog = registeredCatalogs.remove(catalogName);
		if (registeredCatalog != null) {
			graphQLRouter.remove(Methods.GET, registeredCatalog.dataApi().path().toString());
			graphQLRouter.remove(Methods.GET, registeredCatalog.schemaApi().path().toString());

			graphQLRouter.remove(Methods.POST, registeredCatalog.dataApi().path().toString());
			graphQLRouter.remove(Methods.POST, registeredCatalog.schemaApi().path().toString());

			graphQLRouter.remove(Methods.OPTIONS, registeredCatalog.dataApi().path().toString());
			graphQLRouter.remove(Methods.OPTIONS, registeredCatalog.schemaApi().path().toString());
		}
	}

	/**
	 * Initializes system GraphQL endpoint for managing Evita.
	 */
	private void registerSystemApi() {
		final GraphQL graphql = new SystemGraphQLBuilder(evita).build(graphQLConfig);
		registerGraphQLEndpoint(new RegisteredGraphQLApi(
			UriPath.of("/", "system"),
			new AtomicReference<>(graphql)
		));
	}

	/**
	 * Creates new GraphQL endpoint on specified path with specified {@link GraphQL} instance.
	 */
	private void registerGraphQLEndpoint(@Nonnull RegisteredGraphQLApi registeredGraphQLApi) {
<<<<<<< HEAD
		// GraphQL handler for main HTTP web API
=======
		// actual GraphQL query handler
>>>>>>> 621037e0
		graphQLRouter.add(
			Methods.POST,
			registeredGraphQLApi.path().toString(),
			new BlockingHandler(
				new CorsFilter(
					new GraphQLExceptionHandler(
						objectMapper,
						new GraphQLWebHandler(objectMapper, evita, registeredGraphQLApi.graphQLReference())
					),
					graphQLConfig.getAllowedOrigins()
				)
			)
		);
<<<<<<< HEAD
		// GraphQL handler for WebSocket web API, may be later used even for the main web API with GET method
		graphQLRouter.add(
			Methods.GET,
			registeredGraphQLApi.path().toString(),
			new CorsFilter(
				new GraphQLExceptionHandler(
					objectMapper,
					new GraphQLWebSocketHandler(objectMapper, evita, registeredGraphQLApi.graphQLReference())
				),
				graphQLConfig.getAllowedOrigins()
=======
		// GraphQL schema handler
		graphQLRouter.add(
			Methods.GET,
			registeredGraphQLApi.path().toString(),
			new BlockingHandler(
				new CorsFilter(
					new GraphQLExceptionHandler(
						objectMapper,
						new GraphQLSchemaHandler(registeredGraphQLApi.graphQLReference())
					),
					graphQLConfig.getAllowedOrigins()
				)
>>>>>>> 621037e0
			)
		);
		// CORS pre-flight handler for the GraphQL handler
		graphQLRouter.add(
			Methods.OPTIONS,
			registeredGraphQLApi.path().toString(),
			new BlockingHandler(
<<<<<<< HEAD
				new CorsPreflightHandler(
					graphQLConfig.getAllowedOrigins(),
					Set.of(Methods.GET_STRING, Methods.POST_STRING),
					Set.of(Headers.CONTENT_TYPE_STRING, Headers.ACCEPT_STRING)
=======
				new CorsFilter(
					new CorsPreflightHandler(
						graphQLConfig.getAllowedOrigins(),
						Set.of(Methods.GET_STRING, Methods.POST_STRING),
						Set.of(Headers.CONTENT_TYPE_STRING, Headers.ACCEPT_STRING)
					),
					graphQLConfig.getAllowedOrigins()
>>>>>>> 621037e0
				)
			)
		);
	}

	/**
	 * Unified way of building catalog's URL path from its name.
	 */
	@Nonnull
	private UriPath buildCatalogDataApiPath(@Nonnull CatalogSchemaContract catalogSchema) {
		return UriPath.of(catalogSchema.getName());
	}

	/**
	 * Unified way of building catalog's URL path from its name.
	 */
	@Nonnull
	private UriPath buildCatalogSchemaApiPath(@Nonnull CatalogSchemaContract catalogSchema) {
		return UriPath.of(buildCatalogDataApiPath(catalogSchema), "schema");
	}

	private record RegisteredCatalog(@Nonnull RegisteredGraphQLApi dataApi,
	                                 @Nonnull RegisteredGraphQLApi schemaApi) {}

	private record RegisteredGraphQLApi(@Nonnull UriPath path,
	                                    @Nonnull AtomicReference<GraphQL> graphQLReference) {}
}<|MERGE_RESOLUTION|>--- conflicted
+++ resolved
@@ -40,13 +40,10 @@
 import io.evitadb.externalApi.graphql.configuration.GraphQLConfig;
 import io.evitadb.externalApi.graphql.exception.GraphQLInternalError;
 import io.evitadb.externalApi.graphql.io.GraphQLExceptionHandler;
-<<<<<<< HEAD
 import io.evitadb.externalApi.graphql.io.web.GraphQLWebHandler;
 import io.evitadb.externalApi.graphql.io.webSocket.GraphQLWebSocketHandler;
-=======
 import io.evitadb.externalApi.graphql.io.GraphQLHandler;
 import io.evitadb.externalApi.graphql.io.GraphQLSchemaHandler;
->>>>>>> 621037e0
 import io.evitadb.externalApi.http.CorsFilter;
 import io.evitadb.externalApi.http.CorsPreflightHandler;
 import io.evitadb.externalApi.http.PathNormalizingHandler;
@@ -234,11 +231,7 @@
 	 * Creates new GraphQL endpoint on specified path with specified {@link GraphQL} instance.
 	 */
 	private void registerGraphQLEndpoint(@Nonnull RegisteredGraphQLApi registeredGraphQLApi) {
-<<<<<<< HEAD
 		// GraphQL handler for main HTTP web API
-=======
-		// actual GraphQL query handler
->>>>>>> 621037e0
 		graphQLRouter.add(
 			Methods.POST,
 			registeredGraphQLApi.path().toString(),
@@ -252,7 +245,6 @@
 				)
 			)
 		);
-<<<<<<< HEAD
 		// GraphQL handler for WebSocket web API, may be later used even for the main web API with GET method
 		graphQLRouter.add(
 			Methods.GET,
@@ -263,7 +255,8 @@
 					new GraphQLWebSocketHandler(objectMapper, evita, registeredGraphQLApi.graphQLReference())
 				),
 				graphQLConfig.getAllowedOrigins()
-=======
+			)
+		);
 		// GraphQL schema handler
 		graphQLRouter.add(
 			Methods.GET,
@@ -276,7 +269,6 @@
 					),
 					graphQLConfig.getAllowedOrigins()
 				)
->>>>>>> 621037e0
 			)
 		);
 		// CORS pre-flight handler for the GraphQL handler
@@ -284,20 +276,10 @@
 			Methods.OPTIONS,
 			registeredGraphQLApi.path().toString(),
 			new BlockingHandler(
-<<<<<<< HEAD
 				new CorsPreflightHandler(
 					graphQLConfig.getAllowedOrigins(),
 					Set.of(Methods.GET_STRING, Methods.POST_STRING),
 					Set.of(Headers.CONTENT_TYPE_STRING, Headers.ACCEPT_STRING)
-=======
-				new CorsFilter(
-					new CorsPreflightHandler(
-						graphQLConfig.getAllowedOrigins(),
-						Set.of(Methods.GET_STRING, Methods.POST_STRING),
-						Set.of(Headers.CONTENT_TYPE_STRING, Headers.ACCEPT_STRING)
-					),
-					graphQLConfig.getAllowedOrigins()
->>>>>>> 621037e0
 				)
 			)
 		);
