--- conflicted
+++ resolved
@@ -235,11 +235,7 @@
 				new CorsFilter(
 					new GraphQLExceptionHandler(
 						objectMapper,
-<<<<<<< HEAD
-						new GraphQLWebHandler(objectMapper, evita.getConfiguration(), registeredGraphQLApi.graphQLReference())
-=======
-						new GraphQLHandler(objectMapper, evita, registeredGraphQLApi.graphQLReference())
->>>>>>> a92c0fae
+						new GraphQLWebHandler(objectMapper, evita, registeredGraphQLApi.graphQLReference())
 					),
 					graphQLConfig.getAllowedOrigins()
 				)
