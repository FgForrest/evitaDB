/*
 *
 *                         _ _        ____  ____
 *               _____   _(_) |_ __ _|  _ \| __ )
 *              / _ \ \ / / | __/ _` | | | |  _ \
 *             |  __/\ V /| | || (_| | |_| | |_) |
 *              \___| \_/ |_|\__\__,_|____/|____/
 *
 *   Copyright (c) 2023-2024
 *
 *   Licensed under the Business Source License, Version 1.1 (the "License");
 *   you may not use this file except in compliance with the License.
 *   You may obtain a copy of the License at
 *
 *   https://github.com/FgForrest/evitaDB/blob/master/LICENSE
 *
 *   Unless required by applicable law or agreed to in writing, software
 *   distributed under the License is distributed on an "AS IS" BASIS,
 *   WITHOUT WARRANTIES OR CONDITIONS OF ANY KIND, either express or implied.
 *   See the License for the specific language governing permissions and
 *   limitations under the License.
 */

package io.evitadb.externalApi.graphql;

import com.fasterxml.jackson.databind.ObjectMapper;
import com.linecorp.armeria.common.HttpRequest;
import com.linecorp.armeria.common.HttpResponse;
import com.linecorp.armeria.server.HttpService;
import com.linecorp.armeria.server.ServiceRequestContext;
import graphql.GraphQL;
import graphql.schema.GraphQLSchema;
import io.evitadb.api.CatalogContract;
<<<<<<< HEAD
import io.evitadb.api.requestResponse.cdc.CaptureContent;
import io.evitadb.api.requestResponse.cdc.ChangeSystemCaptureRequest;
import io.evitadb.api.requestResponse.schema.CatalogSchemaContract;
=======
>>>>>>> 9f91d616
import io.evitadb.core.CorruptedCatalog;
import io.evitadb.core.Evita;
import io.evitadb.exception.EvitaInternalError;
import io.evitadb.externalApi.graphql.api.catalog.CatalogGraphQLBuilder;
import io.evitadb.externalApi.graphql.api.catalog.SystemGraphQLRefreshingObserver;
import io.evitadb.externalApi.graphql.api.catalog.dataApi.CatalogDataApiGraphQLSchemaBuilder;
import io.evitadb.externalApi.graphql.api.catalog.schemaApi.CatalogSchemaApiGraphQLSchemaBuilder;
import io.evitadb.externalApi.graphql.api.system.SystemGraphQLBuilder;
import io.evitadb.externalApi.graphql.api.system.builder.SystemGraphQLSchemaBuilder;
import io.evitadb.externalApi.graphql.configuration.GraphQLConfig;
import io.evitadb.externalApi.graphql.exception.GraphQLInternalError;
<<<<<<< HEAD
import io.evitadb.externalApi.graphql.io.GraphQLExceptionHandler;
import io.evitadb.externalApi.graphql.io.web.GraphQLWebHandler;
import io.evitadb.externalApi.graphql.io.webSocket.GraphQLWebSocketHandler;
import io.evitadb.externalApi.graphql.io.GraphQLSchemaHandler;
import io.evitadb.externalApi.http.CorsFilter;
import io.evitadb.externalApi.http.CorsPreflightHandler;
=======
import io.evitadb.externalApi.graphql.io.GraphQLInstanceType;
import io.evitadb.externalApi.graphql.io.GraphQLRouter;
import io.evitadb.externalApi.graphql.metric.event.instance.BuiltEvent;
import io.evitadb.externalApi.graphql.metric.event.instance.BuiltEvent.BuildType;
import io.evitadb.externalApi.graphql.utils.GraphQLSchemaPrinter;
import io.evitadb.externalApi.http.HttpServiceTlsCheckingDecorator;
>>>>>>> 9f91d616
import io.evitadb.externalApi.http.PathNormalizingHandler;
import io.evitadb.function.TriFunction;
import io.evitadb.utils.Assert;
import io.evitadb.utils.StringUtils;
import lombok.extern.slf4j.Slf4j;

import javax.annotation.Nonnull;
import javax.annotation.Nullable;
import java.util.Map;
import java.util.Set;
import java.util.concurrent.atomic.AtomicBoolean;
import java.util.concurrent.atomic.AtomicInteger;
import java.util.concurrent.atomic.AtomicLong;

import static io.evitadb.utils.CollectionUtils.createHashMap;
import static io.evitadb.utils.CollectionUtils.createHashSet;

/**
 * Manages the whole GraphQL API (its endpoints, lifecycle, etc).
 *
 * @author Lukáš Hornych, FG Forrest a.s. (c) 2022
 */
@Slf4j
public class GraphQLManager {

	/**
	 * Provides access to Evita private API
	 */
	@Nonnull private final Evita evita;

	@Nonnull private final GraphQLConfig graphQLConfig;

	/**
	 * GraphQL specific endpoint router.
	 */
	@Nonnull private final GraphQLRouter graphQLRouter;
	/**
	 * Already registered catalogs (corresponds to existing endpoints as well)
	 */
	@Nonnull private final Set<String> registeredCatalogs = createHashSet(20);

	@Nullable private SystemBuildStatistics systemBuildStatistics;
	@Nonnull private final Map<String, CatalogBuildStatistics> catalogBuildStatistics = createHashMap(20);

	@Nonnull private final TriFunction<ServiceRequestContext, HttpRequest, HttpService, HttpResponse> apiHandlerPortSslValidatingFunction;

	public GraphQLManager(@Nonnull Evita evita, @Nonnull GraphQLConfig graphQLConfig, @Nonnull TriFunction<ServiceRequestContext, HttpRequest, HttpService, HttpResponse> apiHandlerPortSslValidatingFunction) {
		this.evita = evita;
		this.graphQLConfig = graphQLConfig;
		/**
		 * Common object mapper for endpoints
		 */
		ObjectMapper objectMapper = new ObjectMapper();
		this.graphQLRouter = new GraphQLRouter(objectMapper, evita, graphQLConfig);
		this.apiHandlerPortSslValidatingFunction = apiHandlerPortSslValidatingFunction;

		final long buildingStartTime = System.currentTimeMillis();

		// listen to any evita catalog changes
		evita.registerSystemChangeCapture(new ChangeSystemCaptureRequest(CaptureContent.HEADER))
			.subscribe(new SystemGraphQLRefreshingObserver(this));

		// register initial endpoints
		registerSystemApi();
		this.evita.getCatalogs().forEach(catalog -> registerCatalog(catalog.getName()));

		log.info("Built GraphQL API in " + StringUtils.formatPreciseNano(System.currentTimeMillis() - buildingStartTime));
	}

	@Nonnull
	public HttpService getGraphQLRouter() {
		return new HttpServiceTlsCheckingDecorator(
			new PathNormalizingHandler(graphQLRouter), apiHandlerPortSslValidatingFunction
		);
	}

	/**
	 * Initializes system GraphQL endpoint for managing Evita.
	 */
	private void registerSystemApi() {
		final long instanceBuildStartTime = System.currentTimeMillis();

		final long schemaBuildStartTime = System.currentTimeMillis();
		final GraphQLSchema schema = new SystemGraphQLSchemaBuilder(graphQLConfig, evita).build();
		final long schemaBuildDuration = System.currentTimeMillis() - schemaBuildStartTime;

		this.graphQLRouter.registerSystemApi(new SystemGraphQLBuilder(evita, schema).build(graphQLConfig));
		final long instanceBuildDuration = System.currentTimeMillis() - instanceBuildStartTime;

		// build metrics
		this.systemBuildStatistics = SystemBuildStatistics.createNew(
			instanceBuildDuration,
			schemaBuildDuration,
			countGraphQLSchemaLines(schema)
		);
	}

	/**
	 * Registers new Evita catalog to API. It creates new endpoint and {@link GraphQL} instance for it.
	 */
	public void registerCatalog(@Nonnull String catalogName) {
		final CatalogContract catalog = evita.getCatalogInstanceOrThrowException(catalogName);
		if (catalog instanceof CorruptedCatalog) {
			log.warn("Catalog `" + catalogName + "` is corrupted. Skipping...");
			return;
		}
		Assert.isPremiseValid(
			!registeredCatalogs.contains(catalogName),
			() -> new GraphQLInternalError("Catalog `" + catalogName + "` has been already registered.")
		);
		// todo jno: uncomment after the catalog captures are implemented
//		catalog.registerChangeCatalogCapture(
//			new ChangeCatalogCaptureRequest(
//				CaptureArea.SCHEMA, new SchemaSite(Operation.values()), CaptureContent.HEADER,
//				catalog.getLastCommittedTransactionId()
//			)
//		).subscribe(new CatalogGraphQLRefreshingObserver(this));

		try {
			// build data API instance
			final long dataApiInstanceBuildStartTime = System.currentTimeMillis();
			final long dataApiSchemaBuildStartTime = System.currentTimeMillis();
			final GraphQLSchema dataApiSchema = new CatalogDataApiGraphQLSchemaBuilder(graphQLConfig, evita, catalog).build();
			final long dataApiSchemaBuildDuration = System.currentTimeMillis() - dataApiSchemaBuildStartTime;

			final GraphQL dataApi = new CatalogGraphQLBuilder(
				evita,
				catalog,
				dataApiSchema
			).build(graphQLConfig);

			graphQLRouter.registerCatalogApi(catalogName, GraphQLInstanceType.DATA, dataApi);
			final long dataApiInstanceBuildDuration = System.currentTimeMillis() - dataApiInstanceBuildStartTime;

			// build schema API instance
			final long schemaApiInstanceBuildStartTime = System.currentTimeMillis();
			final long schemaApiSchemaBuildStartTime = System.currentTimeMillis();
			final GraphQLSchema schemaApiSchema = new CatalogSchemaApiGraphQLSchemaBuilder(graphQLConfig, evita, catalog).build();
			final long schemaApiSchemaBuildDuration = System.currentTimeMillis() - schemaApiSchemaBuildStartTime;

			final GraphQL schemaApi = new CatalogGraphQLBuilder(
				evita,
				catalog,
				schemaApiSchema
			).build(graphQLConfig);

			graphQLRouter.registerCatalogApi(catalogName, GraphQLInstanceType.SCHEMA, schemaApi);
			final long schemaApiInstanceBuildDuration = System.currentTimeMillis() - schemaApiInstanceBuildStartTime;

			registeredCatalogs.add(catalogName);

			// build metrics
			final CatalogBuildStatistics schemaBuildStatistics = CatalogBuildStatistics.createNew(
				dataApiInstanceBuildDuration,
				dataApiSchemaBuildDuration,
				countGraphQLSchemaLines(dataApiSchema),
				schemaApiInstanceBuildDuration,
				schemaApiSchemaBuildDuration,
				countGraphQLSchemaLines(schemaApiSchema)
			);
			Assert.isPremiseValid(
				!catalogBuildStatistics.containsKey(catalogName),
				() -> new GraphQLInternalError("No build statistics found for catalog `" + catalogName + "`")
			);
			catalogBuildStatistics.put(catalogName, schemaBuildStatistics);
		} catch (EvitaInternalError ex) {
			// log and skip the catalog entirely
			log.error("Catalog `" + catalogName + "` is corrupted and will not accessible by GraphQL API.", ex);

			// cleanup corrupted paths
			graphQLRouter.unregisterCatalogApis(catalogName);
			catalogBuildStatistics.remove(catalogName);
		}
	}

	/**
	 * Refreshes already registered catalog endpoint and its {@link GraphQL} instance.
	 */
	public void refreshCatalog(@Nonnull String catalogName) {
		final boolean catalogRegistered = registeredCatalogs.contains(catalogName);
		if (!catalogRegistered) {
			// there may be case where initial registration failed and catalog is not registered at all
			// for example, when catalog was corrupted and is replaced with new fresh one
			log.info("Could not refresh existing catalog `{}`. Registering new one instead...", catalogName);
			registerCatalog(catalogName);
			return;
		}

		final CatalogContract catalog = evita.getCatalogInstanceOrThrowException(catalogName);

		// rebuild data API instance
		final long dataApiInstanceBuildStartTime = System.currentTimeMillis();
		final long dataApiSchemaBuildStartTime = System.currentTimeMillis();
		final GraphQLSchema dataApiSchema = new CatalogDataApiGraphQLSchemaBuilder(graphQLConfig, evita, catalog).build();
		final long dataApiSchemaBuildDuration = System.currentTimeMillis() - dataApiSchemaBuildStartTime;

		final GraphQL newDataApi = new CatalogGraphQLBuilder(
			evita,
			catalog,
			dataApiSchema
		).build(graphQLConfig);

		graphQLRouter.refreshCatalogApi(catalogName, GraphQLInstanceType.DATA, newDataApi);
		final long dataApiInstanceBuildDuration = System.currentTimeMillis() - dataApiInstanceBuildStartTime;

		// rebuild schema API instance
		final long schemaApiInstanceBuildStartTime = System.currentTimeMillis();
		final long schemaApiSchemaBuildStartTime = System.currentTimeMillis();
		final GraphQLSchema schemaApiSchema = new CatalogSchemaApiGraphQLSchemaBuilder(graphQLConfig, evita, catalog).build();
		final long schemaApiSchemaBuildDuration = System.currentTimeMillis() - schemaApiSchemaBuildStartTime;

		final GraphQL newSchemaApi = new CatalogGraphQLBuilder(
			evita,
			catalog,
			schemaApiSchema
		).build(graphQLConfig);

		graphQLRouter.refreshCatalogApi(catalogName, GraphQLInstanceType.SCHEMA, newSchemaApi);
		final long schemaApiInstanceBuildDuration = System.currentTimeMillis() - schemaApiInstanceBuildStartTime;

		// build metrics
		final CatalogBuildStatistics buildStatistics = catalogBuildStatistics.get(catalogName);
		Assert.isPremiseValid(
			buildStatistics != null,
			() -> new GraphQLInternalError("No build statistics found for catalog `" + catalogName + "`")
		);
		buildStatistics.refresh(
			dataApiInstanceBuildDuration,
			dataApiSchemaBuildDuration,
			countGraphQLSchemaLines(dataApiSchema),
			schemaApiInstanceBuildDuration,
			schemaApiSchemaBuildDuration,
			countGraphQLSchemaLines(schemaApiSchema)
		);
	}

	/**
	 * Deletes endpoint and its {@link GraphQL} instance for this already registered catalog.
	 */
	public void unregisterCatalog(@Nonnull String catalogName) {
		final boolean catalogRegistered = registeredCatalogs.remove(catalogName);
		if (catalogRegistered) {
			graphQLRouter.unregisterCatalogApis(catalogName);
			catalogBuildStatistics.remove(catalogName);
		}
	}

	/**
	 * Allows emitting start events when observability facilities are already initialized.
	 * If we didn't postpone this initialization, events would become lost.
	 */
<<<<<<< HEAD
	private void registerSystemApi() {
		final GraphQL graphql = new SystemGraphQLBuilder(evita).build(graphQLConfig);
		registerGraphQLEndpoint(new RegisteredGraphQLApi(
			UriPath.of("/", "system"),
			new AtomicReference<>(graphql)
		));
=======
	public void emitObservabilityEvents() {
		Assert.isPremiseValid(
			systemBuildStatistics != null,
			() -> new GraphQLInternalError("No build statistics for system API found.")
		);
		if (!systemBuildStatistics.reported().get()) {
			new BuiltEvent(
				GraphQLInstanceType.SYSTEM,
				BuildType.NEW,
				systemBuildStatistics.instanceBuildDuration(),
				systemBuildStatistics.schemaBuildDuration(),
				systemBuildStatistics.schemaDslLines()
			).commit();

			systemBuildStatistics.markAsReported();
		}

		catalogBuildStatistics.keySet().forEach(this::emitObservabilityEvents);
>>>>>>> 9f91d616
	}

	/**
	 * Allows emitting start events when observability facilities are already initialized.
	 * If we didn't postpone this initialization, events would become lost.
	 */
<<<<<<< HEAD
	private void registerGraphQLEndpoint(@Nonnull RegisteredGraphQLApi registeredGraphQLApi) {
		// GraphQL handler for main HTTP web API
		graphQLRouter.add(
			Methods.POST,
			registeredGraphQLApi.path().toString(),
			new BlockingHandler(
				new CorsFilter(
					new GraphQLExceptionHandler(
						objectMapper,
						new GraphQLWebHandler(objectMapper, evita, registeredGraphQLApi.graphQLReference())
					),
					graphQLConfig.getAllowedOrigins()
				)
			)
		);
		// GraphQL handler for WebSocket web API, may be later used even for the main web API with GET method
		graphQLRouter.add(
			Methods.GET,
			registeredGraphQLApi.path().toString(),
			new CorsFilter(
				new GraphQLExceptionHandler(
					objectMapper,
					new GraphQLWebSocketHandler(objectMapper, evita, registeredGraphQLApi.graphQLReference())
				),
				graphQLConfig.getAllowedOrigins()
			)
		);
		// GraphQL schema handler
		graphQLRouter.add(
			Methods.GET,
			registeredGraphQLApi.path().toString(),
			new BlockingHandler(
				new CorsFilter(
					new GraphQLExceptionHandler(
						objectMapper,
						new GraphQLSchemaHandler(registeredGraphQLApi.graphQLReference())
					),
					graphQLConfig.getAllowedOrigins()
				)
			)
		);
		// CORS pre-flight handler for the GraphQL handler
		graphQLRouter.add(
			Methods.OPTIONS,
			registeredGraphQLApi.path().toString(),
			new BlockingHandler(
				new CorsPreflightHandler(
					graphQLConfig.getAllowedOrigins(),
					Set.of(Methods.GET_STRING, Methods.POST_STRING),
					Set.of(Headers.CONTENT_TYPE_STRING, Headers.ACCEPT_STRING)
				)
			)
=======
	public void emitObservabilityEvents(@Nonnull String catalogName) {
		final CatalogBuildStatistics buildStatistics = catalogBuildStatistics.get(catalogName);
		Assert.isPremiseValid(
			buildStatistics != null,
			() -> new GraphQLInternalError("No build statistics found for catalog `" + catalogName + "`")
>>>>>>> 9f91d616
		);

		final BuildType buildType = buildStatistics.buildCount().get() == 1 ? BuildType.NEW : BuildType.REFRESH;
		new BuiltEvent(
			catalogName,
			GraphQLInstanceType.DATA,
			buildType,
			buildStatistics.dataApiSchemaBuildDuration().get(),
			buildStatistics.dataApiSchemaBuildDuration().get(),
			buildStatistics.dataApiSchemaDslLines().get()
		).commit();
		new BuiltEvent(
			catalogName,
			GraphQLInstanceType.SCHEMA,
			buildType,
			buildStatistics.schemaApiSchemaBuildDuration().get(),
			buildStatistics.schemaApiSchemaBuildDuration().get(),
			buildStatistics.schemaApiSchemaDslLines().get()
		).commit();
	}

	/**
	 * Counts lines of printed GraphQL schema in DSL.
	 */
	private long countGraphQLSchemaLines(@Nonnull GraphQLSchema schema) {
		return GraphQLSchemaPrinter.print(schema).lines().count();
	}

	private record SystemBuildStatistics(@Nonnull AtomicBoolean reported,
										 long instanceBuildDuration,
	                                     long schemaBuildDuration,
	                                     long schemaDslLines) {

		public static SystemBuildStatistics createNew(long instanceBuildDuration,
		                                              long schemaBuildDuration,
		                                              long schemaDslLines) {
			return new SystemBuildStatistics(
				new AtomicBoolean(false),
				instanceBuildDuration,
				schemaBuildDuration,
				schemaDslLines
			);
		}

		public void markAsReported() {
			this.reported.set(true);
		}
	}

	private record CatalogBuildStatistics(@Nonnull AtomicInteger buildCount,
										  @Nonnull AtomicLong dataApiInstanceBuildDuration,
	                                      @Nonnull AtomicLong dataApiSchemaBuildDuration,
	                                      @Nonnull AtomicLong dataApiSchemaDslLines,
										  @Nonnull AtomicLong schemaApiInstanceBuildDuration,
	                                      @Nonnull AtomicLong schemaApiSchemaBuildDuration,
	                                      @Nonnull AtomicLong schemaApiSchemaDslLines) {

		public static CatalogBuildStatistics createNew(long dataApiInstanceBuildDuration,
		                                               long dataApiSchemaBuildDuration,
		                                               long dataApiSchemaDslLines,
		                                               long schemaApiInstanceBuildDuration,
		                                               long schemaApiSchemaBuildDuration,
		                                               long schemaApiSchemaDslLines) {
			return new CatalogBuildStatistics(
				new AtomicInteger(1),
				new AtomicLong(dataApiInstanceBuildDuration),
				new AtomicLong(dataApiSchemaBuildDuration),
				new AtomicLong(dataApiSchemaDslLines),
				new AtomicLong(schemaApiInstanceBuildDuration),
				new AtomicLong(schemaApiSchemaBuildDuration),
				new AtomicLong(schemaApiSchemaDslLines)
			);
		}

		public void refresh(long dataApiInstanceBuildDuration,
		                    long dataApiSchemaBuildDuration,
		                    long dataApiSchemaDslLines,
		                    long schemaApiInstanceBuildDuration,
		                    long schemaApiSchemaBuildDuration,
		                    long schemaApiSchemaDslLines) {
			this.buildCount.incrementAndGet();
			this.dataApiInstanceBuildDuration.set(dataApiInstanceBuildDuration);
			this.dataApiSchemaBuildDuration.set(dataApiSchemaBuildDuration);
			this.dataApiSchemaDslLines.set(dataApiSchemaDslLines);
			this.schemaApiInstanceBuildDuration.set(schemaApiInstanceBuildDuration);
			this.schemaApiSchemaBuildDuration.set(schemaApiSchemaBuildDuration);
			this.schemaApiSchemaDslLines.set(schemaApiSchemaDslLines);
		}
	}

}<|MERGE_RESOLUTION|>--- conflicted
+++ resolved
@@ -31,12 +31,8 @@
 import graphql.GraphQL;
 import graphql.schema.GraphQLSchema;
 import io.evitadb.api.CatalogContract;
-<<<<<<< HEAD
 import io.evitadb.api.requestResponse.cdc.CaptureContent;
 import io.evitadb.api.requestResponse.cdc.ChangeSystemCaptureRequest;
-import io.evitadb.api.requestResponse.schema.CatalogSchemaContract;
-=======
->>>>>>> 9f91d616
 import io.evitadb.core.CorruptedCatalog;
 import io.evitadb.core.Evita;
 import io.evitadb.exception.EvitaInternalError;
@@ -48,21 +44,12 @@
 import io.evitadb.externalApi.graphql.api.system.builder.SystemGraphQLSchemaBuilder;
 import io.evitadb.externalApi.graphql.configuration.GraphQLConfig;
 import io.evitadb.externalApi.graphql.exception.GraphQLInternalError;
-<<<<<<< HEAD
-import io.evitadb.externalApi.graphql.io.GraphQLExceptionHandler;
-import io.evitadb.externalApi.graphql.io.web.GraphQLWebHandler;
-import io.evitadb.externalApi.graphql.io.webSocket.GraphQLWebSocketHandler;
-import io.evitadb.externalApi.graphql.io.GraphQLSchemaHandler;
-import io.evitadb.externalApi.http.CorsFilter;
-import io.evitadb.externalApi.http.CorsPreflightHandler;
-=======
 import io.evitadb.externalApi.graphql.io.GraphQLInstanceType;
 import io.evitadb.externalApi.graphql.io.GraphQLRouter;
 import io.evitadb.externalApi.graphql.metric.event.instance.BuiltEvent;
 import io.evitadb.externalApi.graphql.metric.event.instance.BuiltEvent.BuildType;
 import io.evitadb.externalApi.graphql.utils.GraphQLSchemaPrinter;
 import io.evitadb.externalApi.http.HttpServiceTlsCheckingDecorator;
->>>>>>> 9f91d616
 import io.evitadb.externalApi.http.PathNormalizingHandler;
 import io.evitadb.function.TriFunction;
 import io.evitadb.utils.Assert;
@@ -314,14 +301,6 @@
 	 * Allows emitting start events when observability facilities are already initialized.
 	 * If we didn't postpone this initialization, events would become lost.
 	 */
-<<<<<<< HEAD
-	private void registerSystemApi() {
-		final GraphQL graphql = new SystemGraphQLBuilder(evita).build(graphQLConfig);
-		registerGraphQLEndpoint(new RegisteredGraphQLApi(
-			UriPath.of("/", "system"),
-			new AtomicReference<>(graphql)
-		));
-=======
 	public void emitObservabilityEvents() {
 		Assert.isPremiseValid(
 			systemBuildStatistics != null,
@@ -340,73 +319,17 @@
 		}
 
 		catalogBuildStatistics.keySet().forEach(this::emitObservabilityEvents);
->>>>>>> 9f91d616
 	}
 
 	/**
 	 * Allows emitting start events when observability facilities are already initialized.
 	 * If we didn't postpone this initialization, events would become lost.
 	 */
-<<<<<<< HEAD
-	private void registerGraphQLEndpoint(@Nonnull RegisteredGraphQLApi registeredGraphQLApi) {
-		// GraphQL handler for main HTTP web API
-		graphQLRouter.add(
-			Methods.POST,
-			registeredGraphQLApi.path().toString(),
-			new BlockingHandler(
-				new CorsFilter(
-					new GraphQLExceptionHandler(
-						objectMapper,
-						new GraphQLWebHandler(objectMapper, evita, registeredGraphQLApi.graphQLReference())
-					),
-					graphQLConfig.getAllowedOrigins()
-				)
-			)
-		);
-		// GraphQL handler for WebSocket web API, may be later used even for the main web API with GET method
-		graphQLRouter.add(
-			Methods.GET,
-			registeredGraphQLApi.path().toString(),
-			new CorsFilter(
-				new GraphQLExceptionHandler(
-					objectMapper,
-					new GraphQLWebSocketHandler(objectMapper, evita, registeredGraphQLApi.graphQLReference())
-				),
-				graphQLConfig.getAllowedOrigins()
-			)
-		);
-		// GraphQL schema handler
-		graphQLRouter.add(
-			Methods.GET,
-			registeredGraphQLApi.path().toString(),
-			new BlockingHandler(
-				new CorsFilter(
-					new GraphQLExceptionHandler(
-						objectMapper,
-						new GraphQLSchemaHandler(registeredGraphQLApi.graphQLReference())
-					),
-					graphQLConfig.getAllowedOrigins()
-				)
-			)
-		);
-		// CORS pre-flight handler for the GraphQL handler
-		graphQLRouter.add(
-			Methods.OPTIONS,
-			registeredGraphQLApi.path().toString(),
-			new BlockingHandler(
-				new CorsPreflightHandler(
-					graphQLConfig.getAllowedOrigins(),
-					Set.of(Methods.GET_STRING, Methods.POST_STRING),
-					Set.of(Headers.CONTENT_TYPE_STRING, Headers.ACCEPT_STRING)
-				)
-			)
-=======
 	public void emitObservabilityEvents(@Nonnull String catalogName) {
 		final CatalogBuildStatistics buildStatistics = catalogBuildStatistics.get(catalogName);
 		Assert.isPremiseValid(
 			buildStatistics != null,
 			() -> new GraphQLInternalError("No build statistics found for catalog `" + catalogName + "`")
->>>>>>> 9f91d616
 		);
 
 		final BuildType buildType = buildStatistics.buildCount().get() == 1 ? BuildType.NEW : BuildType.REFRESH;
