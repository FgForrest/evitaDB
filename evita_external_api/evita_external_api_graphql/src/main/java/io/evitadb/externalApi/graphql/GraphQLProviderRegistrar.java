/*
 *
 *                         _ _        ____  ____
 *               _____   _(_) |_ __ _|  _ \| __ )
 *              / _ \ \ / / | __/ _` | | | |  _ \
 *             |  __/\ V /| | || (_| | |_| | |_) |
 *              \___| \_/ |_|\__\__,_|____/|____/
 *
 *   Copyright (c) 2023-2024
 *
 *   Licensed under the Business Source License, Version 1.1 (the "License");
 *   you may not use this file except in compliance with the License.
 *   You may obtain a copy of the License at
 *
 *   https://github.com/FgForrest/evitaDB/blob/master/LICENSE
 *
 *   Unless required by applicable law or agreed to in writing, software
 *   distributed under the License is distributed on an "AS IS" BASIS,
 *   WITHOUT WARRANTIES OR CONDITIONS OF ANY KIND, either express or implied.
 *   See the License for the specific language governing permissions and
 *   limitations under the License.
 */

package io.evitadb.externalApi.graphql;

import io.evitadb.core.Evita;
import io.evitadb.externalApi.configuration.ApiOptions;
import io.evitadb.externalApi.graphql.configuration.GraphQLConfig;
import io.evitadb.externalApi.http.ExternalApiProvider;
import io.evitadb.externalApi.http.ExternalApiProviderRegistrar;
import io.evitadb.externalApi.http.ExternalApiServer;

import javax.annotation.Nonnull;

/**
 * Registers GraphQL API provider to provide GraphQL API to clients. It serves mainly as {@link GraphQLManager}
 * initializer.
 *
 * @author Lukáš Hornych, FG Forrest a.s. (c) 2022
 */
public class GraphQLProviderRegistrar implements ExternalApiProviderRegistrar<GraphQLConfig> {

    @Nonnull
    @Override
    public String getExternalApiCode() {
        return GraphQLProvider.CODE;
    }

    @Nonnull
    @Override
    public Class<GraphQLConfig> getConfigurationClass() {
        return GraphQLConfig.class;
    }

    @Nonnull
    @Override
<<<<<<< HEAD
    public ExternalApiProvider<GraphQLConfig> register(@Nonnull Evita evita, @Nonnull ApiOptions apiOptions, @Nonnull GraphQLConfig graphQLConfig) {
        final GraphQLManager graphQLManager = new GraphQLManager(evita, graphQLConfig);
        final HttpHandler apiHandler = graphQLManager.getGraphQLRouter();
        return new GraphQLProvider(graphQLConfig, apiHandler);
=======
    public ExternalApiProvider<GraphQLConfig> register(@Nonnull Evita evita, @Nonnull ExternalApiServer externalApiServer, @Nonnull ApiOptions apiOptions, @Nonnull GraphQLConfig graphQLConfig) {
        final GraphQLManager graphQLManager = new GraphQLManager(evita, graphQLConfig, getApiHandlerPortTlsValidatingFunction(graphQLConfig));
        evita.registerStructuralChangeObserver(new CatalogGraphQLRefreshingObserver(graphQLManager));
        return new GraphQLProvider(graphQLConfig, graphQLManager);
>>>>>>> 9f91d616
    }
}<|MERGE_RESOLUTION|>--- conflicted
+++ resolved
@@ -54,16 +54,8 @@
 
     @Nonnull
     @Override
-<<<<<<< HEAD
-    public ExternalApiProvider<GraphQLConfig> register(@Nonnull Evita evita, @Nonnull ApiOptions apiOptions, @Nonnull GraphQLConfig graphQLConfig) {
-        final GraphQLManager graphQLManager = new GraphQLManager(evita, graphQLConfig);
-        final HttpHandler apiHandler = graphQLManager.getGraphQLRouter();
-        return new GraphQLProvider(graphQLConfig, apiHandler);
-=======
     public ExternalApiProvider<GraphQLConfig> register(@Nonnull Evita evita, @Nonnull ExternalApiServer externalApiServer, @Nonnull ApiOptions apiOptions, @Nonnull GraphQLConfig graphQLConfig) {
         final GraphQLManager graphQLManager = new GraphQLManager(evita, graphQLConfig, getApiHandlerPortTlsValidatingFunction(graphQLConfig));
-        evita.registerStructuralChangeObserver(new CatalogGraphQLRefreshingObserver(graphQLManager));
         return new GraphQLProvider(graphQLConfig, graphQLManager);
->>>>>>> 9f91d616
     }
 }