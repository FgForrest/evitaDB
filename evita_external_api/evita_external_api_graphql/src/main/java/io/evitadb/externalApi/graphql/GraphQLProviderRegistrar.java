--- conflicted
+++ resolved
@@ -25,12 +25,7 @@
 
 import io.evitadb.core.Evita;
 import io.evitadb.externalApi.configuration.ApiOptions;
-<<<<<<< HEAD
-import io.evitadb.externalApi.graphql.configuration.GraphQLConfig;
-=======
-import io.evitadb.externalApi.graphql.api.catalog.CatalogGraphQLRefreshingObserver;
 import io.evitadb.externalApi.graphql.configuration.GraphQLOptions;
->>>>>>> 37af4a71
 import io.evitadb.externalApi.http.ExternalApiProvider;
 import io.evitadb.externalApi.http.ExternalApiProviderRegistrar;
 import io.evitadb.externalApi.http.ExternalApiServer;
@@ -59,11 +54,6 @@
 
     @Nonnull
     @Override
-<<<<<<< HEAD
-    public ExternalApiProvider<GraphQLConfig> register(@Nonnull Evita evita, @Nonnull ExternalApiServer externalApiServer, @Nonnull ApiOptions apiOptions, @Nonnull GraphQLConfig graphQLConfig) {
-        final GraphQLManager graphQLManager = new GraphQLManager(evita, graphQLConfig, getApiHandlerPortTlsValidatingFunction(graphQLConfig));
-        return new GraphQLProvider(graphQLConfig, graphQLManager);
-=======
     public ExternalApiProvider<GraphQLOptions> register(
         @Nonnull Evita evita,
         @Nonnull ExternalApiServer externalApiServer,
@@ -71,8 +61,8 @@
         @Nonnull GraphQLOptions graphQLConfig
     ) {
         final GraphQLManager graphQLManager = new GraphQLManager(evita, apiOptions.headers(), graphQLConfig);
-        evita.registerStructuralChangeObserver(new CatalogGraphQLRefreshingObserver(graphQLManager));
+        /* TODO JNO - verify */
+        /*evita.registerStructuralChangeObserver(new CatalogGraphQLRefreshingObserver(graphQLManager));*/
         return new GraphQLProvider(graphQLConfig, graphQLManager, apiOptions.requestTimeoutInMillis());
->>>>>>> 37af4a71
     }
 }