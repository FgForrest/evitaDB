--- conflicted
+++ resolved
@@ -60,11 +60,8 @@
     public ExternalApiProvider<GraphQLConfig> register(@Nonnull Evita evita, @Nonnull ExternalApiServer externalApiServer, @Nonnull ApiOptions apiOptions, @Nonnull GraphQLConfig graphQLConfig) {
         final GraphQLManager graphQLManager = new GraphQLManager(evita, graphQLConfig);
         evita.registerStructuralChangeObserver(new CatalogGraphQLRefreshingObserver(graphQLManager));
-<<<<<<< HEAD
         final HttpService apiHandler = graphQLManager.getGraphQLRouter();
+		//pass decorator to manager and use it there
         return new GraphQLProvider(graphQLConfig, new HttpServiceSslCheckingDecorator(apiHandler, getApiHandlerPortSslValidatingFunction(graphQLConfig)));
-=======
-        return new GraphQLProvider(graphQLConfig, graphQLManager);
->>>>>>> 0dcbd2d5
     }
 }