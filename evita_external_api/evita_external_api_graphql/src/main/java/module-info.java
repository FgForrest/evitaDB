/*
 *
 *                         _ _        ____  ____
 *               _____   _(_) |_ __ _|  _ \| __ )
 *              / _ \ \ / / | __/ _` | | | |  _ \
 *             |  __/\ V /| | || (_| | |_| | |_) |
 *              \___| \_/ |_|\__\__,_|____/|____/
 *
 *   Copyright (c) 2023-2024
 *
 *   Licensed under the Business Source License, Version 1.1 (the "License");
 *   you may not use this file except in compliance with the License.
 *   You may obtain a copy of the License at
 *
 *   https://github.com/FgForrest/evitaDB/blob/master/LICENSE
 *
 *   Unless required by applicable law or agreed to in writing, software
 *   distributed under the License is distributed on an "AS IS" BASIS,
 *   WITHOUT WARRANTIES OR CONDITIONS OF ANY KIND, either express or implied.
 *   See the License for the specific language governing permissions and
 *   limitations under the License.
 */

import io.evitadb.externalApi.http.ExternalApiProviderRegistrar;
import io.evitadb.store.spi.CatalogPersistenceServiceFactory;

/**
 * Module contains GraphQL API for evitaDB.
 */
module evita.external.api.graphql {

	uses CatalogPersistenceServiceFactory;
	uses ExternalApiProviderRegistrar;

	provides ExternalApiProviderRegistrar with io.evitadb.externalApi.graphql.GraphQLProviderRegistrar;

	opens io.evitadb.externalApi.graphql to com.graphqljava;
	opens io.evitadb.externalApi.graphql.configuration to com.fasterxml.jackson.databind;
	opens io.evitadb.externalApi.graphql.io to com.fasterxml.jackson.databind;
	opens io.evitadb.externalApi.graphql.api.catalog to com.graphqljava;
	opens io.evitadb.externalApi.graphql.api.catalog.dataApi.dto to com.graphqljava;
	opens io.evitadb.externalApi.graphql.api to com.graphqljava;

	exports io.evitadb.externalApi.graphql;
	exports io.evitadb.externalApi.graphql.io;
	exports io.evitadb.externalApi.graphql.configuration;
	exports io.evitadb.externalApi.graphql.metric.event.request;
	exports io.evitadb.externalApi.graphql.metric.event.instance;

	exports io.evitadb.externalApi.graphql.api.catalog.dataApi.model to evita.test.support;
	exports io.evitadb.externalApi.graphql.api.catalog.dataApi.model.entity to evita.test.support;
	exports io.evitadb.externalApi.graphql.api.catalog.dataApi.model.extraResult to evita.test.support;

	requires static jsr305;
	requires static lombok;
	requires org.slf4j;
	requires com.graphqljava;
	requires com.fasterxml.jackson.databind;
<<<<<<< HEAD
	requires com.graphqljava;
=======
	requires undertow.core;
	requires net.bytebuddy;
>>>>>>> bfda2bfc
	requires jdk.jfr;

	requires evita.api;
	requires evita.common;
	requires evita.query;
	requires evita.engine;
	requires evita.external.api.core;
	requires com.linecorp.armeria;
	requires org.reactivestreams;
	requires io.netty.common;
	requires io.netty.transport;

}<|MERGE_RESOLUTION|>--- conflicted
+++ resolved
@@ -56,12 +56,8 @@
 	requires org.slf4j;
 	requires com.graphqljava;
 	requires com.fasterxml.jackson.databind;
-<<<<<<< HEAD
 	requires com.graphqljava;
-=======
-	requires undertow.core;
 	requires net.bytebuddy;
->>>>>>> bfda2bfc
 	requires jdk.jfr;
 
 	requires evita.api;
