--- conflicted
+++ resolved
@@ -57,12 +57,9 @@
 	requires com.graphqljava;
 	requires com.fasterxml.jackson.databind;
 	requires undertow.core;
-<<<<<<< HEAD
 	requires net.bytebuddy;
-=======
 	requires com.graphqljava;
 	requires jdk.jfr;
->>>>>>> d5f1e412
 
 	requires evita.api;
 	requires evita.common;
