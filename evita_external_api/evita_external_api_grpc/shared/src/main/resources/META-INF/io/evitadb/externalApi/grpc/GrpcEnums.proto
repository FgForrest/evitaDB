--- conflicted
+++ resolved
@@ -607,7 +607,6 @@
 
 }
 
-<<<<<<< HEAD
 // Enum specifies different modes for reference attributes inheritance in reflected schema.
 enum GrpcAttributeInheritanceBehavior {
   /**
@@ -619,7 +618,8 @@
    * Do not inherit any attributes by default except those listed in the {@link #getAttributeInheritanceFilter()} array.
    */
   INHERIT_ONLY_SPECIFIED = 1;
-=======
+}
+
 // Enum describes traits of a GrpcTask task.
 enum GrpcTaskTrait {
 
@@ -636,5 +636,4 @@
    */
   TASK_NEEDS_TO_BE_STOPPED = 2;
 
->>>>>>> 3a80068c
 }