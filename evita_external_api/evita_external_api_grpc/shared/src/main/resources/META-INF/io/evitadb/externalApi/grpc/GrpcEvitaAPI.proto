syntax = "proto3";

package io.evitadb.externalApi.grpc.generated;
option java_multiple_files = true;
option csharp_namespace = "EvitaDB";

import "google/protobuf/empty.proto";
import "google/protobuf/wrappers.proto";
import "GrpcEnums.proto";
import "GrpcEvitaDataTypes.proto";
import "GrpcCatalogSchemaMutation.proto";
<<<<<<< HEAD
import "GrpcChangeCapture.proto";
=======

// Response to a server status request.
message GrpcReadyResponse {
  // Always true when returned
  bool ready = 1;
}
>>>>>>> 37af4a71

// Request to create a session inside of a catalog.
message GrpcEvitaSessionRequest {
  // The name of the catalog for which the session is to be created.
  string catalogName = 1;
  // Commit behaviour
  GrpcCommitBehavior commitBehavior = 2;
  // For testing purposes. Flag indicating that all changes by the session should be rollbacked after the session is closed.
  bool dryRun = 3;
}

// Response to a session creation request.
message GrpcEvitaSessionResponse {
  // UUID of the created session.
  string sessionId = 1;
  // Type of the created session.
  GrpcSessionType sessionType = 2;
  // Commit behaviour
  GrpcCommitBehavior commitBehaviour = 3;
  // State of the catalog after the session was created.
  GrpcCatalogState catalogState = 4;
  // UUID of the catalog the session is bound to.
  string catalogId = 5;
}

// Request to terminate a session.
message GrpcEvitaSessionTerminationRequest {
  // UUID of the session to be terminated.
  string sessionId = 2;
}

// Response to a session termination request.
message GrpcEvitaSessionTerminationResponse {
  // Indicator whether the session was terminated successfully.
  bool terminated = 1;
}

// Response to a catalog names request.
message GrpcCatalogNamesResponse {
  // Names of all existing catalogs.
  repeated string catalogNames = 1;
}

// Request to define a new catalog.
message GrpcDefineCatalogRequest {
  // Name of the catalog to be defined.
  string catalogName = 1;
}

// Response to a catalog definition request.
message GrpcDefineCatalogResponse {
  // Indicator whether the catalog was defined successfully.
  bool success = 1;
}

// Request to rename a catalog.
message GrpcRenameCatalogRequest {
  // Name of the catalog to be renamed.
  string catalogName = 1;
  // New name of the catalog.
  string newCatalogName = 2;
}

// Response to a catalog rename request.
message GrpcRenameCatalogResponse {
  // Indicator whether the catalog was renamed successfully.
  bool success = 1;
}

// Request to replace a catalog.
message GrpcReplaceCatalogRequest {
  // Name of the catalog that will become the successor of the original catalog (old name)
  string catalogNameToBeReplacedWith = 1;
  // Name of the catalog that will be replaced and dropped (new name)
  string catalogNameToBeReplaced = 2;
}

// Response to a catalog replace request.
message GrpcReplaceCatalogResponse {
  // Indicator whether the catalog was replaced successfully.
  bool success = 1;
}

// Request to delete a catalog.
message GrpcDeleteCatalogIfExistsRequest {
  // Name of the catalog to be deleted.
  string catalogName = 1;
}

// Response to a catalog deletion request.
message GrpcDeleteCatalogIfExistsResponse {
  // Indicator whether the catalog was deleted successfully.
  bool success = 1;
}

// Request to update the catalog.
message GrpcUpdateEvitaRequest {
  // Collection of top level catalog schema mutations to be applied.
  repeated GrpcTopLevelCatalogSchemaMutation schemaMutations = 1;
}

message GrpcRegisterSystemChangeCaptureRequest {
  GrpcCaptureContent content = 1;
}

message GrpcRegisterSystemChangeCaptureResponse {
  GrpcChangeSystemCapture capture = 1;
}

// This service contains RPCs that could be called by gRPC clients on evitaDB. Main purpose of this service is to provide
// a way to create sessions and catalogs, and to update the catalog.
service EvitaService {
  // Procedure used to check readiness of the API
  rpc IsReady(google.protobuf.Empty) returns (GrpcReadyResponse);
  // Procedure used to create read only sessions.
  rpc CreateReadOnlySession(GrpcEvitaSessionRequest) returns (GrpcEvitaSessionResponse);
  // Procedure used to create read write sessions.
  rpc CreateReadWriteSession(GrpcEvitaSessionRequest) returns (GrpcEvitaSessionResponse);
  // Procedure used to create read-only session which will return data in binary format. Part of the Private API.
  rpc CreateBinaryReadOnlySession(GrpcEvitaSessionRequest) returns (GrpcEvitaSessionResponse);
  // Procedure used to create read-write session which will return data in binary format. Part of the Private API.
  rpc CreateBinaryReadWriteSession(GrpcEvitaSessionRequest) returns (GrpcEvitaSessionResponse);
  // Procedure used to terminate existing session.
  rpc TerminateSession(GrpcEvitaSessionTerminationRequest) returns (GrpcEvitaSessionTerminationResponse);
  // Procedure used to get names of all existing catalogs.
  rpc GetCatalogNames(google.protobuf.Empty) returns (GrpcCatalogNamesResponse);
  // Procedure used to define a new catalog.
  rpc DefineCatalog(GrpcDefineCatalogRequest) returns (GrpcDefineCatalogResponse);
  // Procedure used to delete an existing catalog.
  rpc DeleteCatalogIfExists(GrpcDeleteCatalogIfExistsRequest) returns (GrpcDeleteCatalogIfExistsResponse);
  // Procedure used to update the catalog with a set of mutations.
  rpc Update(GrpcUpdateEvitaRequest) returns (google.protobuf.Empty);
  // Procedure used to rename an existing catalog.
  rpc RenameCatalog(GrpcRenameCatalogRequest) returns (GrpcRenameCatalogResponse);
  // Procedure used to replace an existing catalog.
  rpc ReplaceCatalog(GrpcReplaceCatalogRequest) returns (GrpcReplaceCatalogResponse);
  /* TODO JNO - document me */
  rpc RegisterSystemChangeCapture(GrpcRegisterSystemChangeCaptureRequest) returns (stream GrpcRegisterSystemChangeCaptureResponse);

}<|MERGE_RESOLUTION|>--- conflicted
+++ resolved
@@ -5,20 +5,15 @@
 option csharp_namespace = "EvitaDB";
 
 import "google/protobuf/empty.proto";
-import "google/protobuf/wrappers.proto";
 import "GrpcEnums.proto";
-import "GrpcEvitaDataTypes.proto";
 import "GrpcCatalogSchemaMutation.proto";
-<<<<<<< HEAD
 import "GrpcChangeCapture.proto";
-=======
 
 // Response to a server status request.
 message GrpcReadyResponse {
   // Always true when returned
   bool ready = 1;
 }
->>>>>>> 37af4a71
 
 // Request to create a session inside of a catalog.
 message GrpcEvitaSessionRequest {
@@ -120,10 +115,12 @@
   repeated GrpcTopLevelCatalogSchemaMutation schemaMutations = 1;
 }
 
+/* TODO JNO - document */
 message GrpcRegisterSystemChangeCaptureRequest {
-  GrpcCaptureContent content = 1;
+  GrpcChangeCaptureContent content = 1;
 }
 
+/* TODO JNO - document */
 message GrpcRegisterSystemChangeCaptureResponse {
   GrpcChangeSystemCapture capture = 1;
 }
