syntax = "proto3";

package io.evitadb.externalApi.grpc.generated;
option java_multiple_files = true;
option csharp_namespace = "EvitaDB";

import "google/protobuf/empty.proto";
import "GrpcEnums.proto";
import "GrpcCatalogSchemaMutation.proto";
import "GrpcChangeDataCapture.proto";

// Request to create a session inside of a catalog.
message GrpcEvitaSessionRequest {
  // The name of the catalog for which the session is to be created.
  string catalogName = 1;
  // For testing purposes. Flag indicating that all changes by the session should be rollbacked after the session is closed.
  bool dryRun = 2;
}

// Response to a session creation request.
message GrpcEvitaSessionResponse {
  // UUID of the created session.
  string sessionId = 1;
  // Type of the created session.
  GrpcSessionType sessionType = 2;
  // State of the catalog after the session was created.
  GrpcCatalogState catalogState = 3;
}

// Request to terminate a session.
message GrpcEvitaSessionTerminationRequest {
  // Name of the catalog for which the session is to be terminated.
  string catalogName = 1;
  // UUID of the session to be terminated.
  string sessionId = 2;
}

// Response to a session termination request.
message GrpcEvitaSessionTerminationResponse {
  // Indicator whether the session was terminated successfully.
  bool terminated = 1;
}

// Response to a catalog names request.
message GrpcCatalogNamesResponse {
  // Names of all existing catalogs.
  repeated string catalogNames = 1;
}

// Request to define a new catalog.
message GrpcDefineCatalogRequest {
  // Name of the catalog to be defined.
  string catalogName = 1;
}

// Response to a catalog definition request.
message GrpcDefineCatalogResponse {
  // Indicator whether the catalog was defined successfully.
  bool success = 1;
}

// Request to rename a catalog.
message GrpcRenameCatalogRequest {
  // Name of the catalog to be renamed.
  string catalogName = 1;
  // New name of the catalog.
  string newCatalogName = 2;
}

// Response to a catalog rename request.
message GrpcRenameCatalogResponse {
  // Indicator whether the catalog was renamed successfully.
  bool success = 1;
}

// Request to replace a catalog.
message GrpcReplaceCatalogRequest {
  // Name of the catalog that will become the successor of the original catalog (old name)
  string catalogNameToBeReplacedWith = 1;
  // Name of the catalog that will be replaced and dropped (new name)
  string catalogNameToBeReplaced = 2;
}

// Response to a catalog replace request.
message GrpcReplaceCatalogResponse {
  // Indicator whether the catalog was replaced successfully.
  bool success = 1;
}

// Request to delete a catalog.
message GrpcDeleteCatalogIfExistsRequest {
  // Name of the catalog to be deleted.
  string catalogName = 1;
}

// Response to a catalog deletion request.
message GrpcDeleteCatalogIfExistsResponse {
  // Indicator whether the catalog was deleted successfully.
  bool success = 1;
}

// Request to update the catalog.
message GrpcUpdateEvitaRequest {
  // Collection of top level catalog schema mutations to be applied.
  repeated GrpcTopLevelCatalogSchemaMutation schemaMutations = 1;
}

<<<<<<< HEAD
message GrpcRegisterSystemChangeCaptureRequest {
  GrpcCaptureContent content = 1;
}

message GrpcRegisterSystemChangeCaptureResponse {
  string uuid = 1;
  GrpcChangeSystemCapture capture = 2;
  GrpcCaptureResponseType responseType = 3;
}

message GrpcUnregisterSystemChangeCaptureRequest {
  string uuid = 1;
}

message GrpcUnregisterSystemChangeCaptureResponse {
  bool success = 1;
}

=======
// This service contains RPCs that could be called by gRPC clients on evitaDB. Main purpose of this service is to provide
// a way to create sessions and catalogs, and to update the catalog.
>>>>>>> 5cfe87c6
service EvitaService {
  // Procedure used to create read only sessions.
  rpc CreateReadOnlySession(GrpcEvitaSessionRequest) returns (GrpcEvitaSessionResponse);
  // Procedure used to create read write sessions.
  rpc CreateReadWriteSession(GrpcEvitaSessionRequest) returns (GrpcEvitaSessionResponse);
  // Procedure used to create read-only session which will return data in binary format. Part of the Private API.
  rpc CreateBinaryReadOnlySession(GrpcEvitaSessionRequest) returns (GrpcEvitaSessionResponse);
  // Procedure used to create read-write session which will return data in binary format. Part of the Private API.
  rpc CreateBinaryReadWriteSession(GrpcEvitaSessionRequest) returns (GrpcEvitaSessionResponse);
  // Procedure used to terminate existing session.
  rpc TerminateSession(GrpcEvitaSessionTerminationRequest) returns (GrpcEvitaSessionTerminationResponse);
  // Procedure used to get names of all existing catalogs.
  rpc GetCatalogNames(google.protobuf.Empty) returns (GrpcCatalogNamesResponse);
  // Procedure used to define a new catalog.
  rpc DefineCatalog(GrpcDefineCatalogRequest) returns (GrpcDefineCatalogResponse);
  // Procedure used to rename an existing catalog.
  rpc RenameCatalog(GrpcRenameCatalogRequest) returns (GrpcRenameCatalogResponse);
  // Procedure used to replace an existing catalog.
  rpc ReplaceCatalog(GrpcReplaceCatalogRequest) returns (GrpcReplaceCatalogResponse);
  // Procedure used to delete an existing catalog.
  rpc DeleteCatalogIfExists(GrpcDeleteCatalogIfExistsRequest) returns (GrpcDeleteCatalogIfExistsResponse);
  // Procedure used to update the catalog with a set of mutations.
  rpc Update(GrpcUpdateEvitaRequest) returns (google.protobuf.Empty);

  rpc RegisterSystemChangeCapture(GrpcRegisterSystemChangeCaptureRequest) returns (stream GrpcRegisterSystemChangeCaptureResponse);
  rpc UnregisterSystemChangeCapture(GrpcUnregisterSystemChangeCaptureRequest) returns (GrpcUnregisterSystemChangeCaptureResponse);
}<|MERGE_RESOLUTION|>--- conflicted
+++ resolved
@@ -105,7 +105,6 @@
   repeated GrpcTopLevelCatalogSchemaMutation schemaMutations = 1;
 }
 
-<<<<<<< HEAD
 message GrpcRegisterSystemChangeCaptureRequest {
   GrpcCaptureContent content = 1;
 }
@@ -124,10 +123,8 @@
   bool success = 1;
 }
 
-=======
 // This service contains RPCs that could be called by gRPC clients on evitaDB. Main purpose of this service is to provide
 // a way to create sessions and catalogs, and to update the catalog.
->>>>>>> 5cfe87c6
 service EvitaService {
   // Procedure used to create read only sessions.
   rpc CreateReadOnlySession(GrpcEvitaSessionRequest) returns (GrpcEvitaSessionResponse);
