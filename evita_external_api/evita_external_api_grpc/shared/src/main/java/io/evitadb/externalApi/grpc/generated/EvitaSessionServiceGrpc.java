--- conflicted
+++ resolved
@@ -2729,35 +2729,6 @@
 
   private static final int METHODID_GET_CATALOG_SCHEMA = 0;
   private static final int METHODID_GET_CATALOG_STATE = 1;
-<<<<<<< HEAD
-  private static final int METHODID_GET_ENTITY_SCHEMA = 2;
-  private static final int METHODID_GET_ALL_ENTITY_TYPES = 3;
-  private static final int METHODID_GO_LIVE_AND_CLOSE = 4;
-  private static final int METHODID_BACKUP_CATALOG = 5;
-  private static final int METHODID_CLOSE = 6;
-  private static final int METHODID_QUERY_ONE = 7;
-  private static final int METHODID_QUERY_LIST = 8;
-  private static final int METHODID_QUERY = 9;
-  private static final int METHODID_QUERY_ONE_UNSAFE = 10;
-  private static final int METHODID_QUERY_LIST_UNSAFE = 11;
-  private static final int METHODID_QUERY_UNSAFE = 12;
-  private static final int METHODID_GET_ENTITY = 13;
-  private static final int METHODID_UPDATE_CATALOG_SCHEMA = 14;
-  private static final int METHODID_UPDATE_AND_FETCH_CATALOG_SCHEMA = 15;
-  private static final int METHODID_DEFINE_ENTITY_SCHEMA = 16;
-  private static final int METHODID_UPDATE_ENTITY_SCHEMA = 17;
-  private static final int METHODID_UPDATE_AND_FETCH_ENTITY_SCHEMA = 18;
-  private static final int METHODID_DELETE_COLLECTION = 19;
-  private static final int METHODID_RENAME_COLLECTION = 20;
-  private static final int METHODID_REPLACE_COLLECTION = 21;
-  private static final int METHODID_GET_ENTITY_COLLECTION_SIZE = 22;
-  private static final int METHODID_UPSERT_ENTITY = 23;
-  private static final int METHODID_DELETE_ENTITY = 24;
-  private static final int METHODID_DELETE_ENTITY_AND_ITS_HIERARCHY = 25;
-  private static final int METHODID_DELETE_ENTITIES = 26;
-  private static final int METHODID_GET_TRANSACTION_ID = 27;
-  private static final int METHODID_REGISTER_CHANGE_CATALOG_CAPTURE = 28;
-=======
   private static final int METHODID_GET_CATALOG_VERSION_AT = 2;
   private static final int METHODID_GET_MUTATIONS_HISTORY_PAGE = 3;
   private static final int METHODID_GET_MUTATIONS_HISTORY = 4;
@@ -2787,7 +2758,6 @@
   private static final int METHODID_DELETE_ENTITY_AND_ITS_HIERARCHY = 28;
   private static final int METHODID_DELETE_ENTITIES = 29;
   private static final int METHODID_GET_TRANSACTION_ID = 30;
->>>>>>> 40c455de
 
   private static final class MethodHandlers<Req, Resp> implements
       io.grpc.stub.ServerCalls.UnaryMethod<Req, Resp>,
