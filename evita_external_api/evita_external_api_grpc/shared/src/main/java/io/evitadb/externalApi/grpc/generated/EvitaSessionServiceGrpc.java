--- conflicted
+++ resolved
@@ -1501,6 +1501,16 @@
         io.grpc.stub.StreamObserver<io.evitadb.externalApi.grpc.generated.GrpcTransactionResponse> responseObserver) {
       io.grpc.stub.ServerCalls.asyncUnimplementedUnaryCall(getGetTransactionIdMethod(), responseObserver);
     }
+
+    /**
+     * <pre>
+     * Procedure that registers a change capture.
+     * </pre>
+     */
+    default void registerChangeCatalogCapture(io.evitadb.externalApi.grpc.generated.GrpcRegisterChangeCatalogCaptureRequest request,
+        io.grpc.stub.StreamObserver<io.evitadb.externalApi.grpc.generated.GrpcRegisterChangeCatalogCaptureResponse> responseObserver) {
+      io.grpc.stub.ServerCalls.asyncUnimplementedUnaryCall(getRegisterChangeCatalogCaptureMethod(), responseObserver);
+    }
   }
 
   /**
@@ -1517,247 +1527,8 @@
   public static abstract class EvitaSessionServiceImplBase
       implements io.grpc.BindableService, AsyncService {
 
-    /**
-     * <pre>
-     * Procedure that registers a change capture.
-     * </pre>
-     */
-    public void registerChangeCatalogCapture(io.evitadb.externalApi.grpc.generated.GrpcRegisterChangeCatalogCaptureRequest request,
-        io.grpc.stub.StreamObserver<io.evitadb.externalApi.grpc.generated.GrpcRegisterChangeCatalogCaptureResponse> responseObserver) {
-      io.grpc.stub.ServerCalls.asyncUnimplementedUnaryCall(getRegisterChangeCatalogCaptureMethod(), responseObserver);
-    }
-
     @java.lang.Override public final io.grpc.ServerServiceDefinition bindService() {
-<<<<<<< HEAD
-      return io.grpc.ServerServiceDefinition.builder(getServiceDescriptor())
-          .addMethod(
-            getGetCatalogSchemaMethod(),
-            io.grpc.stub.ServerCalls.asyncUnaryCall(
-              new MethodHandlers<
-                io.evitadb.externalApi.grpc.generated.GrpcGetCatalogSchemaRequest,
-                io.evitadb.externalApi.grpc.generated.GrpcCatalogSchemaResponse>(
-                  this, METHODID_GET_CATALOG_SCHEMA)))
-          .addMethod(
-            getGetCatalogStateMethod(),
-            io.grpc.stub.ServerCalls.asyncUnaryCall(
-              new MethodHandlers<
-                com.google.protobuf.Empty,
-                io.evitadb.externalApi.grpc.generated.GrpcCatalogStateResponse>(
-                  this, METHODID_GET_CATALOG_STATE)))
-          .addMethod(
-            getGetCatalogVersionAtMethod(),
-            io.grpc.stub.ServerCalls.asyncUnaryCall(
-              new MethodHandlers<
-                io.evitadb.externalApi.grpc.generated.GrpcCatalogVersionAtRequest,
-                io.evitadb.externalApi.grpc.generated.GrpcCatalogVersionAtResponse>(
-                  this, METHODID_GET_CATALOG_VERSION_AT)))
-          .addMethod(
-            getGetMutationsHistoryPageMethod(),
-            io.grpc.stub.ServerCalls.asyncUnaryCall(
-              new MethodHandlers<
-                io.evitadb.externalApi.grpc.generated.GetMutationsHistoryPageRequest,
-                io.evitadb.externalApi.grpc.generated.GetMutationsHistoryPageResponse>(
-                  this, METHODID_GET_MUTATIONS_HISTORY_PAGE)))
-          .addMethod(
-            getGetMutationsHistoryMethod(),
-            io.grpc.stub.ServerCalls.asyncServerStreamingCall(
-              new MethodHandlers<
-                io.evitadb.externalApi.grpc.generated.GetMutationsHistoryRequest,
-                io.evitadb.externalApi.grpc.generated.GetMutationsHistoryResponse>(
-                  this, METHODID_GET_MUTATIONS_HISTORY)))
-          .addMethod(
-            getGetEntitySchemaMethod(),
-            io.grpc.stub.ServerCalls.asyncUnaryCall(
-              new MethodHandlers<
-                io.evitadb.externalApi.grpc.generated.GrpcEntitySchemaRequest,
-                io.evitadb.externalApi.grpc.generated.GrpcEntitySchemaResponse>(
-                  this, METHODID_GET_ENTITY_SCHEMA)))
-          .addMethod(
-            getGetAllEntityTypesMethod(),
-            io.grpc.stub.ServerCalls.asyncUnaryCall(
-              new MethodHandlers<
-                com.google.protobuf.Empty,
-                io.evitadb.externalApi.grpc.generated.GrpcEntityTypesResponse>(
-                  this, METHODID_GET_ALL_ENTITY_TYPES)))
-          .addMethod(
-            getGoLiveAndCloseMethod(),
-            io.grpc.stub.ServerCalls.asyncUnaryCall(
-              new MethodHandlers<
-                com.google.protobuf.Empty,
-                io.evitadb.externalApi.grpc.generated.GrpcGoLiveAndCloseResponse>(
-                  this, METHODID_GO_LIVE_AND_CLOSE)))
-          .addMethod(
-            getBackupCatalogMethod(),
-            io.grpc.stub.ServerCalls.asyncUnaryCall(
-              new MethodHandlers<
-                io.evitadb.externalApi.grpc.generated.GrpcBackupCatalogRequest,
-                io.evitadb.externalApi.grpc.generated.GrpcBackupCatalogResponse>(
-                  this, METHODID_BACKUP_CATALOG)))
-          .addMethod(
-            getCloseMethod(),
-            io.grpc.stub.ServerCalls.asyncUnaryCall(
-              new MethodHandlers<
-                io.evitadb.externalApi.grpc.generated.GrpcCloseRequest,
-                io.evitadb.externalApi.grpc.generated.GrpcCloseResponse>(
-                  this, METHODID_CLOSE)))
-          .addMethod(
-            getQueryOneMethod(),
-            io.grpc.stub.ServerCalls.asyncUnaryCall(
-              new MethodHandlers<
-                io.evitadb.externalApi.grpc.generated.GrpcQueryRequest,
-                io.evitadb.externalApi.grpc.generated.GrpcQueryOneResponse>(
-                  this, METHODID_QUERY_ONE)))
-          .addMethod(
-            getQueryListMethod(),
-            io.grpc.stub.ServerCalls.asyncUnaryCall(
-              new MethodHandlers<
-                io.evitadb.externalApi.grpc.generated.GrpcQueryRequest,
-                io.evitadb.externalApi.grpc.generated.GrpcQueryListResponse>(
-                  this, METHODID_QUERY_LIST)))
-          .addMethod(
-            getQueryMethod(),
-            io.grpc.stub.ServerCalls.asyncUnaryCall(
-              new MethodHandlers<
-                io.evitadb.externalApi.grpc.generated.GrpcQueryRequest,
-                io.evitadb.externalApi.grpc.generated.GrpcQueryResponse>(
-                  this, METHODID_QUERY)))
-          .addMethod(
-            getQueryOneUnsafeMethod(),
-            io.grpc.stub.ServerCalls.asyncUnaryCall(
-              new MethodHandlers<
-                io.evitadb.externalApi.grpc.generated.GrpcQueryUnsafeRequest,
-                io.evitadb.externalApi.grpc.generated.GrpcQueryOneResponse>(
-                  this, METHODID_QUERY_ONE_UNSAFE)))
-          .addMethod(
-            getQueryListUnsafeMethod(),
-            io.grpc.stub.ServerCalls.asyncUnaryCall(
-              new MethodHandlers<
-                io.evitadb.externalApi.grpc.generated.GrpcQueryUnsafeRequest,
-                io.evitadb.externalApi.grpc.generated.GrpcQueryListResponse>(
-                  this, METHODID_QUERY_LIST_UNSAFE)))
-          .addMethod(
-            getQueryUnsafeMethod(),
-            io.grpc.stub.ServerCalls.asyncUnaryCall(
-              new MethodHandlers<
-                io.evitadb.externalApi.grpc.generated.GrpcQueryUnsafeRequest,
-                io.evitadb.externalApi.grpc.generated.GrpcQueryResponse>(
-                  this, METHODID_QUERY_UNSAFE)))
-          .addMethod(
-            getGetEntityMethod(),
-            io.grpc.stub.ServerCalls.asyncUnaryCall(
-              new MethodHandlers<
-                io.evitadb.externalApi.grpc.generated.GrpcEntityRequest,
-                io.evitadb.externalApi.grpc.generated.GrpcEntityResponse>(
-                  this, METHODID_GET_ENTITY)))
-          .addMethod(
-            getUpdateCatalogSchemaMethod(),
-            io.grpc.stub.ServerCalls.asyncUnaryCall(
-              new MethodHandlers<
-                io.evitadb.externalApi.grpc.generated.GrpcUpdateCatalogSchemaRequest,
-                io.evitadb.externalApi.grpc.generated.GrpcUpdateCatalogSchemaResponse>(
-                  this, METHODID_UPDATE_CATALOG_SCHEMA)))
-          .addMethod(
-            getUpdateAndFetchCatalogSchemaMethod(),
-            io.grpc.stub.ServerCalls.asyncUnaryCall(
-              new MethodHandlers<
-                io.evitadb.externalApi.grpc.generated.GrpcUpdateCatalogSchemaRequest,
-                io.evitadb.externalApi.grpc.generated.GrpcUpdateAndFetchCatalogSchemaResponse>(
-                  this, METHODID_UPDATE_AND_FETCH_CATALOG_SCHEMA)))
-          .addMethod(
-            getDefineEntitySchemaMethod(),
-            io.grpc.stub.ServerCalls.asyncUnaryCall(
-              new MethodHandlers<
-                io.evitadb.externalApi.grpc.generated.GrpcDefineEntitySchemaRequest,
-                io.evitadb.externalApi.grpc.generated.GrpcDefineEntitySchemaResponse>(
-                  this, METHODID_DEFINE_ENTITY_SCHEMA)))
-          .addMethod(
-            getUpdateEntitySchemaMethod(),
-            io.grpc.stub.ServerCalls.asyncUnaryCall(
-              new MethodHandlers<
-                io.evitadb.externalApi.grpc.generated.GrpcUpdateEntitySchemaRequest,
-                io.evitadb.externalApi.grpc.generated.GrpcUpdateEntitySchemaResponse>(
-                  this, METHODID_UPDATE_ENTITY_SCHEMA)))
-          .addMethod(
-            getUpdateAndFetchEntitySchemaMethod(),
-            io.grpc.stub.ServerCalls.asyncUnaryCall(
-              new MethodHandlers<
-                io.evitadb.externalApi.grpc.generated.GrpcUpdateEntitySchemaRequest,
-                io.evitadb.externalApi.grpc.generated.GrpcUpdateAndFetchEntitySchemaResponse>(
-                  this, METHODID_UPDATE_AND_FETCH_ENTITY_SCHEMA)))
-          .addMethod(
-            getDeleteCollectionMethod(),
-            io.grpc.stub.ServerCalls.asyncUnaryCall(
-              new MethodHandlers<
-                io.evitadb.externalApi.grpc.generated.GrpcDeleteCollectionRequest,
-                io.evitadb.externalApi.grpc.generated.GrpcDeleteCollectionResponse>(
-                  this, METHODID_DELETE_COLLECTION)))
-          .addMethod(
-            getRenameCollectionMethod(),
-            io.grpc.stub.ServerCalls.asyncUnaryCall(
-              new MethodHandlers<
-                io.evitadb.externalApi.grpc.generated.GrpcRenameCollectionRequest,
-                io.evitadb.externalApi.grpc.generated.GrpcRenameCollectionResponse>(
-                  this, METHODID_RENAME_COLLECTION)))
-          .addMethod(
-            getReplaceCollectionMethod(),
-            io.grpc.stub.ServerCalls.asyncUnaryCall(
-              new MethodHandlers<
-                io.evitadb.externalApi.grpc.generated.GrpcReplaceCollectionRequest,
-                io.evitadb.externalApi.grpc.generated.GrpcReplaceCollectionResponse>(
-                  this, METHODID_REPLACE_COLLECTION)))
-          .addMethod(
-            getGetEntityCollectionSizeMethod(),
-            io.grpc.stub.ServerCalls.asyncUnaryCall(
-              new MethodHandlers<
-                io.evitadb.externalApi.grpc.generated.GrpcEntityCollectionSizeRequest,
-                io.evitadb.externalApi.grpc.generated.GrpcEntityCollectionSizeResponse>(
-                  this, METHODID_GET_ENTITY_COLLECTION_SIZE)))
-          .addMethod(
-            getUpsertEntityMethod(),
-            io.grpc.stub.ServerCalls.asyncUnaryCall(
-              new MethodHandlers<
-                io.evitadb.externalApi.grpc.generated.GrpcUpsertEntityRequest,
-                io.evitadb.externalApi.grpc.generated.GrpcUpsertEntityResponse>(
-                  this, METHODID_UPSERT_ENTITY)))
-          .addMethod(
-            getDeleteEntityMethod(),
-            io.grpc.stub.ServerCalls.asyncUnaryCall(
-              new MethodHandlers<
-                io.evitadb.externalApi.grpc.generated.GrpcDeleteEntityRequest,
-                io.evitadb.externalApi.grpc.generated.GrpcDeleteEntityResponse>(
-                  this, METHODID_DELETE_ENTITY)))
-          .addMethod(
-            getDeleteEntityAndItsHierarchyMethod(),
-            io.grpc.stub.ServerCalls.asyncUnaryCall(
-              new MethodHandlers<
-                io.evitadb.externalApi.grpc.generated.GrpcDeleteEntityRequest,
-                io.evitadb.externalApi.grpc.generated.GrpcDeleteEntityAndItsHierarchyResponse>(
-                  this, METHODID_DELETE_ENTITY_AND_ITS_HIERARCHY)))
-          .addMethod(
-            getDeleteEntitiesMethod(),
-            io.grpc.stub.ServerCalls.asyncUnaryCall(
-              new MethodHandlers<
-                io.evitadb.externalApi.grpc.generated.GrpcDeleteEntitiesRequest,
-                io.evitadb.externalApi.grpc.generated.GrpcDeleteEntitiesResponse>(
-                  this, METHODID_DELETE_ENTITIES)))
-          .addMethod(
-            getGetTransactionIdMethod(),
-            io.grpc.stub.ServerCalls.asyncUnaryCall(
-              new MethodHandlers<
-                com.google.protobuf.Empty,
-                io.evitadb.externalApi.grpc.generated.GrpcTransactionResponse>(
-                  this, METHODID_GET_TRANSACTION_ID)))
-          .addMethod(
-            getRegisterChangeCatalogCaptureMethod(),
-            io.grpc.stub.ServerCalls.asyncServerStreamingCall(
-              new MethodHandlers<
-                io.evitadb.externalApi.grpc.generated.GrpcRegisterChangeCatalogCaptureRequest,
-                io.evitadb.externalApi.grpc.generated.GrpcRegisterChangeCatalogCaptureResponse>(
-                  this, METHODID_REGISTER_CHANGE_CATALOG_CAPTURE)))
-          .build();
-=======
       return EvitaSessionServiceGrpc.bindService(this);
->>>>>>> 37af4a71
     }
   }
 
@@ -2520,6 +2291,18 @@
     public io.evitadb.externalApi.grpc.generated.GrpcTransactionResponse getTransactionId(com.google.protobuf.Empty request) {
       return io.grpc.stub.ClientCalls.blockingUnaryCall(
           getChannel(), getGetTransactionIdMethod(), getCallOptions(), request);
+    }
+
+    /**
+     * <pre>
+     * Procedure that registers a change capture.
+     * </pre>
+     */
+    @io.grpc.ExperimentalApi("https://github.com/grpc/grpc-java/issues/10918")
+    public io.grpc.stub.BlockingClientCall<?, io.evitadb.externalApi.grpc.generated.GrpcRegisterChangeCatalogCaptureResponse>
+        registerChangeCatalogCapture(io.evitadb.externalApi.grpc.generated.GrpcRegisterChangeCatalogCaptureRequest request) {
+      return io.grpc.stub.ClientCalls.blockingV2ServerStreamingCall(
+          getChannel(), getRegisterChangeCatalogCaptureMethod(), getCallOptions(), request);
     }
   }
 
@@ -3303,14 +3086,10 @@
   private static final int METHODID_DELETE_ENTITY = 27;
   private static final int METHODID_DELETE_ENTITY_AND_ITS_HIERARCHY = 28;
   private static final int METHODID_DELETE_ENTITIES = 29;
-<<<<<<< HEAD
-  private static final int METHODID_GET_TRANSACTION_ID = 30;
-  private static final int METHODID_REGISTER_CHANGE_CATALOG_CAPTURE = 31;
-=======
   private static final int METHODID_ARCHIVE_ENTITY = 30;
   private static final int METHODID_RESTORE_ENTITY = 31;
   private static final int METHODID_GET_TRANSACTION_ID = 32;
->>>>>>> 37af4a71
+  private static final int METHODID_REGISTER_CHANGE_CATALOG_CAPTURE = 33;
 
   private static final class MethodHandlers<Req, Resp> implements
       io.grpc.stub.ServerCalls.UnaryMethod<Req, Resp>,
@@ -3714,6 +3493,13 @@
               com.google.protobuf.Empty,
               io.evitadb.externalApi.grpc.generated.GrpcTransactionResponse>(
                 service, METHODID_GET_TRANSACTION_ID)))
+        .addMethod(
+          getRegisterChangeCatalogCaptureMethod(),
+          io.grpc.stub.ServerCalls.asyncServerStreamingCall(
+            new MethodHandlers<
+              io.evitadb.externalApi.grpc.generated.GrpcRegisterChangeCatalogCaptureRequest,
+              io.evitadb.externalApi.grpc.generated.GrpcRegisterChangeCatalogCaptureResponse>(
+                service, METHODID_REGISTER_CHANGE_CATALOG_CAPTURE)))
         .build();
   }
 
