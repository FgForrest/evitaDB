--- conflicted
+++ resolved
@@ -629,6 +629,16 @@
         io.grpc.stub.StreamObserver<io.evitadb.externalApi.grpc.generated.GrpcReplaceCatalogResponse> responseObserver) {
       io.grpc.stub.ServerCalls.asyncUnimplementedUnaryCall(getReplaceCatalogMethod(), responseObserver);
     }
+
+    /**
+     * <pre>
+     * TODO JNO - document me 
+     * </pre>
+     */
+    default void registerSystemChangeCapture(io.evitadb.externalApi.grpc.generated.GrpcRegisterSystemChangeCaptureRequest request,
+        io.grpc.stub.StreamObserver<io.evitadb.externalApi.grpc.generated.GrpcRegisterSystemChangeCaptureResponse> responseObserver) {
+      io.grpc.stub.ServerCalls.asyncUnimplementedUnaryCall(getRegisterSystemChangeCaptureMethod(), responseObserver);
+    }
   }
 
   /**
@@ -641,107 +651,8 @@
   public static abstract class EvitaServiceImplBase
       implements io.grpc.BindableService, AsyncService {
 
-    /**
-     * <pre>
-     * TODO JNO - document me
-     * </pre>
-     */
-    public void registerSystemChangeCapture(io.evitadb.externalApi.grpc.generated.GrpcRegisterSystemChangeCaptureRequest request,
-        io.grpc.stub.StreamObserver<io.evitadb.externalApi.grpc.generated.GrpcRegisterSystemChangeCaptureResponse> responseObserver) {
-      io.grpc.stub.ServerCalls.asyncUnimplementedUnaryCall(getRegisterSystemChangeCaptureMethod(), responseObserver);
-    }
-
     @java.lang.Override public final io.grpc.ServerServiceDefinition bindService() {
-<<<<<<< HEAD
-      return io.grpc.ServerServiceDefinition.builder(getServiceDescriptor())
-          .addMethod(
-            getCreateReadOnlySessionMethod(),
-            io.grpc.stub.ServerCalls.asyncUnaryCall(
-              new MethodHandlers<
-                io.evitadb.externalApi.grpc.generated.GrpcEvitaSessionRequest,
-                io.evitadb.externalApi.grpc.generated.GrpcEvitaSessionResponse>(
-                  this, METHODID_CREATE_READ_ONLY_SESSION)))
-          .addMethod(
-            getCreateReadWriteSessionMethod(),
-            io.grpc.stub.ServerCalls.asyncUnaryCall(
-              new MethodHandlers<
-                io.evitadb.externalApi.grpc.generated.GrpcEvitaSessionRequest,
-                io.evitadb.externalApi.grpc.generated.GrpcEvitaSessionResponse>(
-                  this, METHODID_CREATE_READ_WRITE_SESSION)))
-          .addMethod(
-            getCreateBinaryReadOnlySessionMethod(),
-            io.grpc.stub.ServerCalls.asyncUnaryCall(
-              new MethodHandlers<
-                io.evitadb.externalApi.grpc.generated.GrpcEvitaSessionRequest,
-                io.evitadb.externalApi.grpc.generated.GrpcEvitaSessionResponse>(
-                  this, METHODID_CREATE_BINARY_READ_ONLY_SESSION)))
-          .addMethod(
-            getCreateBinaryReadWriteSessionMethod(),
-            io.grpc.stub.ServerCalls.asyncUnaryCall(
-              new MethodHandlers<
-                io.evitadb.externalApi.grpc.generated.GrpcEvitaSessionRequest,
-                io.evitadb.externalApi.grpc.generated.GrpcEvitaSessionResponse>(
-                  this, METHODID_CREATE_BINARY_READ_WRITE_SESSION)))
-          .addMethod(
-            getTerminateSessionMethod(),
-            io.grpc.stub.ServerCalls.asyncUnaryCall(
-              new MethodHandlers<
-                io.evitadb.externalApi.grpc.generated.GrpcEvitaSessionTerminationRequest,
-                io.evitadb.externalApi.grpc.generated.GrpcEvitaSessionTerminationResponse>(
-                  this, METHODID_TERMINATE_SESSION)))
-          .addMethod(
-            getGetCatalogNamesMethod(),
-            io.grpc.stub.ServerCalls.asyncUnaryCall(
-              new MethodHandlers<
-                com.google.protobuf.Empty,
-                io.evitadb.externalApi.grpc.generated.GrpcCatalogNamesResponse>(
-                  this, METHODID_GET_CATALOG_NAMES)))
-          .addMethod(
-            getDefineCatalogMethod(),
-            io.grpc.stub.ServerCalls.asyncUnaryCall(
-              new MethodHandlers<
-                io.evitadb.externalApi.grpc.generated.GrpcDefineCatalogRequest,
-                io.evitadb.externalApi.grpc.generated.GrpcDefineCatalogResponse>(
-                  this, METHODID_DEFINE_CATALOG)))
-          .addMethod(
-            getDeleteCatalogIfExistsMethod(),
-            io.grpc.stub.ServerCalls.asyncUnaryCall(
-              new MethodHandlers<
-                io.evitadb.externalApi.grpc.generated.GrpcDeleteCatalogIfExistsRequest,
-                io.evitadb.externalApi.grpc.generated.GrpcDeleteCatalogIfExistsResponse>(
-                  this, METHODID_DELETE_CATALOG_IF_EXISTS)))
-          .addMethod(
-            getUpdateMethod(),
-            io.grpc.stub.ServerCalls.asyncUnaryCall(
-              new MethodHandlers<
-                io.evitadb.externalApi.grpc.generated.GrpcUpdateEvitaRequest,
-                com.google.protobuf.Empty>(
-                  this, METHODID_UPDATE)))
-          .addMethod(
-            getRenameCatalogMethod(),
-            io.grpc.stub.ServerCalls.asyncUnaryCall(
-              new MethodHandlers<
-                io.evitadb.externalApi.grpc.generated.GrpcRenameCatalogRequest,
-                io.evitadb.externalApi.grpc.generated.GrpcRenameCatalogResponse>(
-                  this, METHODID_RENAME_CATALOG)))
-          .addMethod(
-            getReplaceCatalogMethod(),
-            io.grpc.stub.ServerCalls.asyncUnaryCall(
-              new MethodHandlers<
-                io.evitadb.externalApi.grpc.generated.GrpcReplaceCatalogRequest,
-                io.evitadb.externalApi.grpc.generated.GrpcReplaceCatalogResponse>(
-                  this, METHODID_REPLACE_CATALOG)))
-          .addMethod(
-            getRegisterSystemChangeCaptureMethod(),
-            io.grpc.stub.ServerCalls.asyncServerStreamingCall(
-              new MethodHandlers<
-                io.evitadb.externalApi.grpc.generated.GrpcRegisterSystemChangeCaptureRequest,
-                io.evitadb.externalApi.grpc.generated.GrpcRegisterSystemChangeCaptureResponse>(
-                  this, METHODID_REGISTER_SYSTEM_CHANGE_CAPTURE)))
-          .build();
-=======
       return EvitaServiceGrpc.bindService(this);
->>>>>>> 37af4a71
     }
   }
 
@@ -899,7 +810,7 @@
 
     /**
      * <pre>
-     * TODO JNO - document me
+     * TODO JNO - document me 
      * </pre>
      */
     public void registerSystemChangeCapture(io.evitadb.externalApi.grpc.generated.GrpcRegisterSystemChangeCaptureRequest request,
@@ -1048,6 +959,18 @@
       return io.grpc.stub.ClientCalls.blockingUnaryCall(
           getChannel(), getReplaceCatalogMethod(), getCallOptions(), request);
     }
+
+    /**
+     * <pre>
+     * TODO JNO - document me 
+     * </pre>
+     */
+    @io.grpc.ExperimentalApi("https://github.com/grpc/grpc-java/issues/10918")
+    public io.grpc.stub.BlockingClientCall<?, io.evitadb.externalApi.grpc.generated.GrpcRegisterSystemChangeCaptureResponse>
+        registerSystemChangeCapture(io.evitadb.externalApi.grpc.generated.GrpcRegisterSystemChangeCaptureRequest request) {
+      return io.grpc.stub.ClientCalls.blockingV2ServerStreamingCall(
+          getChannel(), getRegisterSystemChangeCaptureMethod(), getCallOptions(), request);
+    }
   }
 
   /**
@@ -1192,7 +1115,7 @@
 
     /**
      * <pre>
-     * TODO JNO - document me
+     * TODO JNO - document me 
      * </pre>
      */
     public java.util.Iterator<io.evitadb.externalApi.grpc.generated.GrpcRegisterSystemChangeCaptureResponse> registerSystemChangeCapture(
@@ -1355,20 +1278,6 @@
     }
   }
 
-<<<<<<< HEAD
-  private static final int METHODID_CREATE_READ_ONLY_SESSION = 0;
-  private static final int METHODID_CREATE_READ_WRITE_SESSION = 1;
-  private static final int METHODID_CREATE_BINARY_READ_ONLY_SESSION = 2;
-  private static final int METHODID_CREATE_BINARY_READ_WRITE_SESSION = 3;
-  private static final int METHODID_TERMINATE_SESSION = 4;
-  private static final int METHODID_GET_CATALOG_NAMES = 5;
-  private static final int METHODID_DEFINE_CATALOG = 6;
-  private static final int METHODID_DELETE_CATALOG_IF_EXISTS = 7;
-  private static final int METHODID_UPDATE = 8;
-  private static final int METHODID_RENAME_CATALOG = 9;
-  private static final int METHODID_REPLACE_CATALOG = 10;
-  private static final int METHODID_REGISTER_SYSTEM_CHANGE_CAPTURE = 11;
-=======
   private static final int METHODID_IS_READY = 0;
   private static final int METHODID_CREATE_READ_ONLY_SESSION = 1;
   private static final int METHODID_CREATE_READ_WRITE_SESSION = 2;
@@ -1381,7 +1290,7 @@
   private static final int METHODID_UPDATE = 9;
   private static final int METHODID_RENAME_CATALOG = 10;
   private static final int METHODID_REPLACE_CATALOG = 11;
->>>>>>> 37af4a71
+  private static final int METHODID_REGISTER_SYSTEM_CHANGE_CAPTURE = 12;
 
   private static final class MethodHandlers<Req, Resp> implements
       io.grpc.stub.ServerCalls.UnaryMethod<Req, Resp>,
@@ -1554,6 +1463,13 @@
               io.evitadb.externalApi.grpc.generated.GrpcReplaceCatalogRequest,
               io.evitadb.externalApi.grpc.generated.GrpcReplaceCatalogResponse>(
                 service, METHODID_REPLACE_CATALOG)))
+        .addMethod(
+          getRegisterSystemChangeCaptureMethod(),
+          io.grpc.stub.ServerCalls.asyncServerStreamingCall(
+            new MethodHandlers<
+              io.evitadb.externalApi.grpc.generated.GrpcRegisterSystemChangeCaptureRequest,
+              io.evitadb.externalApi.grpc.generated.GrpcRegisterSystemChangeCaptureResponse>(
+                service, METHODID_REGISTER_SYSTEM_CHANGE_CAPTURE)))
         .build();
   }
 
