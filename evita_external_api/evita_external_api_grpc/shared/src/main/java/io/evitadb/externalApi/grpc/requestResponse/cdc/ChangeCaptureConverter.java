/*
 *
 *                         _ _        ____  ____
 *               _____   _(_) |_ __ _|  _ \| __ )
 *              / _ \ \ / / | __/ _` | | | |  _ \
 *             |  __/\ V /| | || (_| | |_| | |_) |
 *              \___| \_/ |_|\__\__,_|____/|____/
 *
 *   Copyright (c) 2024
 *
 *   Licensed under the Business Source License, Version 1.1 (the "License");
 *   you may not use this file except in compliance with the License.
 *   You may obtain a copy of the License at
 *
 *   https://github.com/FgForrest/evitaDB/blob/master/LICENSE
 *
 *   Unless required by applicable law or agreed to in writing, software
 *   distributed under the License is distributed on an "AS IS" BASIS,
 *   WITHOUT WARRANTIES OR CONDITIONS OF ANY KIND, either express or implied.
 *   See the License for the specific language governing permissions and
 *   limitations under the License.
 */

package io.evitadb.externalApi.grpc.requestResponse.cdc;

import com.google.protobuf.Int32Value;
import com.google.protobuf.Int64Value;
import com.google.protobuf.StringValue;
import io.evitadb.api.requestResponse.cdc.CaptureArea;
import io.evitadb.api.requestResponse.cdc.ChangeCatalogCapture;
import io.evitadb.api.requestResponse.cdc.ChangeCatalogCaptureCriteria;
import io.evitadb.api.requestResponse.cdc.ChangeCatalogCaptureRequest;
import io.evitadb.api.requestResponse.cdc.ChangeSystemCapture;
import io.evitadb.api.requestResponse.cdc.DataSite;
import io.evitadb.api.requestResponse.cdc.Operation;
import io.evitadb.api.requestResponse.cdc.SchemaSite;
import io.evitadb.api.requestResponse.data.mutation.EntityMutation;
import io.evitadb.api.requestResponse.data.mutation.LocalMutation;
import io.evitadb.api.requestResponse.mutation.Mutation;
import io.evitadb.api.requestResponse.schema.mutation.EntitySchemaMutation;
import io.evitadb.api.requestResponse.schema.mutation.TopLevelCatalogSchemaMutation;
import io.evitadb.dataType.ContainerType;
import io.evitadb.externalApi.grpc.generated.GetMutationsHistoryPageRequest;
import io.evitadb.externalApi.grpc.generated.GetMutationsHistoryRequest;
import io.evitadb.externalApi.grpc.generated.GrpcChangeCaptureCriteria;
import io.evitadb.externalApi.grpc.generated.GrpcChangeCaptureDataSite;
import io.evitadb.externalApi.grpc.generated.GrpcChangeCaptureSchemaSite;
import io.evitadb.externalApi.grpc.generated.GrpcChangeCatalogCapture;
import io.evitadb.externalApi.grpc.generated.GrpcChangeCatalogCapture.Builder;
import io.evitadb.externalApi.grpc.generated.GrpcChangeSystemCapture;
import io.evitadb.externalApi.grpc.requestResponse.EvitaEnumConverter;
import io.evitadb.externalApi.grpc.requestResponse.data.mutation.DelegatingEntityMutationConverter;
import io.evitadb.externalApi.grpc.requestResponse.data.mutation.DelegatingLocalMutationConverter;
import io.evitadb.externalApi.grpc.requestResponse.schema.mutation.DelegatingEntitySchemaMutationConverter;
import io.evitadb.externalApi.grpc.requestResponse.schema.mutation.DelegatingTopLevelCatalogSchemaMutationConverter;

import javax.annotation.Nonnull;
import java.util.Arrays;

/**
 * This class contains conversion methods for CDC (Change Data Capture) requests and responses.
 *
 * @author Jan Novotný (novotny@fg.cz), FG Forrest a.s. (c) 2024
 */
public class ChangeCaptureConverter {

	/**
	 * Converts a {@link GetMutationsHistoryPageRequest} to a {@link ChangeCatalogCaptureRequest}.
	 *
	 * @param request the request to convert
	 * @return the converted request
	 */
	@Nonnull
	public static ChangeCatalogCaptureRequest toChangeCaptureRequest(@Nonnull GetMutationsHistoryPageRequest request) {
		return new ChangeCatalogCaptureRequest(
			request.getSinceVersion(),
			request.getSinceIndex(),
			request.getCriteriaList()
				.stream()
				.map(ChangeCaptureConverter::toChangeCaptureCriteria)
				.toArray(ChangeCatalogCaptureCriteria[]::new),
			EvitaEnumConverter.toCaptureContent(request.getContent())
		);
	}

	/**
	 * Converts a {@link GetMutationsHistoryRequest} to a {@link ChangeCatalogCaptureRequest}.
	 *
	 * @param request the request to convert
	 * @return the converted request
	 */
	@Nonnull
	public static ChangeCatalogCaptureRequest toChangeCaptureRequest(@Nonnull GetMutationsHistoryRequest request) {
		return new ChangeCatalogCaptureRequest(
			request.hasSinceVersion() ? request.getSinceVersion().getValue() : null,
			request.hasSinceIndex() ? request.getSinceIndex().getValue() : null,
			request.getCriteriaList()
				.stream()
				.map(ChangeCaptureConverter::toChangeCaptureCriteria)
				.toArray(ChangeCatalogCaptureCriteria[]::new),
			EvitaEnumConverter.toCaptureContent(request.getContent())
		);
	}

	/**
	 * Converts a {@link ChangeCatalogCaptureRequest} to a {@link GetMutationsHistoryPageRequest}.
	 *
	 * @param request the request to convert
	 * @return the converted request
	 */
	@Nonnull
	public static GetMutationsHistoryRequest toGrpcChangeCaptureRequest(@Nonnull ChangeCatalogCaptureRequest request) {
		final GetMutationsHistoryRequest.Builder builder = GetMutationsHistoryRequest.newBuilder()
			.setContent(EvitaEnumConverter.toGrpcChangeCaptureContent(request.content()));

		if (request.sinceVersion() != null) {
			builder.setSinceVersion(Int64Value.of(request.sinceVersion()));
		}
		if (request.sinceIndex() != null) {
			builder.setSinceIndex(Int32Value.of(request.sinceIndex()));
		}
		if (request.criteria() != null) {
			Arrays.stream(request.criteria())
				.map(ChangeCaptureConverter::toGrpcChangeCaptureCriteria)
				.forEach(builder::addCriteria);
		}

		return builder.build();
	}

	/**
	 * Converts {@link GrpcChangeCatalogCapture} to {@link ChangeCatalogCapture}.
	 *
	 * @param changeCatalogCapture the change catalog capture to convert
	 * @return the converted request
	 */
	@Nonnull
	public static ChangeCatalogCapture toChangeCatalogCapture(@Nonnull GrpcChangeCatalogCapture changeCatalogCapture) {
		final Mutation mutation;
		if (changeCatalogCapture.hasEntityMutation()) {
			mutation = DelegatingEntityMutationConverter.INSTANCE.convert(changeCatalogCapture.getEntityMutation());
		} else if (changeCatalogCapture.hasLocalMutation()) {
			mutation = DelegatingLocalMutationConverter.INSTANCE.convert(changeCatalogCapture.getLocalMutation());
		} else if (changeCatalogCapture.hasSchemaMutation()) {
			mutation = DelegatingEntitySchemaMutationConverter.INSTANCE.convert(changeCatalogCapture.getSchemaMutation());
		} else {
			mutation = null;
		}
		return new ChangeCatalogCapture(
			changeCatalogCapture.getVersion(),
			changeCatalogCapture.getIndex(),
			EvitaEnumConverter.toCaptureArea(changeCatalogCapture.getArea()),
			changeCatalogCapture.hasEntityType() ? changeCatalogCapture.getEntityType().getValue() : null,
			EvitaEnumConverter.toOperation(changeCatalogCapture.getOperation()),
			mutation
		);
	}

	/**
	 * Converts a {@link GrpcChangeCatalogCapture} to a {@link ChangeCatalogCapture}.
	 *
	 * @param changeCatalogCapture the change catalog capture to convert
	 * @return the converted request
	 */
	@Nonnull
	public static GrpcChangeCatalogCapture toGrpcChangeCatalogCapture(@Nonnull ChangeCatalogCapture changeCatalogCapture) {
		final Builder builder = GrpcChangeCatalogCapture.newBuilder()
			.setVersion(changeCatalogCapture.version())
			.setIndex(changeCatalogCapture.index())
			.setArea(EvitaEnumConverter.toGrpcChangeCaptureArea(changeCatalogCapture.area()))
			.setOperation(EvitaEnumConverter.toGrpcOperation(changeCatalogCapture.operation()));
		if (changeCatalogCapture.entityType() != null) {
			builder.setEntityType(StringValue.of(changeCatalogCapture.entityType()));
		}
		if (changeCatalogCapture.body() instanceof EntityMutation entityMutation) {
			builder.setEntityMutation(DelegatingEntityMutationConverter.INSTANCE.convert(entityMutation));
		} else if (changeCatalogCapture.body() instanceof LocalMutation<?, ?> localMutation) {
			builder.setLocalMutation(DelegatingLocalMutationConverter.INSTANCE.convert(localMutation));
		} else if (changeCatalogCapture.body() instanceof EntitySchemaMutation schemaMutation) {
			builder.setSchemaMutation(DelegatingEntitySchemaMutationConverter.INSTANCE.convert(schemaMutation));
		}
		return builder.build();
	}

	/**
<<<<<<< HEAD
	 * Converts a {@link GrpcChangeSystemCapture} to a {@link ChangeSystemCapture}.
	 *
	 * @param changeSystemCapture the capture to convert
	 * @return the converted request
	 */
	@Nonnull
	public static ChangeSystemCapture toChangeSystemCapture(@Nonnull GrpcChangeSystemCapture changeSystemCapture) {
		return new ChangeSystemCapture(
			changeSystemCapture.getVersion(),
			changeSystemCapture.getIndex(),
			changeSystemCapture.hasCatalog() ? changeSystemCapture.getCatalog().getValue() : null,
			EvitaEnumConverter.toOperation(changeSystemCapture.getOperation()),
			DelegatingTopLevelCatalogSchemaMutationConverter.INSTANCE.convert(changeSystemCapture.getSystemMutation())
		);
	}

	/**
	 * Converts a {@link ChangeSystemCapture} to a {@link GrpcChangeSystemCapture}.
	 * @param capture the capture to convert
	 * @return the converted request
	 */
	@Nonnull
	public static GrpcChangeSystemCapture toGrpcChangeSystemCapture(@Nonnull ChangeSystemCapture capture) {
		final GrpcChangeSystemCapture.Builder builder = GrpcChangeSystemCapture.newBuilder()
			.setVersion(capture.version())
			.setIndex(capture.index())
			.setOperation(EvitaEnumConverter.toGrpcOperation(capture.operation()));
		if (capture.catalog() != null) {
			builder.setCatalog(StringValue.of(capture.catalog()));
		}
		if (capture.body() instanceof TopLevelCatalogSchemaMutation topLevelCatalogSchemaMutation) {
			builder.setSystemMutation(
				DelegatingTopLevelCatalogSchemaMutationConverter.INSTANCE.convert(topLevelCatalogSchemaMutation)
			);
		}
		return builder.build();
	}

	/**
	 * Converts a {@link ChangeCatalogCaptureCriteria} to a {@link GrpcCaptureCriteria}.
=======
	 * Converts a {@link ChangeCatalogCaptureCriteria} to a {@link GrpcChangeCaptureCriteria}.
>>>>>>> 37af4a71
	 *
	 * @param criteria the criteria to convert
	 * @return the converted request
	 */
	@Nonnull
	private static GrpcChangeCaptureCriteria toGrpcChangeCaptureCriteria(@Nonnull ChangeCatalogCaptureCriteria criteria) {
		final GrpcChangeCaptureCriteria.Builder builder = GrpcChangeCaptureCriteria.newBuilder();
		if (criteria.area() != null) {
			builder.setArea(EvitaEnumConverter.toGrpcChangeCaptureArea(criteria.area()));
		}
		if (criteria.site() instanceof DataSite dataSite) {
			builder.setDataSite(toGrpcChangeCaptureDataSite(dataSite));
		} else if (criteria.site() instanceof SchemaSite schemaSite) {
			builder.setSchemaSite(toGrpcChangeCaptureSchemaSite(schemaSite));
		}
		return builder.build();
	}

	/**
	 * Converts a {@link GrpcChangeCaptureCriteria} to a {@link ChangeCatalogCaptureCriteria}.
	 *
	 * @param grpcCaptureCriteria the capture criteria to convert
	 * @return the converted request
	 */
	@Nonnull
	private static ChangeCatalogCaptureCriteria toChangeCaptureCriteria(@Nonnull GrpcChangeCaptureCriteria grpcCaptureCriteria) {
		final CaptureArea captureArea = EvitaEnumConverter.toCaptureArea(grpcCaptureCriteria.getArea());
		return new ChangeCatalogCaptureCriteria(
			captureArea,
			captureArea == CaptureArea.SCHEMA ? toSchemaSite(grpcCaptureCriteria.getSchemaSite()) : toDataSite(grpcCaptureCriteria.getDataSite())
		);
	}

	/**
	 * Converts a {@link GrpcChangeCaptureDataSite} to a {@link DataSite}.
	 *
	 * @param dataSite the data site to convert
	 * @return the converted request
	 */
	@Nonnull
	private static DataSite toDataSite(@Nonnull GrpcChangeCaptureDataSite dataSite) {
		return new DataSite(
			dataSite.hasEntityType() ? dataSite.getEntityType().getValue() : null,
			dataSite.hasEntityPrimaryKey() ? dataSite.getEntityPrimaryKey().getValue() : null,
			dataSite.getOperationList().stream().map(EvitaEnumConverter::toOperation).toArray(Operation[]::new),
			dataSite.getContainerTypeList().stream().map(EvitaEnumConverter::toContainerType).toArray(ContainerType[]::new),
			dataSite.getContainerNameList().toArray(new String[0])
		);
	}

	/**
	 * Converts a {@link GrpcChangeCaptureDataSite} to a {@link DataSite}.
	 *
	 * @param dataSite the data site to convert
	 * @return the converted request
	 */
	@Nonnull
	private static GrpcChangeCaptureDataSite toGrpcChangeCaptureDataSite(@Nonnull DataSite dataSite) {
		final GrpcChangeCaptureDataSite.Builder builder = GrpcChangeCaptureDataSite.newBuilder();
		if (dataSite.entityType() != null) {
			builder.setEntityType(StringValue.of(dataSite.entityType()));
		}
		if (dataSite.entityPrimaryKey() != null) {
			builder.setEntityPrimaryKey(Int32Value.of(dataSite.entityPrimaryKey()));
		}
		if (dataSite.operation() != null) {
			Arrays.stream(dataSite.operation()).map(EvitaEnumConverter::toGrpcOperation).forEach(builder::addOperation);
		}
		if (dataSite.containerType() != null) {
			Arrays.stream(dataSite.containerType()).map(EvitaEnumConverter::toGrpcChangeCaptureContainerType).forEach(builder::addContainerType);
		}
		if (dataSite.containerName() != null) {
			builder.addAllContainerName(Arrays.asList(dataSite.containerName()));
		}
		return builder.build();
	}

	/**
	 * Converts a {@link GrpcChangeCaptureSchemaSite} to a {@link SchemaSite}.
	 *
	 * @param schemaSite the schema site to convert
	 * @return the converted request
	 */
	@Nonnull
	private static SchemaSite toSchemaSite(@Nonnull GrpcChangeCaptureSchemaSite schemaSite) {
		return new SchemaSite(
			schemaSite.hasEntityType() ? schemaSite.getEntityType().getValue() : null,
			schemaSite.getOperationList().stream().map(EvitaEnumConverter::toOperation).toArray(Operation[]::new),
			schemaSite.getContainerTypeList().stream().map(EvitaEnumConverter::toContainerType).toArray(ContainerType[]::new)
		);
	}

	/**
	 * Converts a {@link SchemaSite} to a {@link GrpcChangeCaptureSchemaSite}.
	 *
	 * @param schemaSite the schema site to convert
	 * @return the converted request
	 */
	@Nonnull
	private static GrpcChangeCaptureSchemaSite toGrpcChangeCaptureSchemaSite(@Nonnull SchemaSite schemaSite) {
		final GrpcChangeCaptureSchemaSite.Builder builder = GrpcChangeCaptureSchemaSite.newBuilder();
		if (schemaSite.entityType() != null) {
			builder.setEntityType(StringValue.of(schemaSite.entityType()));
		}
		if (schemaSite.operation() != null) {
			Arrays.stream(schemaSite.operation()).map(EvitaEnumConverter::toGrpcOperation).forEach(builder::addOperation);
		}
		if (schemaSite.containerType() != null) {
			Arrays.stream(schemaSite.containerType()).map(EvitaEnumConverter::toGrpcChangeCaptureContainerType).forEach(builder::addContainerType);
		}
		return builder.build();
	}

}<|MERGE_RESOLUTION|>--- conflicted
+++ resolved
@@ -183,7 +183,6 @@
 	}
 
 	/**
-<<<<<<< HEAD
 	 * Converts a {@link GrpcChangeSystemCapture} to a {@link ChangeSystemCapture}.
 	 *
 	 * @param changeSystemCapture the capture to convert
@@ -223,10 +222,7 @@
 	}
 
 	/**
-	 * Converts a {@link ChangeCatalogCaptureCriteria} to a {@link GrpcCaptureCriteria}.
-=======
 	 * Converts a {@link ChangeCatalogCaptureCriteria} to a {@link GrpcChangeCaptureCriteria}.
->>>>>>> 37af4a71
 	 *
 	 * @param criteria the criteria to convert
 	 * @return the converted request
