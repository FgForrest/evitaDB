/*
 *
 *                         _ _        ____  ____
 *               _____   _(_) |_ __ _|  _ \| __ )
 *              / _ \ \ / / | __/ _` | | | |  _ \
 *             |  __/\ V /| | || (_| | |_| | |_) |
 *              \___| \_/ |_|\__\__,_|____/|____/
 *
 *   Copyright (c) 2023-2024
 *
 *   Licensed under the Business Source License, Version 1.1 (the "License");
 *   you may not use this file except in compliance with the License.
 *   You may obtain a copy of the License at
 *
 *   https://github.com/FgForrest/evitaDB/blob/master/LICENSE
 *
 *   Unless required by applicable law or agreed to in writing, software
 *   distributed under the License is distributed on an "AS IS" BASIS,
 *   WITHOUT WARRANTIES OR CONDITIONS OF ANY KIND, either express or implied.
 *   See the License for the specific language governing permissions and
 *   limitations under the License.
 */

package io.evitadb.externalApi.grpc.requestResponse.schema;

import com.google.protobuf.StringValue;
import io.evitadb.api.requestResponse.schema.*;
import io.evitadb.api.requestResponse.schema.SortableAttributeCompoundSchemaContract.AttributeElement;
import io.evitadb.api.requestResponse.schema.dto.*;
import io.evitadb.api.requestResponse.schema.mutation.attribute.ScopedAttributeUniquenessType;
import io.evitadb.api.requestResponse.schema.mutation.attribute.ScopedGlobalAttributeUniquenessType;
import io.evitadb.dataType.Scope;
import io.evitadb.exception.EvitaInvalidUsageException;
import io.evitadb.exception.GenericEvitaInternalError;
import io.evitadb.externalApi.grpc.dataType.EvitaDataTypesConverter;
import io.evitadb.externalApi.grpc.generated.*;
import io.evitadb.externalApi.grpc.requestResponse.EvitaEnumConverter;
import io.evitadb.utils.CollectionUtils;
import io.evitadb.utils.NamingConvention;
import lombok.AccessLevel;
import lombok.NoArgsConstructor;

import javax.annotation.Nonnull;
import java.io.Serializable;
import java.util.Arrays;
import java.util.Collection;
import java.util.Collections;
import java.util.List;
import java.util.Map;
import java.util.Map.Entry;
import java.util.Set;
import java.util.function.Predicate;
import java.util.stream.Collectors;

import static io.evitadb.externalApi.grpc.dataType.EvitaDataTypesConverter.toGrpcNameVariant;
import static io.evitadb.externalApi.grpc.requestResponse.EvitaEnumConverter.*;
import static java.util.Optional.ofNullable;

/**
 * This class contains methods for converting between {@link GrpcEntitySchema} and {@link EntitySchema}, same for all
 * the necessary partial schemas such as {@link AttributeSchema}, {@link ReferenceSchema}, {@link AssociatedDataSchema}.
 *
 * @author Tomáš Pozler, 2022
 * @author Lukáš Hornych, FG Forrest a.s. (c) 2023
 * @author Jan Novotný, FG Forrest a.s. (c) 2023
 */
@NoArgsConstructor(access = AccessLevel.PRIVATE)
public class EntitySchemaConverter {

	/**
	 * Creates {@link GrpcEntitySchema} from {@link EntitySchemaContract}.
	 *
	 * @param entitySchema        entity schema to convert
	 * @param includeNameVariants whether to include name variants
	 */
	@Nonnull
	public static GrpcEntitySchema convert(@Nonnull EntitySchemaContract entitySchema, boolean includeNameVariants) {
		final GrpcEntitySchema.Builder builder = GrpcEntitySchema.newBuilder()
			.setName(entitySchema.getName())
			.setWithGeneratedPrimaryKey(entitySchema.isWithGeneratedPrimaryKey())
			.setWithHierarchy(entitySchema.isWithHierarchy())
			.addAllHierarchyIndexedInScopes(
				Arrays.stream(Scope.values())
					.filter(entitySchema::isHierarchyIndexedInScope)
					.map(EvitaEnumConverter::toGrpcScope)
					.toList()
			)
			.setWithPrice(entitySchema.isWithPrice())
			.addAllPriceIndexedInScopes(
				Arrays.stream(Scope.values())
					.filter(entitySchema::isPriceIndexedInScope)
					.map(EvitaEnumConverter::toGrpcScope)
					.toList()
			)
			.setIndexedPricePlaces(entitySchema.getIndexedPricePlaces())
			.addAllLocales(entitySchema.getLocales().stream().map(EvitaDataTypesConverter::toGrpcLocale).toList())
			.addAllCurrencies(entitySchema.getCurrencies().stream().map(EvitaDataTypesConverter::toGrpcCurrency).toList())
			.putAllAttributes(toGrpcAttributeSchemas(entitySchema.getAttributes(), includeNameVariants, attributeName -> false))
			.putAllSortableAttributeCompounds(toGrpcSortableAttributeCompoundSchemas(entitySchema.getSortableAttributeCompounds(), includeNameVariants, attributeName -> false))
			.putAllAssociatedData(toGrpcAssociatedDataSchemas(entitySchema.getAssociatedData(), includeNameVariants))
			.putAllReferences(toGrpcReferenceSchemas(entitySchema.getReferences(), includeNameVariants))
			.addAllEvolutionMode(entitySchema.getEvolutionMode().stream().map(EvitaEnumConverter::toGrpcEvolutionMode).toList())
			.setVersion(entitySchema.version());

		if (entitySchema.getDescription() != null) {
			builder.setDescription(StringValue.newBuilder().setValue(entitySchema.getDescription()).build());
		}
		if (entitySchema.getDeprecationNotice() != null) {
			builder.setDeprecationNotice(StringValue.newBuilder().setValue(entitySchema.getDeprecationNotice()).build());
		}

		if (includeNameVariants) {
			entitySchema.getNameVariants()
				.forEach(
					(namingConvention, nameVariant) -> builder.addNameVariant(toGrpcNameVariant(namingConvention, nameVariant))
				);
		}

		return builder.build();
	}

	/**
	 * Creates {@link SealedCatalogSchema} from the {@link GrpcCatalogSchema}.
	 */
	@Nonnull
	public static EntitySchema convert(@Nonnull GrpcEntitySchema entitySchema) {
		return EntitySchema._internalBuild(
			entitySchema.getVersion(),
			entitySchema.getName(),
			NamingConvention.generate(entitySchema.getName()),
			entitySchema.hasDescription() ? entitySchema.getDescription().getValue() : null,
			entitySchema.hasDeprecationNotice() ? entitySchema.getDeprecationNotice().getValue() : null,
			entitySchema.getWithGeneratedPrimaryKey(),
			entitySchema.getWithHierarchy(),
			entitySchema.getHierarchyIndexedInScopesList()
				.stream()
				.map(EvitaEnumConverter::toScope)
				.toArray(Scope[]::new),
			entitySchema.getWithPrice(),
			entitySchema.getPriceIndexedInScopesList()
				.stream()
				.map(EvitaEnumConverter::toScope)
				.toArray(Scope[]::new),
			entitySchema.getIndexedPricePlaces(),
			entitySchema.getLocalesList()
				.stream()
				.map(EvitaDataTypesConverter::toLocale)
				.collect(Collectors.toSet()),
			entitySchema.getCurrenciesList()
				.stream()
				.map(EvitaDataTypesConverter::toCurrency)
				.collect(Collectors.toSet()),
			entitySchema.getAttributesMap()
				.entrySet()
				.stream()
				.collect(Collectors.toMap(
					Entry::getKey,
					it -> toAttributeSchema(it.getValue(), EntityAttributeSchemaContract.class)
				)),
			entitySchema.getAssociatedDataMap()
				.entrySet()
				.stream()
				.collect(Collectors.toMap(
					Entry::getKey,
					it -> toAssociatedDataSchema(it.getValue())
				)),
			entitySchema.getReferencesMap()
				.entrySet()
				.stream()
				.collect(Collectors.toMap(
					Entry::getKey,
					it -> toReferenceSchema(it.getValue())
				)),
			entitySchema.getEvolutionModeList()
				.stream()
				.map(EvitaEnumConverter::toEvolutionMode)
				.collect(Collectors.toSet()),
			entitySchema.getSortableAttributeCompoundsMap()
				.entrySet()
				.stream()
				.collect(
					Collectors.toMap(
						Entry::getKey,
						it -> toSortableAttributeCompoundSchema(it.getValue())
					)
				)
		);
	}

	/**
	 * Creates list of {@link GrpcAttributeElement} from the {@link AttributeElement}.
	 */
	@Nonnull
	public static List<GrpcAttributeElement> toGrpcAttributeElement(@Nonnull Collection<AttributeElement> attributeElementsList) {
		return attributeElementsList
			.stream()
			.map(
				it -> GrpcAttributeElement.newBuilder()
					.setAttributeName(it.attributeName())
					.setDirection(toGrpcOrderDirection(it.direction()))
					.setBehaviour(toGrpcOrderBehaviour(it.behaviour()))
					.build()
			)
			.toList();
	}

	/**
	 * Creates list of {@link AttributeElement} from the {@link GrpcAttributeElement}.
	 */
	@Nonnull
	public static List<AttributeElement> toAttributeElement(@Nonnull Collection<GrpcAttributeElement> attributeElementsList) {
		return attributeElementsList
			.stream()
			.map(it -> new AttributeElement(it.getAttributeName(), toOrderDirection(it.getDirection()), toOrderBehaviour(it.getBehaviour())))
			.toList();
	}

	/**
	 * From passed map where keys are representing attribute names and values {@link AttributeSchema} will be built a new map where values are converted
	 * to {@link GrpcAttributeSchema}.
	 *
	 * @param originalAttributeSchemas map of {@link AttributeSchema} to be converted to map of {@link GrpcAttributeSchema}
	 * @param includeNameVariants      if true, name variants will be included in the result
	 * @param inheritedPredicate predicate that matches all attributes that were inherited from the original schema via reflection
	 * @return map where keys are representing attribute names and values are {@link GrpcAttributeSchema}
	 */
	@Nonnull
	private static Map<String, GrpcAttributeSchema> toGrpcAttributeSchemas(
		@Nonnull Map<String, ? extends AttributeSchemaContract> originalAttributeSchemas,
		boolean includeNameVariants,
		@Nonnull Predicate<String> inheritedPredicate
	) {
		final Map<String, GrpcAttributeSchema> attributeSchemas = CollectionUtils.createHashMap(originalAttributeSchemas.size());
		for (Map.Entry<String, ? extends AttributeSchemaContract> entry : originalAttributeSchemas.entrySet()) {
			attributeSchemas.put(
				entry.getKey(),
				toGrpcAttributeSchema(entry.getValue(), includeNameVariants, inheritedPredicate)
			);
		}
		return attributeSchemas;
	}

	/**
	 * Converts single {@link AttributeSchema} to {@link GrpcAttributeSchema}.
	 *
	 * @param attributeSchema     instance of {@link AttributeSchema} to be converted to {@link GrpcAttributeSchema}
	 * @param includeNameVariants if true, name variants will be included in the result
	 * @param inheritedPredicate predicate that matches all attributes that were inherited from the original schema via reflection
	 * @return built instance of {@link GrpcAttributeSchema}
	 */
	@Nonnull
	private static GrpcAttributeSchema toGrpcAttributeSchema(
		@Nonnull AttributeSchemaContract attributeSchema,
		boolean includeNameVariants,
		@Nonnull Predicate<String> inheritedPredicate
	) {
		final boolean isGlobal = attributeSchema instanceof GlobalAttributeSchemaContract;
		final boolean isEntity = attributeSchema instanceof EntityAttributeSchemaContract;
		final GrpcAttributeSchema.Builder builder = GrpcAttributeSchema.newBuilder()
			.setName(attributeSchema.getName())
			.setSchemaType(EvitaEnumConverter.toGrpcAttributeSchemaType(attributeSchema.getClass()))
			.setUnique(EvitaEnumConverter.toGrpcAttributeUniquenessType(attributeSchema.getUniquenessType()))
			.addAllUniqueInScopes(
				Arrays.stream(Scope.values())
					.map(scope -> new ScopedAttributeUniquenessType(scope, attributeSchema.getUniquenessType(scope)))
					// filter default values
					.filter(scopedUniquenessType -> scopedUniquenessType.uniquenessType() != AttributeUniquenessType.NOT_UNIQUE)
					.map(
						scopedUniquenessType -> GrpcScopedAttributeUniquenessType.newBuilder()
							.setScope(EvitaEnumConverter.toGrpcScope(scopedUniquenessType.scope()))
							.setUniquenessType(toGrpcAttributeUniquenessType(scopedUniquenessType.uniquenessType()))
							.build()
					)
					.toList()
			)
			.setFilterable(attributeSchema.isFilterable())
			.addAllFilterableInScopes(
				Arrays.stream(Scope.values())
					.filter(attributeSchema::isFilterableInScope)
					.map(EvitaEnumConverter::toGrpcScope)
					.toList()
			)
			.setSortable(attributeSchema.isSortable())
			.addAllSortableInScopes(
				Arrays.stream(Scope.values())
					.filter(attributeSchema::isSortableInScope)
					.map(EvitaEnumConverter::toGrpcScope)
					.toList()
			)
			.setLocalized(attributeSchema.isLocalized())
			.setNullable(attributeSchema.isNullable())
			.setType(EvitaDataTypesConverter.toGrpcEvitaDataType(attributeSchema.getType()))
			.setIndexedDecimalPlaces(attributeSchema.getIndexedDecimalPlaces())
			.setInherited(inheritedPredicate.test(attributeSchema.getName()));

		ofNullable(attributeSchema.getDefaultValue())
			.ifPresent(it -> builder.setDefaultValue(EvitaDataTypesConverter.toGrpcEvitaValue(it)));
		ofNullable(attributeSchema.getDescription())
			.ifPresent(it -> builder.setDescription(StringValue.newBuilder().setValue(it).build()));
		ofNullable(attributeSchema.getDeprecationNotice())
			.ifPresent(it -> builder.setDeprecationNotice(StringValue.newBuilder().setValue(it).build()));

		if (isEntity) {
			final EntityAttributeSchemaContract globalAttributeSchema = (EntityAttributeSchemaContract) attributeSchema;
			builder.setRepresentative(globalAttributeSchema.isRepresentative());
		}

		if (isGlobal) {
			final GlobalAttributeSchemaContract globalAttributeSchema = (GlobalAttributeSchemaContract) attributeSchema;
			builder.setRepresentative(globalAttributeSchema.isRepresentative());
			builder.setUniqueGlobally(EvitaEnumConverter.toGrpcGlobalAttributeUniquenessType(globalAttributeSchema.getGlobalUniquenessType()));
			builder.addAllUniqueGloballyInScopes(
				Arrays.stream(Scope.values())
					.map(scope -> new ScopedGlobalAttributeUniquenessType(scope, globalAttributeSchema.getGlobalUniquenessType(scope)))
					// filter default values
					.filter(scopedUniquenessType -> scopedUniquenessType.uniquenessType() != GlobalAttributeUniquenessType.NOT_UNIQUE)
					.map(
						scopedUniquenessType -> GrpcScopedGlobalAttributeUniquenessType.newBuilder()
							.setScope(EvitaEnumConverter.toGrpcScope(scopedUniquenessType.scope()))
							.setUniquenessType(toGrpcGlobalAttributeUniquenessType(scopedUniquenessType.uniquenessType()))
							.build()
					)
					.toList()
			);
		}

		if (includeNameVariants) {
			attributeSchema.getNameVariants()
				.forEach(
					(namingConvention, nameVariant) -> builder.addNameVariant(toGrpcNameVariant(namingConvention, nameVariant))
				);
		}

		return builder.build();
	}

	/**
	 * From passed map where keys are representing attribute names and values {@link SortableAttributeCompoundSchema}
	 * will be built a new map where values are converted to {@link GrpcSortableAttributeCompoundSchema}.
	 *
	 * @param originalSortableAttributeCompoundSchemas map of {@link SortableAttributeCompoundSchema} to be converted
	 *                                                 to map of {@link GrpcSortableAttributeCompoundSchema}
	 * @param includeNameVariants                      if true, name variants will be included in the result
	 * @param inheritedPredicate predicate that matches all attributes that were inherited from the original schema via reflection
	 * @return map where keys are representing attribute names and values are {@link GrpcSortableAttributeCompoundSchema}
	 */
	@Nonnull
	private static Map<String, GrpcSortableAttributeCompoundSchema> toGrpcSortableAttributeCompoundSchemas(
		@Nonnull Map<String, SortableAttributeCompoundSchemaContract> originalSortableAttributeCompoundSchemas,
		boolean includeNameVariants,
		@Nonnull Predicate<String> inheritedPredicate
	) {
		final Map<String, GrpcSortableAttributeCompoundSchema> attributeSchemas = CollectionUtils.createHashMap(originalSortableAttributeCompoundSchemas.size());
		for (Map.Entry<String, SortableAttributeCompoundSchemaContract> entry : originalSortableAttributeCompoundSchemas.entrySet()) {
			attributeSchemas.put(
				entry.getKey(),
				toGrpcSortableAttributeCompoundSchema(entry.getValue(), includeNameVariants, inheritedPredicate)
			);
		}
		return attributeSchemas;
	}

	/**
	 * Converts single {@link SortableAttributeCompoundSchema} to {@link GrpcSortableAttributeCompoundSchema}.
	 *
	 * @param attributeCompoundSchema instance of {@link SortableAttributeCompoundSchema} to be converted to {@link GrpcSortableAttributeCompoundSchema}
	 * @param includeNameVariants if true, name variants will be included in the result
	 * @param inheritedPredicate predicate that matches all attributes that were inherited from the original schema via reflection
	 *
	 * @return built instance of {@link GrpcSortableAttributeCompoundSchema}
	 */
	@Nonnull
	private static GrpcSortableAttributeCompoundSchema toGrpcSortableAttributeCompoundSchema(
		@Nonnull SortableAttributeCompoundSchemaContract attributeCompoundSchema,
		boolean includeNameVariants,
		@Nonnull Predicate<String> inheritedPredicate
	) {
		final GrpcSortableAttributeCompoundSchema.Builder builder = GrpcSortableAttributeCompoundSchema.newBuilder()
			.setName(attributeCompoundSchema.getName())
			.addAllAttributeElements(toGrpcAttributeElement(attributeCompoundSchema.getAttributeElements()))
			.addAllIndexedInScopes(
				Arrays.stream(Scope.values())
					.filter(attributeCompoundSchema::isIndexedInScope)
					.map(EvitaEnumConverter::toGrpcScope)
					.toList()
			)
			.setInherited(inheritedPredicate.test(attributeCompoundSchema.getName()));

		ofNullable(attributeCompoundSchema.getDescription())
			.ifPresent(it -> builder.setDescription(StringValue.newBuilder().setValue(it).build()));
		ofNullable(attributeCompoundSchema.getDeprecationNotice())
			.ifPresent(it -> builder.setDeprecationNotice(StringValue.newBuilder().setValue(it).build()));

		if (includeNameVariants) {
			attributeCompoundSchema.getNameVariants()
				.forEach(
					(namingConvention, nameVariant) -> builder.addNameVariant(toGrpcNameVariant(namingConvention, nameVariant))
				);
		}

		return builder.build();
	}

	/**
	 * From passed map where keys are representing associated data names and values {@link AssociatedDataSchema} will be built a new map where values are converted
	 * to {@link GrpcAssociatedDataSchema}.
	 *
	 * @param originalAssociatedDataSchemas map of {@link AssociatedDataSchema} to be converted to map of {@link GrpcAssociatedDataSchema}
	 * @param includeNameVariants if true, name variants will be included in the result
	 * @return map where keys are representing associated data names and values are {@link GrpcAssociatedDataSchema}
	 */
	@Nonnull
	private static Map<String, GrpcAssociatedDataSchema> toGrpcAssociatedDataSchemas(@Nonnull Map<String, AssociatedDataSchemaContract> originalAssociatedDataSchemas, boolean includeNameVariants) {
		final Map<String, GrpcAssociatedDataSchema> associatedDataSchemas = CollectionUtils.createHashMap(originalAssociatedDataSchemas.size());
		for (Map.Entry<String, AssociatedDataSchemaContract> entry : originalAssociatedDataSchemas.entrySet()) {
			associatedDataSchemas.put(entry.getKey(), toGrpcAssociatedDataSchema(entry.getValue(), includeNameVariants));
		}
		return associatedDataSchemas;
	}

	/**
	 * Converts single {@link AssociatedDataSchema} to {@link GrpcAssociatedDataSchema}.
	 *
	 * @param associatedDataSchema instance of {@link AssociatedDataSchema} to be converted to {@link GrpcAssociatedDataSchema}
	 * @param includeNameVariants if true, name variants will be included in the result
	 * @return built instance of {@link GrpcAssociatedDataSchema}
	 */
	@Nonnull
	private static GrpcAssociatedDataSchema toGrpcAssociatedDataSchema(@Nonnull AssociatedDataSchemaContract associatedDataSchema, boolean includeNameVariants) {
		final GrpcAssociatedDataSchema.Builder builder = GrpcAssociatedDataSchema.newBuilder()
			.setName(associatedDataSchema.getName())
			.setType(EvitaDataTypesConverter.toGrpcEvitaAssociatedDataDataType(associatedDataSchema.getType()))
			.setLocalized(associatedDataSchema.isLocalized())
			.setNullable(associatedDataSchema.isNullable());

		if (associatedDataSchema.getDescription() != null) {
			builder.setDescription(StringValue.newBuilder().setValue(associatedDataSchema.getDescription()).build());
		}
		if (associatedDataSchema.getDeprecationNotice() != null) {
			builder.setDeprecationNotice(StringValue.newBuilder().setValue(associatedDataSchema.getDeprecationNotice()).build());
		}

		if (includeNameVariants) {
			associatedDataSchema.getNameVariants()
				.forEach(
					(namingConvention, nameVariant) -> builder.addNameVariant(toGrpcNameVariant(namingConvention, nameVariant))
				);
		}

		return builder.build();
	}

	/**
	 * From passed map where keys are representing reference data names and values {@link ReferenceSchema} will be built a new map where values are converted
	 * to {@link GrpcReferenceSchema}.
	 *
	 * @param originalReferenceSchemas map of {@link ReferenceSchema} to be converted to map of {@link GrpcReferenceSchema}
	 * @param includeNameVariants if true, name variants will be included in the result
	 * @return map where keys are representing associated data names and values are {@link GrpcReferenceSchema}
	 */
	@Nonnull
	private static Map<String, GrpcReferenceSchema> toGrpcReferenceSchemas(@Nonnull Map<String, ReferenceSchemaContract> originalReferenceSchemas, boolean includeNameVariants) {
		final Map<String, GrpcReferenceSchema> referenceSchemas = CollectionUtils.createHashMap(originalReferenceSchemas.size());
		for (Map.Entry<String, ReferenceSchemaContract> entry : originalReferenceSchemas.entrySet()) {
			if (!(entry.getValue() instanceof ReflectedReferenceSchemaContract rrsc) || rrsc.isReflectedReferenceAvailable()) {
				referenceSchemas.put(entry.getKey(), toGrpcReferenceSchema(entry.getValue(), includeNameVariants));
			}
		}
		return referenceSchemas;
	}

	/**
	 * Converts single {@link ReferenceSchema} to {@link GrpcReferenceSchema}.
	 *
	 * @param referenceSchema instance of {@link ReferenceSchema} to be converted to {@link GrpcReferenceSchema}
	 * @param includeNameVariants if true, name variants will be included in the result
	 * @return built instance of {@link GrpcReferenceSchema}
	 */
	@Nonnull
	private static GrpcReferenceSchema toGrpcReferenceSchema(@Nonnull ReferenceSchemaContract referenceSchema, boolean includeNameVariants) {
		final GrpcReferenceSchema.Builder builder = GrpcReferenceSchema.newBuilder()
			.setName(referenceSchema.getName())
			.setCardinality(toGrpcCardinality(referenceSchema.getCardinality()))
			.setEntityType(referenceSchema.getReferencedEntityType())
			.setEntityTypeRelatesToEntity(referenceSchema.isReferencedEntityTypeManaged())
			.setReferencedEntityTypeManaged(referenceSchema.isReferencedEntityTypeManaged())
			.setGroupTypeRelatesToEntity(referenceSchema.isReferencedGroupTypeManaged())
			.setReferencedGroupTypeManaged(referenceSchema.isReferencedGroupTypeManaged())
			.addAllIndexedInScopes(Arrays.stream(Scope.values()).filter(referenceSchema::isIndexedInScope).map(EvitaEnumConverter::toGrpcScope).toList())
			.setIndexed(referenceSchema.isIndexed())
			.addAllFacetedInScopes(Arrays.stream(Scope.values()).filter(referenceSchema::isFacetedInScope).map(EvitaEnumConverter::toGrpcScope).toList())
			.setFaceted(referenceSchema.isFaceted());

		if (referenceSchema.getReferencedGroupType() != null) {
			builder.setGroupType(StringValue.newBuilder().setValue(referenceSchema.getReferencedGroupType()).build());
		}
		if (referenceSchema.getDescription() != null) {
			builder.setDescription(StringValue.newBuilder().setValue(referenceSchema.getDescription()).build());
		}
		if (referenceSchema.getDeprecationNotice() != null) {
			builder.setDeprecationNotice(StringValue.newBuilder().setValue(referenceSchema.getDeprecationNotice()).build());
		}

		final Predicate<String> inheritedPredicate;
		if (referenceSchema instanceof ReflectedReferenceSchema reflectedSchema) {
			builder.setReflectedReferenceName(StringValue.of(reflectedSchema.getReflectedReferenceName()))
				.setDescriptionInherited(reflectedSchema.isDescriptionInherited())
				.setDeprecationNoticeInherited(reflectedSchema.isDeprecatedInherited())
				.setCardinalityInherited(reflectedSchema.isCardinalityInherited())
				.setFacetedInherited(reflectedSchema.isFacetedInherited())
				.setAttributeInheritanceBehavior(toGrpcAttributeInheritanceBehavior(reflectedSchema.getAttributesInheritanceBehavior()));
			for (String attributeName : reflectedSchema.getAttributeInheritanceFilter()) {
				builder.addAttributeInheritanceFilter(attributeName);
			}
			final Set<String> declaredAttributes = reflectedSchema.getDeclaredAttributes().keySet();
			inheritedPredicate = attributeName -> !declaredAttributes.contains(attributeName);
		} else {
			inheritedPredicate = attributeName -> false;
		}

		builder
			.putAllAttributes(toGrpcAttributeSchemas(referenceSchema.getAttributes(), includeNameVariants, inheritedPredicate))
			.putAllSortableAttributeCompounds(toGrpcSortableAttributeCompoundSchemas(referenceSchema.getSortableAttributeCompounds(), includeNameVariants, inheritedPredicate));

		if (includeNameVariants) {
			referenceSchema.getNameVariants()
				.forEach(
					(namingConvention, nameVariant) -> builder.addNameVariant(toGrpcNameVariant(namingConvention, nameVariant))
				);
			if (!referenceSchema.isReferencedEntityTypeManaged()) {
				referenceSchema.getEntityTypeNameVariants(
						referencedEntityType -> {
							throw new GenericEvitaInternalError("Should not be called!");
						}
					)
					.forEach(
						(namingConvention, nameVariant) -> builder.addEntityTypeNameVariant(toGrpcNameVariant(namingConvention, nameVariant))
					);
			}
			if (referenceSchema.getReferencedGroupType() != null && !referenceSchema.isReferencedGroupTypeManaged()) {
				referenceSchema.getGroupTypeNameVariants(
						referencedEntityType -> {
							throw new GenericEvitaInternalError("Should not be called!");
						}
					)
					.forEach(
						(namingConvention, nameVariant) -> builder.addGroupTypeNameVariant(toGrpcNameVariant(namingConvention, nameVariant))
					);
			}
		}

		return builder.build();
	}

	/**
	 * Creates {@link AttributeSchema} from the {@link GrpcAttributeSchema}.
	 */
	@Nonnull
<<<<<<< HEAD
	private static <T extends AttributeSchemaContract> T toAttributeSchema(@Nonnull GrpcAttributeSchema attributeSchema, @Nonnull Class<T> expectedType) {
		if (attributeSchema.getSchemaType() == GrpcAttributeSchemaType.GLOBAL_SCHEMA) {
=======
	static <T extends AttributeSchemaContract> T toAttributeSchema(@Nonnull GrpcAttributeSchema attributeSchema, @Nonnull Class<T> expectedType) {
		final ScopedAttributeUniquenessType[] uniqueInScopes = attributeSchema.getUniqueInScopesList().isEmpty() ?
			new ScopedAttributeUniquenessType[]{
				new ScopedAttributeUniquenessType(Scope.DEFAULT_SCOPE, toAttributeUniquenessType(attributeSchema.getUnique()))
			}
			:
			attributeSchema.getUniqueInScopesList()
				.stream()
				.map(it -> new ScopedAttributeUniquenessType(toScope(it.getScope()), toAttributeUniquenessType(it.getUniquenessType())))
				.toArray(ScopedAttributeUniquenessType[]::new);
		final ScopedGlobalAttributeUniquenessType[] uniqueGloballyInScopes = attributeSchema.getUniqueGloballyInScopesList().isEmpty() ?
			new ScopedGlobalAttributeUniquenessType[]{
				new ScopedGlobalAttributeUniquenessType(Scope.DEFAULT_SCOPE, toGlobalAttributeUniquenessType(attributeSchema.getUniqueGlobally()))
			}
			:
			attributeSchema.getUniqueGloballyInScopesList()
				.stream()
				.map(it -> new ScopedGlobalAttributeUniquenessType(toScope(it.getScope()), toGlobalAttributeUniquenessType(it.getUniquenessType())))
				.toArray(ScopedGlobalAttributeUniquenessType[]::new);
		final Scope[] filterableInScopes = attributeSchema.getFilterableInScopesList().isEmpty() ?
			(attributeSchema.getFilterable() ? Scope.DEFAULT_SCOPES : Scope.NO_SCOPE)
			:
			attributeSchema.getFilterableInScopesList()
				.stream()
				.map(EvitaEnumConverter::toScope)
				.toArray(Scope[]::new);
		final Scope[] sortableInScopes = attributeSchema.getSortableInScopesList().isEmpty() ?
			(attributeSchema.getSortable() ? Scope.DEFAULT_SCOPES : Scope.NO_SCOPE)
			:
			attributeSchema.getSortableInScopesList()
				.stream()
				.map(EvitaEnumConverter::toScope)
				.toArray(Scope[]::new);

		if (attributeSchema.getSchemaType() == GrpcAttributeSchemaType.GLOBAL) {
>>>>>>> 37af4a71
			if (expectedType.isAssignableFrom(GlobalAttributeSchema.class)) {
				//noinspection unchecked
				return (T) GlobalAttributeSchema._internalBuild(
					attributeSchema.getName(),
					NamingConvention.generate(attributeSchema.getName()),
					attributeSchema.hasDescription() ? attributeSchema.getDescription().getValue() : null,
					attributeSchema.hasDeprecationNotice() ? attributeSchema.getDeprecationNotice().getValue() : null,
					uniqueInScopes,
					uniqueGloballyInScopes,
					filterableInScopes,
					sortableInScopes,
					attributeSchema.getLocalized(),
					attributeSchema.getNullable(),
					attributeSchema.getRepresentative(),
					EvitaDataTypesConverter.toEvitaDataType(attributeSchema.getType()),
					attributeSchema.hasDefaultValue() ? EvitaDataTypesConverter.toEvitaValue(attributeSchema.getDefaultValue()) : null,
					attributeSchema.getIndexedDecimalPlaces()
				);
			} else {
				throw new EvitaInvalidUsageException("Expected global attribute, but `" + attributeSchema.getSchemaType() + "` was provided!");
			}
		} else if (attributeSchema.getSchemaType() == GrpcAttributeSchemaType.ENTITY_SCHEMA) {
			if (expectedType.isAssignableFrom(EntityAttributeSchemaContract.class)) {
				//noinspection unchecked
				return (T) EntityAttributeSchema._internalBuild(
					attributeSchema.getName(),
					NamingConvention.generate(attributeSchema.getName()),
					attributeSchema.hasDescription() ? attributeSchema.getDescription().getValue() : null,
					attributeSchema.hasDeprecationNotice() ? attributeSchema.getDeprecationNotice().getValue() : null,
					uniqueInScopes,
					filterableInScopes,
					sortableInScopes,
					attributeSchema.getLocalized(),
					attributeSchema.getNullable(),
					attributeSchema.getRepresentative(),
					EvitaDataTypesConverter.toEvitaDataType(attributeSchema.getType()),
					attributeSchema.hasDefaultValue() ? EvitaDataTypesConverter.toEvitaValue(attributeSchema.getDefaultValue()) : null,
					attributeSchema.getIndexedDecimalPlaces()
				);
			} else {
				throw new EvitaInvalidUsageException("Expected global attribute, but `" + attributeSchema.getSchemaType() + "` was provided!");
			}
		} else {
			if (expectedType.isAssignableFrom(AttributeSchema.class)) {
				//noinspection unchecked
				return (T) AttributeSchema._internalBuild(
					attributeSchema.getName(),
					NamingConvention.generate(attributeSchema.getName()),
					attributeSchema.hasDescription() ? attributeSchema.getDescription().getValue() : null,
					attributeSchema.hasDeprecationNotice() ? attributeSchema.getDeprecationNotice().getValue() : null,
					uniqueInScopes,
					filterableInScopes,
					sortableInScopes,
					attributeSchema.getLocalized(),
					attributeSchema.getNullable(),
					EvitaDataTypesConverter.toEvitaDataType(attributeSchema.getType()),
					attributeSchema.hasDefaultValue() ? EvitaDataTypesConverter.toEvitaValue(attributeSchema.getDefaultValue()) : null,
					attributeSchema.getIndexedDecimalPlaces()
				);
			} else {
				throw new EvitaInvalidUsageException("Expected global attribute, but `" + attributeSchema.getSchemaType() + "` was provided!");
			}
		}
	}

	/**
	 * Creates {@link AssociatedDataSchema} from the {@link GrpcAssociatedDataSchema}.
	 */
	@Nonnull
	private static AssociatedDataSchemaContract toAssociatedDataSchema(@Nonnull GrpcAssociatedDataSchema associatedDataSchema) {
		final Class<? extends Serializable> javaType = EvitaDataTypesConverter.toEvitaDataType(associatedDataSchema.getType());
		return AssociatedDataSchema._internalBuild(
			associatedDataSchema.getName(),
			NamingConvention.generate(associatedDataSchema.getName()),
			associatedDataSchema.hasDescription() ? associatedDataSchema.getDescription().getValue() : null,
			associatedDataSchema.hasDeprecationNotice() ? associatedDataSchema.getDeprecationNotice().getValue() : null,
			javaType,
			associatedDataSchema.getLocalized(),
			associatedDataSchema.getNullable()
		);
	}

	/**
	 * Creates {@link ReferenceSchema} from the {@link GrpcReferenceSchema}.
	 */
	@Nonnull
	private static ReferenceSchemaContract toReferenceSchema(@Nonnull GrpcReferenceSchema referenceSchema) {
		final Cardinality cardinality = toCardinality(referenceSchema.getCardinality());
		final Scope[] indexedInScopes = referenceSchema.getIndexedInScopesList().isEmpty() ?
			(referenceSchema.getIndexed() ? Scope.DEFAULT_SCOPES : Scope.NO_SCOPE)
			:
			referenceSchema.getIndexedInScopesList()
				.stream()
				.map(EvitaEnumConverter::toScope)
				.toArray(Scope[]::new);
		final Scope[] facetedInScopes = referenceSchema.getFacetedInScopesList().isEmpty() ?
			(referenceSchema.getFaceted() ? Scope.DEFAULT_SCOPES : Scope.NO_SCOPE)
			:
			referenceSchema.getFacetedInScopesList()
				.stream()
				.map(EvitaEnumConverter::toScope)
				.toArray(Scope[]::new);

		if (referenceSchema.hasReflectedReferenceName()) {
			return ReflectedReferenceSchema._internalBuild(
				referenceSchema.getName(),
				NamingConvention.generate(referenceSchema.getName()),
				referenceSchema.hasDescription() ? referenceSchema.getDescription().getValue() : null,
				referenceSchema.hasDeprecationNotice() ? referenceSchema.getDeprecationNotice().getValue() : null,
				referenceSchema.getEntityType(),
				NamingConvention.generate(referenceSchema.getEntityType()),
				referenceSchema.hasGroupType() ? referenceSchema.getGroupType().getValue() : null,
				referenceSchema.getReferencedGroupTypeManaged() ?
					Collections.emptyMap() : NamingConvention.generate(referenceSchema.getGroupType().getValue()),
				referenceSchema.getReferencedGroupTypeManaged(),
				referenceSchema.getReflectedReferenceName().getValue(),
				cardinality,
				indexedInScopes,
				facetedInScopes,
				referenceSchema.getAttributesMap()
					.entrySet()
					.stream()
					.collect(Collectors.toMap(
						Entry::getKey,
						it -> toAttributeSchema(it.getValue(), AttributeSchemaContract.class)
					)),
				referenceSchema.getSortableAttributeCompoundsMap()
					.entrySet()
					.stream()
					.collect(
						Collectors.toMap(
							Entry::getKey,
							it -> toSortableAttributeCompoundSchema(it.getValue())
						)
					),
				referenceSchema.getDescriptionInherited(),
				referenceSchema.getDeprecationNoticeInherited(),
				referenceSchema.getCardinalityInherited(),
				referenceSchema.getIndexedInherited(),
				referenceSchema.getFacetedInherited(),
				toAttributeInheritanceBehavior(referenceSchema.getAttributeInheritanceBehavior()),
				referenceSchema.getAttributeInheritanceFilterList().toArray(String[]::new),
				// here we create mock original reference - it won't be used in most cases, except for detecting
				// inherited attributes
				ReferenceSchema._internalBuild(
					referenceSchema.getReflectedReferenceName().getValue(),
					NamingConvention.generate(referenceSchema.getReflectedReferenceName().getValue()),
					null,
					null,
					referenceSchema.getEntityType(),
					Map.of(),
					true,
					cardinality,
					referenceSchema.hasGroupType() ? referenceSchema.getGroupType().getValue() : null,
					Map.of(),
					referenceSchema.getReferencedGroupTypeManaged(),
					indexedInScopes,
					facetedInScopes,
					referenceSchema.getAttributesMap()
						.entrySet()
						.stream()
						.filter(it -> it.getValue().getInherited())
						.collect(Collectors.toMap(
							Entry::getKey,
							it -> toAttributeSchema(it.getValue(), AttributeSchemaContract.class)
						)),
					referenceSchema.getSortableAttributeCompoundsMap()
						.entrySet()
						.stream()
						.filter(it -> it.getValue().getInherited())
						.collect(
							Collectors.toMap(
								Entry::getKey,
								it -> toSortableAttributeCompoundSchema(it.getValue())
							)
						)
				)
			);
		} else {
			return ReferenceSchema._internalBuild(
				referenceSchema.getName(),
				NamingConvention.generate(referenceSchema.getName()),
				referenceSchema.hasDescription() ? referenceSchema.getDescription().getValue() : null,
				referenceSchema.hasDeprecationNotice() ? referenceSchema.getDeprecationNotice().getValue() : null,
				referenceSchema.getEntityType(),
				referenceSchema.getReferencedEntityTypeManaged()
					? Collections.emptyMap()
					: NamingConvention.generate(referenceSchema.getEntityType()),
				referenceSchema.getReferencedEntityTypeManaged(),
				cardinality,
				referenceSchema.hasGroupType() ? referenceSchema.getGroupType().getValue() : null,
				referenceSchema.getReferencedGroupTypeManaged()
					? Collections.emptyMap()
					: NamingConvention.generate(referenceSchema.getGroupType().getValue()),
				referenceSchema.getReferencedGroupTypeManaged(),
				indexedInScopes,
				facetedInScopes,
				referenceSchema.getAttributesMap()
					.entrySet()
					.stream()
					.collect(Collectors.toMap(
						Entry::getKey,
						it -> toAttributeSchema(it.getValue(), AttributeSchemaContract.class)
					)),
				referenceSchema.getSortableAttributeCompoundsMap()
					.entrySet()
					.stream()
					.collect(
						Collectors.toMap(
							Entry::getKey,
							it -> toSortableAttributeCompoundSchema(it.getValue())
						)
					)
			);
		}
	}

	/**
	 * Creates {@link SortableAttributeCompoundSchema} from the {@link GrpcSortableAttributeCompoundSchema}.
	 */
	@Nonnull
	private static SortableAttributeCompoundSchemaContract toSortableAttributeCompoundSchema(
		@Nonnull GrpcSortableAttributeCompoundSchema sortableAttributeCompound
	) {
		return SortableAttributeCompoundSchema._internalBuild(
			sortableAttributeCompound.getName(),
			NamingConvention.generate(sortableAttributeCompound.getName()),
			sortableAttributeCompound.hasDescription() ? sortableAttributeCompound.getDescription().getValue() : null,
			sortableAttributeCompound.hasDeprecationNotice() ? sortableAttributeCompound.getDeprecationNotice().getValue() : null,
			sortableAttributeCompound.getIndexedInScopesList()
				.stream()
				.map(EvitaEnumConverter::toScope)
				.toArray(Scope[]::new),
			toAttributeElement(sortableAttributeCompound.getAttributeElementsList())
		);
	}

}<|MERGE_RESOLUTION|>--- conflicted
+++ resolved
@@ -556,10 +556,6 @@
 	 * Creates {@link AttributeSchema} from the {@link GrpcAttributeSchema}.
 	 */
 	@Nonnull
-<<<<<<< HEAD
-	private static <T extends AttributeSchemaContract> T toAttributeSchema(@Nonnull GrpcAttributeSchema attributeSchema, @Nonnull Class<T> expectedType) {
-		if (attributeSchema.getSchemaType() == GrpcAttributeSchemaType.GLOBAL_SCHEMA) {
-=======
 	static <T extends AttributeSchemaContract> T toAttributeSchema(@Nonnull GrpcAttributeSchema attributeSchema, @Nonnull Class<T> expectedType) {
 		final ScopedAttributeUniquenessType[] uniqueInScopes = attributeSchema.getUniqueInScopesList().isEmpty() ?
 			new ScopedAttributeUniquenessType[]{
@@ -594,8 +590,7 @@
 				.map(EvitaEnumConverter::toScope)
 				.toArray(Scope[]::new);
 
-		if (attributeSchema.getSchemaType() == GrpcAttributeSchemaType.GLOBAL) {
->>>>>>> 37af4a71
+		if (attributeSchema.getSchemaType() == GrpcAttributeSchemaType.GLOBAL_SCHEMA) {
 			if (expectedType.isAssignableFrom(GlobalAttributeSchema.class)) {
 				//noinspection unchecked
 				return (T) GlobalAttributeSchema._internalBuild(
