--- conflicted
+++ resolved
@@ -50,11 +50,8 @@
 import io.evitadb.api.requestResponse.schema.OrderBehaviour;
 import io.evitadb.api.requestResponse.schema.dto.AttributeUniquenessType;
 import io.evitadb.api.requestResponse.schema.dto.GlobalAttributeUniquenessType;
-<<<<<<< HEAD
 import io.evitadb.dataType.ClassifierType;
-=======
 import io.evitadb.dataType.ContainerType;
->>>>>>> 40c455de
 import io.evitadb.exception.EvitaInternalError;
 import io.evitadb.exception.GenericEvitaInternalError;
 import io.evitadb.externalApi.grpc.generated.*;
@@ -835,104 +832,6 @@
 		};
 	}
 
-<<<<<<< HEAD
-	/* TODO JNO - document */
-	@Nonnull
-	public static CaptureContent toCaptureContent(@Nonnull GrpcCaptureContent grpcCaptureContent) {
-		return switch (grpcCaptureContent.getNumber()) {
-			case 0 -> CaptureContent.HEADER;
-			case 1 -> CaptureContent.BODY;
-			default -> throw new GenericEvitaInternalError("Unrecognized remote capture content: " + grpcCaptureContent);
-		};
-	}
-
-	@Nonnull
-	public static GrpcCaptureContent toGrpcCaptureContent(@Nonnull CaptureContent captureContent) {
-		return switch (captureContent) {
-			case HEADER -> GrpcCaptureContent.HEADER;
-			case BODY -> GrpcCaptureContent.BODY;
-		};
-	}
-
-	@Nonnull
-	public static Operation toOperation(@Nonnull GrpcOperation grpcOperation) {
-		return switch (grpcOperation.getNumber()) {
-			case 0 -> Operation.CREATE;
-			case 1 -> Operation.UPDATE;
-			case 2 -> Operation.REMOVE;
-			default -> throw new GenericEvitaInternalError("Unrecognized remote operation: " + grpcOperation);
-		};
-	}
-
-	@Nonnull
-	public static GrpcOperation toGrpcOperation(@Nonnull Operation operation) {
-		return switch (operation) {
-			case CREATE -> GrpcOperation.CREATE;
-			case UPDATE -> GrpcOperation.UPDATE;
-			case REMOVE -> GrpcOperation.REMOVE;
-			case TRANSACTION_BEGIN -> GrpcOperation.TRANSACTION_BEGIN;
-			case TRANSACTION_END -> GrpcOperation.TRANSACTION_END;
-		};
-	}
-
-	@Nonnull
-	public static ClassifierType toClassifierType(@Nonnull GrpcClassifierType grpcClassifierType) {
-		return switch (grpcClassifierType.getNumber()) {
-			case 0 -> ClassifierType.CATALOG;
-			case 1 -> ClassifierType.ENTITY;
-			case 2 -> ClassifierType.ATTRIBUTE;
-			case 3 -> ClassifierType.ASSOCIATED_DATA;
-			case 4 -> ClassifierType.REFERENCE;
-			case 5 -> ClassifierType.REFERENCE_ATTRIBUTE;
-			default -> throw new GenericEvitaInternalError("Unrecognized remote classifier type: " + grpcClassifierType);
-		};
-	}
-
-	@Nonnull
-	public static GrpcClassifierType toGrpcClassifierType(@Nonnull ClassifierType classifierType) {
-		return switch (classifierType) {
-			case SERVER_NAME -> GrpcClassifierType.SERVER_NAME;
-			case CATALOG -> GrpcClassifierType.CATALOG;
-			case ENTITY -> GrpcClassifierType.ENTITY;
-			case ATTRIBUTE -> GrpcClassifierType.ATTRIBUTE;
-			case ASSOCIATED_DATA -> GrpcClassifierType.ASSOCIATED_DATA;
-			case REFERENCE -> GrpcClassifierType.REFERENCE;
-			case REFERENCE_ATTRIBUTE -> GrpcClassifierType.REFERENCE_ATTRIBUTE;
-		};
-	}
-
-	@Nonnull
-	public static CaptureArea toCaptureArea(@Nonnull GrpcCaptureArea grpcCaptureArea) {
-		return switch (grpcCaptureArea.getNumber()) {
-			case 0 -> CaptureArea.SCHEMA;
-			case 1 -> CaptureArea.DATA;
-			default -> throw new GenericEvitaInternalError("Unrecognized remote capture area: " + grpcCaptureArea);
-		};
-	}
-
-	@Nonnull
-	public static GrpcCaptureArea toGrpcCaptureArea(@Nonnull CaptureArea captureArea) {
-		return switch (captureArea) {
-			case SCHEMA -> GrpcCaptureArea.SCHEMA;
-			case DATA -> GrpcCaptureArea.DATA;
-		};
-	}
-
-	@Nonnull
-	public static CaptureResponseType toCaptureResponseType(@Nonnull GrpcCaptureResponseType grpcCaptureResponseType) {
-		return switch (grpcCaptureResponseType.getNumber()) {
-			case 0 -> CaptureResponseType.ACKNOWLEDGEMENT;
-			case 1 -> CaptureResponseType.CHANGE;
-			default -> throw new GenericEvitaInternalError("Unrecognized remote capture area: " + grpcCaptureResponseType);
-		};
-	}
-
-	@Nonnull
-	public static GrpcCaptureResponseType toGrpcCaptureResponseType(@Nonnull CaptureResponseType captureResponseType) {
-		return switch (captureResponseType) {
-			case ACKNOWLEDGEMENT -> GrpcCaptureResponseType.ACKNOWLEDGEMENT;
-			case CHANGE -> GrpcCaptureResponseType.CHANGE;
-=======
 	/**
 	 * Converts a {@link GrpcCaptureArea} to a {@link CaptureArea}.
 	 *
@@ -1054,7 +953,6 @@
 		return switch (content) {
 			case HEADER -> GrpcCaptureContent.HEADER;
 			case BODY -> GrpcCaptureContent.BODY;
->>>>>>> 40c455de
 		};
 	}
 
