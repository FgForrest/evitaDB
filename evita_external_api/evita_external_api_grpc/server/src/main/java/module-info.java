/*
 *
 *                         _ _        ____  ____
 *               _____   _(_) |_ __ _|  _ \| __ )
 *              / _ \ \ / / | __/ _` | | | |  _ \
 *             |  __/\ V /| | || (_| | |_| | |_) |
 *              \___| \_/ |_|\__\__,_|____/|____/
 *
 *   Copyright (c) 2023-2024
 *
 *   Licensed under the Business Source License, Version 1.1 (the "License");
 *   you may not use this file except in compliance with the License.
 *   You may obtain a copy of the License at
 *
 *   https://github.com/FgForrest/evitaDB/blob/main/LICENSE
 *
 *   Unless required by applicable law or agreed to in writing, software
 *   distributed under the License is distributed on an "AS IS" BASIS,
 *   WITHOUT WARRANTIES OR CONDITIONS OF ANY KIND, either express or implied.
 *   See the License for the specific language governing permissions and
 *   limitations under the License.
 */

import io.evitadb.api.trace.TracingContext;
import io.evitadb.externalApi.grpc.GrpcProviderRegistrar;
import io.evitadb.externalApi.http.ExternalApiProviderRegistrar;
import io.evitadb.externalApi.utils.ExternalApiTracingContext;
import io.evitadb.store.spi.CatalogPersistenceServiceFactory;

/**
 * Module contains gRPC API (server) for evitaDB.
 */
module evita.external.api.grpc {

	uses CatalogPersistenceServiceFactory;
	uses ExternalApiProviderRegistrar;
	uses TracingContext;
	uses ExternalApiTracingContext;

	provides ExternalApiProviderRegistrar with GrpcProviderRegistrar;

	opens io.evitadb.externalApi.grpc.configuration to com.fasterxml.jackson.databind;
	exports io.evitadb.externalApi.grpc.configuration;
	exports io.evitadb.externalApi.grpc;

	requires static jsr305;
	requires static org.slf4j;
	requires static lombok;
	requires com.fasterxml.jackson.annotation;
	requires protobuf.java;
	requires proto.google.common.protos;
	requires com.fasterxml.jackson.databind;

	requires evita.api;
	requires evita.common;
	requires evita.query;
	requires evita.engine;
	requires evita.external.api.core;
	requires evita.external.api.grpc.shared;

	requires org.bouncycastle.pkix;
	requires org.bouncycastle.provider;
	requires undertow.core;
	requires io.grpc.netty;
	requires io.netty.transport;
	requires io.grpc;
	requires io.grpc.stub;
<<<<<<< HEAD

=======
	requires io.grpc.protobuf;
>>>>>>> cc995c35
}<|MERGE_RESOLUTION|>--- conflicted
+++ resolved
@@ -65,9 +65,5 @@
 	requires io.netty.transport;
 	requires io.grpc;
 	requires io.grpc.stub;
-<<<<<<< HEAD
-
-=======
 	requires io.grpc.protobuf;
->>>>>>> cc995c35
 }