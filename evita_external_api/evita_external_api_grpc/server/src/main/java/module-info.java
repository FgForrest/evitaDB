/*
 *
 *                         _ _        ____  ____
 *               _____   _(_) |_ __ _|  _ \| __ )
 *              / _ \ \ / / | __/ _` | | | |  _ \
 *             |  __/\ V /| | || (_| | |_| | |_) |
 *              \___| \_/ |_|\__\__,_|____/|____/
 *
 *   Copyright (c) 2023-2024
 *
 *   Licensed under the Business Source License, Version 1.1 (the "License");
 *   you may not use this file except in compliance with the License.
 *   You may obtain a copy of the License at
 *
 *   https://github.com/FgForrest/evitaDB/blob/master/LICENSE
 *
 *   Unless required by applicable law or agreed to in writing, software
 *   distributed under the License is distributed on an "AS IS" BASIS,
 *   WITHOUT WARRANTIES OR CONDITIONS OF ANY KIND, either express or implied.
 *   See the License for the specific language governing permissions and
 *   limitations under the License.
 */

/**
 * Module contains gRPC API (server) for evitaDB.
 */
module evita.external.api.grpc {

	uses io.evitadb.store.spi.CatalogPersistenceServiceFactory;
	uses io.evitadb.externalApi.http.ExternalApiProviderRegistrar;
	uses io.evitadb.api.observability.trace.TracingContext;
	uses io.evitadb.externalApi.utils.ExternalApiTracingContext;

	provides io.evitadb.externalApi.http.ExternalApiProviderRegistrar with io.evitadb.externalApi.grpc.GrpcProviderRegistrar;

	opens io.evitadb.externalApi.grpc.configuration to com.fasterxml.jackson.databind;

	exports io.evitadb.externalApi.grpc;
	exports io.evitadb.externalApi.grpc.configuration;
	exports io.evitadb.externalApi.grpc.metric.event;

	requires static jsr305;
	requires static org.slf4j;
	requires static lombok;
	requires com.fasterxml.jackson.annotation;
	requires com.google.protobuf;
	requires proto.google.common.protos;
	requires com.fasterxml.jackson.databind;

	requires evita.api;
	requires evita.common;
	requires evita.query;
	requires evita.engine;
	requires evita.external.api.core;
	requires evita.external.api.grpc.shared;

	requires io.grpc;
	requires io.netty.transport;
	requires io.grpc.protobuf;
	requires io.grpc.services;
	requires io.grpc.stub;

	requires com.linecorp.armeria;
	requires com.linecorp.armeria.grpc;
	requires com.linecorp.armeria.grpc.protocol;
	requires jdk.jfr;
	requires org.checkerframework.checker.qual;
<<<<<<< HEAD
	requires org.reactivestreams;
	requires reactive.grpc.common;

=======
	requires net.bytebuddy;
>>>>>>> 37af4a71
}<|MERGE_RESOLUTION|>--- conflicted
+++ resolved
@@ -54,10 +54,10 @@
 	requires evita.external.api.core;
 	requires evita.external.api.grpc.shared;
 
+	requires io.netty.handler;
+	requires io.grpc.services;
 	requires io.grpc;
-	requires io.netty.transport;
 	requires io.grpc.protobuf;
-	requires io.grpc.services;
 	requires io.grpc.stub;
 
 	requires com.linecorp.armeria;
@@ -65,11 +65,5 @@
 	requires com.linecorp.armeria.grpc.protocol;
 	requires jdk.jfr;
 	requires org.checkerframework.checker.qual;
-<<<<<<< HEAD
-	requires org.reactivestreams;
-	requires reactive.grpc.common;
-
-=======
 	requires net.bytebuddy;
->>>>>>> 37af4a71
 }