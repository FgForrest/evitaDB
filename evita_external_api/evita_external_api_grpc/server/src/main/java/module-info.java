/*
 *
 *                         _ _        ____  ____
 *               _____   _(_) |_ __ _|  _ \| __ )
 *              / _ \ \ / / | __/ _` | | | |  _ \
 *             |  __/\ V /| | || (_| | |_| | |_) |
 *              \___| \_/ |_|\__\__,_|____/|____/
 *
 *   Copyright (c) 2023-2024
 *
 *   Licensed under the Business Source License, Version 1.1 (the "License");
 *   you may not use this file except in compliance with the License.
 *   You may obtain a copy of the License at
 *
 *   https://github.com/FgForrest/evitaDB/blob/master/LICENSE
 *
 *   Unless required by applicable law or agreed to in writing, software
 *   distributed under the License is distributed on an "AS IS" BASIS,
 *   WITHOUT WARRANTIES OR CONDITIONS OF ANY KIND, either express or implied.
 *   See the License for the specific language governing permissions and
 *   limitations under the License.
 */

import io.evitadb.api.observability.trace.TracingContext;
import io.evitadb.externalApi.grpc.GrpcProviderRegistrar;
import io.evitadb.externalApi.http.ExternalApiProviderRegistrar;
import io.evitadb.externalApi.utils.ExternalApiTracingContext;
import io.evitadb.store.spi.CatalogPersistenceServiceFactory;

/**
 * Module contains gRPC API (server) for evitaDB.
 */
module evita.external.api.grpc {

	uses CatalogPersistenceServiceFactory;
	uses ExternalApiProviderRegistrar;
	uses TracingContext;
	uses ExternalApiTracingContext;

	provides ExternalApiProviderRegistrar with GrpcProviderRegistrar;

	opens io.evitadb.externalApi.grpc.configuration to com.fasterxml.jackson.databind;

	exports io.evitadb.externalApi.grpc;
	exports io.evitadb.externalApi.grpc.configuration;
	exports io.evitadb.externalApi.grpc.metric.event;

	requires static jsr305;
	requires static org.slf4j;
	requires static lombok;
	requires com.fasterxml.jackson.annotation;
	requires protobuf.java;
	requires proto.google.common.protos;
	requires com.fasterxml.jackson.databind;

	requires evita.api;
	requires evita.common;
	requires evita.query;
	requires evita.engine;
	requires evita.external.api.core;
	requires evita.external.api.grpc.shared;
	requires undertow.core;

	requires io.netty.handler;
	requires io.grpc.services;
	requires io.grpc;
	requires io.grpc.protobuf;
<<<<<<< HEAD
	requires io.grpc.stub;

	requires com.linecorp.armeria;
	requires com.linecorp.armeria.grpc;
	requires com.linecorp.armeria.grpc.protocol;
	requires com.linecorp.armeria.protobuf;
=======
	requires jdk.jfr;
>>>>>>> 5232f59a
}<|MERGE_RESOLUTION|>--- conflicted
+++ resolved
@@ -65,14 +65,11 @@
 	requires io.grpc.services;
 	requires io.grpc;
 	requires io.grpc.protobuf;
-<<<<<<< HEAD
 	requires io.grpc.stub;
 
 	requires com.linecorp.armeria;
 	requires com.linecorp.armeria.grpc;
 	requires com.linecorp.armeria.grpc.protocol;
 	requires com.linecorp.armeria.protobuf;
-=======
 	requires jdk.jfr;
->>>>>>> 5232f59a
 }