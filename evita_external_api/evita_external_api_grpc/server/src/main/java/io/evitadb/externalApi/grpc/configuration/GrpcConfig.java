--- conflicted
+++ resolved
@@ -42,12 +42,7 @@
  *
  * @author Jan Novotný (novotny@fg.cz), FG Forrest a.s. (c) 2022
  */
-<<<<<<< HEAD
 public class GrpcConfig extends AbstractApiConfiguration {
-=======
-@Slf4j
-public class GrpcConfig extends AbstractApiConfiguration implements ApiConfigurationWithMutualTls {
->>>>>>> a1cf5b75
 
 	private static final String BASE_GRPC_PATH = "";
 	/**
@@ -92,8 +87,6 @@
 		this.exposeDocsService = ofNullable(exposeDocsService).orElse(false);
 		this.prefix = ofNullable(prefix).orElse(BASE_GRPC_PATH);
 	}
-<<<<<<< HEAD
-=======
 
 	@Override
 	public boolean isKeepAlive() {
@@ -105,10 +98,4 @@
 		}
 		return true;
 	}
-
-	@Override
-	public boolean isMtlsEnabled() {
-		return mtlsConfiguration.enabled();
-	}
->>>>>>> a1cf5b75
 }