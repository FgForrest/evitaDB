/*
 *
 *                         _ _        ____  ____
 *               _____   _(_) |_ __ _|  _ \| __ )
 *              / _ \ \ / / | __/ _` | | | |  _ \
 *             |  __/\ V /| | || (_| | |_| | |_) |
 *              \___| \_/ |_|\__\__,_|____/|____/
 *
 *   Copyright (c) 2023-2025
 *
 *   Licensed under the Business Source License, Version 1.1 (the "License");
 *   you may not use this file except in compliance with the License.
 *   You may obtain a copy of the License at
 *
 *   https://github.com/FgForrest/evitaDB/blob/master/LICENSE
 *
 *   Unless required by applicable law or agreed to in writing, software
 *   distributed under the License is distributed on an "AS IS" BASIS,
 *   WITHOUT WARRANTIES OR CONDITIONS OF ANY KIND, either express or implied.
 *   See the License for the specific language governing permissions and
 *   limitations under the License.
 */

package io.evitadb.externalApi.grpc.services;

import com.google.protobuf.Empty;
import com.google.protobuf.GeneratedMessageV3;
import com.linecorp.armeria.server.ServiceRequestContext;
import io.evitadb.api.CatalogState;
import io.evitadb.api.EvitaSessionContract;
import io.evitadb.api.exception.SessionNotFoundException;
import io.evitadb.api.file.FileForFetch;
import io.evitadb.api.query.Constraint;
import io.evitadb.api.query.HeadConstraint;
import io.evitadb.api.query.Query;
import io.evitadb.api.query.head.Head;
import io.evitadb.api.query.head.Label;
import io.evitadb.api.query.require.EntityContentRequire;
import io.evitadb.api.query.require.EntityFetch;
import io.evitadb.api.query.visitor.FinderVisitor;
import io.evitadb.api.requestResponse.EvitaRequest;
import io.evitadb.api.requestResponse.EvitaResponse;
import io.evitadb.api.requestResponse.cdc.ChangeCatalogCapture;
import io.evitadb.api.requestResponse.data.DeletedHierarchy;
import io.evitadb.api.requestResponse.data.EntityClassifier;
import io.evitadb.api.requestResponse.data.SealedEntity;
import io.evitadb.api.requestResponse.data.mutation.EntityMutation;
import io.evitadb.api.requestResponse.data.structure.BinaryEntity;
import io.evitadb.api.requestResponse.data.structure.EntityReference;
import io.evitadb.api.requestResponse.schema.EntitySchemaEditor.EntitySchemaBuilder;
import io.evitadb.api.requestResponse.schema.SealedCatalogSchema;
import io.evitadb.api.requestResponse.schema.SealedEntitySchema;
import io.evitadb.api.requestResponse.schema.dto.CatalogSchema;
import io.evitadb.api.requestResponse.schema.dto.EntitySchema;
import io.evitadb.api.requestResponse.schema.mutation.LocalCatalogSchemaMutation;
import io.evitadb.api.requestResponse.schema.mutation.catalog.ModifyEntitySchemaMutation;
import io.evitadb.api.requestResponse.system.CatalogVersion;
import io.evitadb.api.task.Task;
import io.evitadb.core.Evita;
import io.evitadb.core.EvitaInternalSessionContract;
import io.evitadb.core.async.ObservableExecutorServiceWithHardDeadline;
import io.evitadb.dataType.DataChunk;
import io.evitadb.dataType.EvitaDataTypes;
import io.evitadb.dataType.PaginatedList;
import io.evitadb.dataType.Scope;
import io.evitadb.dataType.StripList;
import io.evitadb.exception.GenericEvitaInternalError;
import io.evitadb.externalApi.configuration.HeaderOptions;
import io.evitadb.externalApi.grpc.GrpcProvider;
import io.evitadb.externalApi.grpc.builders.query.extraResults.GrpcExtraResultsBuilder;
import io.evitadb.externalApi.grpc.constants.GrpcHeaders;
import io.evitadb.externalApi.grpc.dataType.EvitaDataTypesConverter;
import io.evitadb.externalApi.grpc.generated.*;
import io.evitadb.externalApi.grpc.generated.GrpcEntitySchemaResponse.Builder;
import io.evitadb.externalApi.grpc.requestResponse.EvitaEnumConverter;
import io.evitadb.externalApi.grpc.requestResponse.cdc.ChangeCaptureConverter;
import io.evitadb.externalApi.grpc.requestResponse.data.EntityConverter;
import io.evitadb.externalApi.grpc.requestResponse.data.mutation.DelegatingEntityMutationConverter;
import io.evitadb.externalApi.grpc.requestResponse.data.mutation.DelegatingLocalMutationConverter;
import io.evitadb.externalApi.grpc.requestResponse.schema.EntitySchemaConverter;
import io.evitadb.externalApi.grpc.requestResponse.schema.mutation.DelegatingLocalCatalogSchemaMutationConverter;
import io.evitadb.externalApi.grpc.requestResponse.schema.mutation.catalog.ModifyEntitySchemaMutationConverter;
import io.evitadb.externalApi.grpc.services.interceptors.GlobalExceptionHandlerInterceptor;
import io.evitadb.externalApi.grpc.services.interceptors.ServerSessionInterceptor;
import io.evitadb.externalApi.grpc.utils.QueryUtil;
import io.evitadb.externalApi.grpc.utils.QueryWithParameters;
import io.evitadb.externalApi.trace.ExternalApiTracingContextProvider;
import io.evitadb.externalApi.utils.ExternalApiTracingContext;
import io.evitadb.function.QuadriConsumer;
import io.evitadb.utils.ArrayUtils;
import io.grpc.Metadata;
import io.grpc.stub.ServerCallStreamObserver;
import io.grpc.stub.StreamObserver;
import lombok.RequiredArgsConstructor;
import lombok.extern.slf4j.Slf4j;

import javax.annotation.Nonnull;
import javax.annotation.Nullable;
import java.io.Serializable;
import java.time.OffsetDateTime;
import java.util.ArrayList;
import java.util.Arrays;
import java.util.Collections;
import java.util.List;
import java.util.Map;
import java.util.Map.Entry;
import java.util.Objects;
import java.util.Optional;
import java.util.UUID;
import java.util.concurrent.CompletableFuture;
import java.util.concurrent.atomic.AtomicReference;
import java.util.function.Consumer;
import java.util.function.UnaryOperator;
import java.util.stream.BaseStream;
import java.util.stream.Stream;

import static io.evitadb.api.query.QueryConstraints.head;
import static io.evitadb.api.query.QueryConstraints.label;
import static io.evitadb.externalApi.grpc.dataType.EvitaDataTypesConverter.toGrpcOffsetDateTime;
import static io.evitadb.externalApi.grpc.dataType.EvitaDataTypesConverter.toGrpcTaskStatus;
import static io.evitadb.externalApi.grpc.dataType.EvitaDataTypesConverter.toGrpcUuid;
import static io.evitadb.externalApi.grpc.dataType.EvitaDataTypesConverter.toOffsetDateTime;
import static io.evitadb.externalApi.grpc.requestResponse.EvitaEnumConverter.toCommitBehavior;
import static io.evitadb.externalApi.grpc.requestResponse.EvitaEnumConverter.toGrpcCatalogState;
import static io.evitadb.externalApi.grpc.requestResponse.schema.CatalogSchemaConverter.convert;
import static java.util.Optional.empty;
import static java.util.Optional.ofNullable;

/**
 * This service contains methods that could be called by gRPC clients on {@link GrpcEvitaSessionAPI}.
 *
 * @author Tomáš Pozler, 2022
 * @author Lukáš Hornych, FG Forrest a.s. (c) 2023
 * @author Jan Novotný, FG Forrest a.s. (c) 2024
 */
@Slf4j
public class EvitaSessionService extends EvitaSessionServiceGrpc.EvitaSessionServiceImplBase {

<<<<<<< HEAD
	// todo jno: reimplement to publishers
//	private final Map<UUID, ChangeDataCaptureObserver> activeDataObservers = new HashMap<>(32);
=======
	private static final String GRPC_SOURCE_TYPE_LABEL_VALUE = "gRPC";
>>>>>>> 37af4a71

	/**
	 * Instance of Evita upon which will be executed service calls
	 */
	@Nonnull private final Evita evita;
	/**
	 * Tracing context for the gRPC calls.
	 */
	@Nonnull private final ExternalApiTracingContext<Metadata> tracingContext;
	/**
	 * Flag indicating whether source queries should be tracked.
	 */
	private final boolean trackSourceQueries;

	/**
	 * Executes entire lambda function within the scope of a tracing context.
	 *
	 * @param lambda   lambda function to be executed
	 * @param executor executor service to be used as a carrier for a lambda function
	 */
	static void executeWithClientContext(
		@Nonnull Consumer<EvitaInternalSessionContract> lambda,
		@Nonnull ObservableExecutorServiceWithHardDeadline executor,
		@Nonnull StreamObserver<?> responseObserver,
		@Nonnull ExternalApiTracingContext<Metadata> context
	) {
		// Retrieve the deadline from the context
		final long requestTimeoutMillis = ServiceRequestContext.current().requestTimeoutMillis();
		final Metadata metadata = ServerSessionInterceptor.METADATA.get();
		final String methodName = GrpcHeaders.getGrpcTraceTaskNameWithMethodName(metadata);
		final EvitaInternalSessionContract session = ServerSessionInterceptor.SESSION.get();
		executor.execute(
			executor.createTask(
				methodName,
				() -> {
					try {
						context
							.executeWithinBlock(
								methodName,
								metadata,
								() -> lambda.accept(session)
							);
					} catch (RuntimeException exception) {
						// Delegate exception handling to GlobalExceptionHandlerInterceptor
						GlobalExceptionHandlerInterceptor.sendErrorToClient(exception, responseObserver);
					}
				},
				requestTimeoutMillis
			)
		);
	}

	/**
	 * Internal method used to query catalog expecting only one record returned by calling {@link EvitaSessionContract#queryOne(Query, Class)}.
	 *
	 * @param session          session on which the query will be executed
	 * @param query            query to be executed
	 * @param responseObserver observer on which errors might be thrown and result returned
	 */
	private static void queryOneInternal(
		@Nonnull StreamObserver<GrpcQueryOneResponse> responseObserver,
		@Nonnull EvitaInternalSessionContract session,
		@Nullable Query query,
		@Nullable Label... additionalLabels
	) {
		if (query != null) {
			final EvitaRequest evitaRequest = new EvitaRequest(
				normalizeQueryWithAddingLabel(query, additionalLabels),
				OffsetDateTime.now(),
				EntityClassifier.class,
				null
			);

			final GrpcQueryOneResponse.Builder responseBuilder = GrpcQueryOneResponse.newBuilder();
			session.queryOne(evitaRequest).ifPresent(responseEntity -> {
				if (responseEntity instanceof final EntityReference entityReference) {
					responseBuilder.setEntityReference(GrpcEntityReference.newBuilder()
						.setEntityType(entityReference.getType())
						.setPrimaryKey(entityReference.getPrimaryKey())
						.build());
				} else if (responseEntity instanceof final SealedEntity sealedEntity) {
					responseBuilder.setSealedEntity(EntityConverter.toGrpcSealedEntity(sealedEntity));
				} else if (responseEntity instanceof final BinaryEntity binaryEntity) {
					responseBuilder.setBinaryEntity(EntityConverter.toGrpcBinaryEntity(binaryEntity));
				} else {
					throw new GenericEvitaInternalError("Unsupported entity class `" + responseEntity.getClass().getName() + "`.");
				}
			});
			responseObserver.onNext(responseBuilder.build());
		}
		responseObserver.onCompleted();
	}

	/**
	 * Internal method used to query catalog expecting list of records returned by calling {@link EvitaSessionContract#queryList(Query, Class)}.
	 *
	 * @param session          session on which the query will be executed
	 * @param query            query to be executed
	 * @param responseObserver observer on which errors might be thrown and result returned
	 */
	private static void queryListInternal(
		@Nonnull StreamObserver<GrpcQueryListResponse> responseObserver,
		@Nonnull EvitaInternalSessionContract session,
		@Nullable Query query,
		@Nullable Label... additionalLabels
	) {
		if (query != null) {
			final EvitaRequest evitaRequest = new EvitaRequest(
				normalizeQueryWithAddingLabel(query, additionalLabels),
				OffsetDateTime.now(),
				EntityClassifier.class,
				null
			);
			final List<EntityClassifier> responseEntities = session.queryList(evitaRequest);
			final GrpcQueryListResponse.Builder responseBuilder = GrpcQueryListResponse.newBuilder();
			final EntityFetch entityFetchRequirement = evitaRequest.getEntityRequirement();
			if (entityFetchRequirement != null) {
				if (session.isBinaryFormat()) {
					responseEntities.forEach(e ->
						responseBuilder.addBinaryEntities(EntityConverter.toGrpcBinaryEntity((BinaryEntity) e))
					);
				} else {
					responseEntities.forEach(entity ->
						responseBuilder.addSealedEntities(EntityConverter.toGrpcSealedEntity((SealedEntity) entity))
					);
				}
			} else {
				responseEntities.forEach(e ->
					responseBuilder.addEntityReferences(GrpcEntityReference.newBuilder()
						.setEntityType(e.getType())
						.setPrimaryKey(((EntityReference) e).getPrimaryKey())
						.build())
				);
			}

			responseObserver.onNext(responseBuilder.build());
		}
		responseObserver.onCompleted();
	}

	/**
	 * Internal method used to query catalog calling {@link EvitaSessionContract#query(Query, Class)}.
	 *
	 * @param session          session on which the query will be executed
	 * @param query            query to be executed
	 * @param responseObserver observer on which errors might be thrown and result returned
	 */
	private static void queryInternal(
		@Nonnull StreamObserver<GrpcQueryResponse> responseObserver,
		@Nonnull EvitaInternalSessionContract session,
		@Nullable Query query,
		@Nullable Label... additionalLabels
	) {
		if (query != null) {
			final EvitaRequest evitaRequest = new EvitaRequest(
				normalizeQueryWithAddingLabel(query, additionalLabels),
				OffsetDateTime.now(),
				EntityClassifier.class,
				null
			);

			final EvitaResponse<EntityClassifier> evitaResponse = session.query(evitaRequest);
			final GrpcQueryResponse.Builder entityBuilder = GrpcQueryResponse.newBuilder();
			final DataChunk<EntityClassifier> recordPage = evitaResponse.getRecordPage();
			final GrpcDataChunk.Builder dataChunkBuilder = GrpcDataChunk.newBuilder()
				.setTotalRecordCount(evitaResponse.getTotalRecordCount())
				.setIsFirst(recordPage.isFirst())
				.setIsLast(recordPage.isLast())
				.setHasPrevious(recordPage.hasPrevious())
				.setHasNext(recordPage.hasNext())
				.setIsSinglePage(recordPage.isSinglePage())
				.setIsEmpty(recordPage.isEmpty());

			if (recordPage instanceof PaginatedList<?> paginatedList) {
				dataChunkBuilder.getPaginatedListBuilder()
					.setPageNumber(paginatedList.getPageNumber())
					.setPageSize(paginatedList.getPageSize())
					.setLastPageNumber(paginatedList.getLastPageNumber());
			} else if (recordPage instanceof StripList<?> stripList) {
				dataChunkBuilder.getStripListBuilder()
					.setOffset(stripList.getOffset())
					.setLimit(stripList.getLimit());
			}

			entityBuilder.setExtraResults(
				GrpcExtraResultsBuilder.buildExtraResults(evitaResponse)
			);

			final EntityFetch entityRequirement = evitaRequest.getEntityRequirement();
			if (entityRequirement != null) {
				if (session.isBinaryFormat()) {
					final List<GrpcBinaryEntity> binaryEntities = new ArrayList<>(recordPage.getData().size());
					recordPage.stream().forEach(e ->
						binaryEntities.add(EntityConverter.toGrpcBinaryEntity((BinaryEntity) e))
					);
					entityBuilder.setRecordPage(dataChunkBuilder
						.addAllBinaryEntities(binaryEntities)
						.build()
					);
				} else {
					final List<GrpcSealedEntity> sealedEntities = new ArrayList<>(recordPage.getData().size());
					recordPage.stream().forEach(e ->
						sealedEntities.add(EntityConverter.toGrpcSealedEntity((SealedEntity) e))
					);
					entityBuilder.setRecordPage(
						dataChunkBuilder
							.addAllSealedEntities(sealedEntities)
							.build()
					);
				}
			} else {
				final List<GrpcEntityReference> entityReferences = new ArrayList<>(recordPage.getData().size());
				recordPage.stream().forEach(e ->
					entityReferences.add(
						GrpcEntityReference.newBuilder()
							.setEntityType(e.getType())
							.setPrimaryKey(((EntityReference) e).getPrimaryKey())
							.build())
				);
				entityBuilder.setRecordPage(
						dataChunkBuilder
							.addAllEntityReferences(entityReferences)
							.build()
					)
					.build();
			}

			responseObserver.onNext(entityBuilder.build());
		}
		responseObserver.onCompleted();
	}

	/**
	 * Normalizes the given query and optionally appends additional labels to the query's head.
	 *
	 * @param query The query to be normalized. Must not be null.
	 * @param additionalLabels Optional list of labels to be added to the query's head. Can be null or empty.
	 * @return A normalized query object with additional labels appended if provided.
	 */
	@Nonnull
	private static Query normalizeQueryWithAddingLabel(
		@Nonnull Query query,
		@Nullable Label... additionalLabels
	) {
		if (additionalLabels == null) {
			return query.normalizeQuery();
		} else if (query.getHead() == null) {
			return Query.query(
				head(additionalLabels),
				query.getFilterBy(),
				query.getOrderBy(),
				query.getRequire()
			).normalizeQuery();
		} else if (query.getHead() instanceof Head) {
			return query.normalizeQuery(
				new LabelAppender(additionalLabels),
				null, null, null
			);
		} else {
			return Query.query(
				head(
					ArrayUtils.mergeArrays(
						new HeadConstraint[]{query.getHead()},
						additionalLabels
					)
				),
				query.getFilterBy(),
				query.getOrderBy(),
				query.getRequire()
			).normalizeQuery();
		}
	}

	/**
	 * Executes a query by parsing the provided source query, resolving its parameters,
	 * and delegating the handling to a provided consumer.
	 *
	 * @param <T>                the type of the response that extends {@link GeneratedMessageV3}
	 * @param responseObserver   the observer to stream the results back to; cannot be null
	 * @param session            the internal session used for query execution; cannot be null
	 * @param sourceQuery        the query string to be parsed and executed; cannot be null
	 * @param trackSourceQueries a flag indicating whether source queries should be tracked
	 * @param handler            a consumer that handles the parsed query and streams the results using the observer; cannot be null
	 */
	private static <T extends GeneratedMessageV3> void doQuery(
		@Nonnull StreamObserver<T> responseObserver,
		@Nonnull EvitaInternalSessionContract session,
		@Nonnull String sourceQuery,
		@Nonnull QueryWithParameters parsedQuery,
		boolean trackSourceQueries,
		@Nonnull QuadriConsumer<StreamObserver<T>, EvitaInternalSessionContract, Query, Label[]> handler
	) {
		final UUID sourceQueryId = trackSourceQueries ?
			session.recordSourceQuery(
				completeSourceQuery(sourceQuery, parsedQuery.positionalParameters(), parsedQuery.namedParameters()),
				GrpcProvider.CODE,
				null
			) : null;
		try {
			handler.accept(
				responseObserver, session, parsedQuery.parsedQuery(),
				new Label[]{
					label(Label.LABEL_SOURCE_TYPE, GRPC_SOURCE_TYPE_LABEL_VALUE),
					sourceQueryId == null ? null : label(Label.LABEL_SOURCE_QUERY, sourceQueryId)
				}
			);
		} finally {
			if (trackSourceQueries) {
				session.finalizeSourceQuery(sourceQueryId, null);
			}
		}
	}

	/**
	 * Executes a query by parsing the provided source query, resolving its parameters,
	 * and delegating the handling to a provided consumer.
	 *
	 * @param session            the internal session used for query execution; cannot be null
	 * @param sourceQuery        the query string to be parsed and executed; cannot be null
	 * @param trackSourceQueries a flag indicating whether source queries should be tracked
	 */
	private static void trackFailedQuery(
		@Nonnull EvitaInternalSessionContract session,
		@Nonnull String sourceQuery,
		@Nonnull List<Object> positionalQueryParamsList,
		@Nonnull Map<String, Object> namedQueryParamsMap,
		@Nonnull String finishedWithError,
		boolean trackSourceQueries
	) {
		if (trackSourceQueries) {
			final UUID sourceQueryId = session.recordSourceQuery(
				completeSourceQuery(sourceQuery, positionalQueryParamsList, namedQueryParamsMap),
				GrpcProvider.CODE,
				finishedWithError
			);

			session.finalizeSourceQuery(sourceQueryId, null);
		}
	}

	/**
	 * Completes the provided source query by appending either positional or named query parameters,
	 * based on which collection contains values. If both the positional and named query parameter collections
	 * are empty, the source query is returned unchanged.
	 *
	 * @param sourceQuery               the base query string to be completed with additional parameters
	 * @param positionalQueryParamsList a list of positional query parameters to be included in the output
	 * @param namedQueryParamsMap       a map of named query parameters to be included in the output
	 * @return the completed query string with appended query parameters if applicable, otherwise the original query string
	 */
	@Nonnull
	private static String completeSourceQuery(
		@Nonnull String sourceQuery,
		@Nonnull List<Object> positionalQueryParamsList,
		@Nonnull Map<String, Object> namedQueryParamsMap
	) {
		if (positionalQueryParamsList.isEmpty() && namedQueryParamsMap.isEmpty()) {
			return sourceQuery;
		} else if (positionalQueryParamsList.isEmpty()) {
			final StringBuilder sb = new StringBuilder(sourceQuery);
			sb.append("\n");
			for (int i = 0; i < positionalQueryParamsList.size(); i++) {
				final Object param = positionalQueryParamsList.get(i);
				sb.append("Param ").append(i + 1).append(": ").append(EvitaDataTypes.formatValue(param instanceof Serializable ser ? ser : "N/Serializable")).append("\n");
			}
			return sb.toString();
		} else {
			final StringBuilder sb = new StringBuilder(sourceQuery);
			for (Entry<String, Object> entry : namedQueryParamsMap.entrySet()) {
				sb.append(entry.getKey()).append(": ").append(EvitaDataTypes.formatValue(entry.getValue() instanceof Serializable ser ? ser : "N/Serializable")).append("\n");
			}
			return sb.toString();
		}
	}

	public EvitaSessionService(@Nonnull Evita evita, @Nonnull HeaderOptions headers) {
		this.evita = evita;
		this.trackSourceQueries = evita.getConfiguration().server().trafficRecording().sourceQueryTrackingEnabled();
		this.tracingContext = ExternalApiTracingContextProvider.getContext(headers);
	}

	/**
	 * Produces the {@link CatalogSchema}.
	 */
	@Override
	public void getCatalogSchema(GrpcGetCatalogSchemaRequest request, StreamObserver<GrpcCatalogSchemaResponse> responseObserver) {
		executeWithClientContext(
			session -> {
				final SealedCatalogSchema catalogSchema = session.getCatalogSchema();
				responseObserver.onNext(
					GrpcCatalogSchemaResponse.newBuilder()
						.setCatalogSchema(convert(catalogSchema, request.getNameVariants()))
						.build()
				);
				responseObserver.onCompleted();
			},
			this.evita.getRequestExecutor(),
			responseObserver,
			this.tracingContext
		);
	}

	/**
	 * Returns the current state of the catalog.
	 */
	@Override
	public void getCatalogState(Empty request, StreamObserver<GrpcCatalogStateResponse> responseObserver) {
		executeWithClientContext(
			session -> {
				final CatalogState catalogState = session.getCatalogState();
				responseObserver.onNext(
					GrpcCatalogStateResponse.newBuilder()
						.setState(toGrpcCatalogState(catalogState))
						.build()
				);
				responseObserver.onCompleted();
			},
			this.evita.getRequestExecutor(),
			responseObserver,
			this.tracingContext
		);
	}

	/**
	 * Method returns valid catalog version and the introduction date for the given moment in time.
	 *
	 * @param request          request containing the moment in time
	 * @param responseObserver observer on which errors might be thrown and result returned
	 */
	@Override
	public void getCatalogVersionAt(GrpcCatalogVersionAtRequest request, StreamObserver<GrpcCatalogVersionAtResponse> responseObserver) {
		executeWithClientContext(
			session -> {
				final CatalogVersion catalogVersionAt = session.getCatalogVersionAt(
					request.hasTheMoment() ? toOffsetDateTime(request.getTheMoment()) : null
				);
				responseObserver.onNext(
					GrpcCatalogVersionAtResponse.newBuilder()
						.setVersion(catalogVersionAt.version())
						.setIntroducedAt(toGrpcOffsetDateTime(catalogVersionAt.introducedAt()))
						.build()
				);
				responseObserver.onCompleted();
			},
			this.evita.getRequestExecutor(),
			responseObserver,
			this.tracingContext
		);
	}

	/**
	 * Method returns page of historical mutations in the form of change capture events that match given criteria and
	 * pagination settings.
	 *
	 * @param request          request containing the criteria and pagination settings
	 * @param responseObserver observer on which errors might be thrown and result returned
	 */
	@Override
	public void getMutationsHistoryPage(GetMutationsHistoryPageRequest request, StreamObserver<GetMutationsHistoryPageResponse> responseObserver) {
		executeWithClientContext(
			session -> {
				final Stream<ChangeCatalogCapture> mutationsHistoryStream = session.getMutationsHistory(
					ChangeCaptureConverter.toChangeCaptureRequest(request)
				);
				final GetMutationsHistoryPageResponse.Builder builder = GetMutationsHistoryPageResponse.newBuilder();
				mutationsHistoryStream
					.skip(PaginatedList.getFirstItemNumberForPage(request.getPage(), request.getPageSize()))
					.limit(request.getPageSize())
					.forEach(cdcEvent -> builder.addChangeCapture(ChangeCaptureConverter.toGrpcChangeCatalogCapture(cdcEvent)));
				responseObserver.onNext(builder.build());
				responseObserver.onCompleted();
			},
			this.evita.getRequestExecutor(),
			responseObserver,
			this.tracingContext
		);
	}

	/**
	 * Method returns all historical mutations in the form of change capture events that match given criteria.
	 *
	 * @param request          request containing the criteria
	 * @param responseObserver observer on which errors might be thrown and result returned
	 */
	@Override
	public void getMutationsHistory(GetMutationsHistoryRequest request, StreamObserver<GetMutationsHistoryResponse> responseObserver) {
		ServerCallStreamObserver<GetMutationsHistoryResponse> serverCallStreamObserver =
			(ServerCallStreamObserver<GetMutationsHistoryResponse>) responseObserver;

		final AtomicReference<Stream<ChangeCatalogCapture>> mutationsHistoryStreamRef = new AtomicReference<>();

		// avoid returning error when client cancels the stream
		serverCallStreamObserver.setOnCancelHandler(
			() -> {
				log.info("Client cancelled the mutation history request.");
				ofNullable(mutationsHistoryStreamRef.get())
					.ifPresent(BaseStream::close);
			}
		);

		executeWithClientContext(
			session -> {
				final Stream<ChangeCatalogCapture> mutationsHistoryStream = session.getMutationsHistory(
					ChangeCaptureConverter.toChangeCaptureRequest(request)
				);
				mutationsHistoryStreamRef.set(mutationsHistoryStream);

				mutationsHistoryStream.forEach(
					cdcEvent -> {
						final GetMutationsHistoryResponse.Builder builder = GetMutationsHistoryResponse.newBuilder();
						final GrpcChangeCatalogCapture event = ChangeCaptureConverter.toGrpcChangeCatalogCapture(cdcEvent);
						// we send mutations one by one, but we may want to send them in batches in the future
						builder.addChangeCapture(event);
						responseObserver.onNext(builder.build());
					}
				);
				responseObserver.onCompleted();
			},
			this.evita.getRequestExecutor(),
			responseObserver,
			this.tracingContext
		);
	}

	/**
	 * Produces the {@link EntitySchema} for {@link GrpcEntitySchemaRequest#getEntityType()}.
	 */
	@Override
	public void getEntitySchema(GrpcEntitySchemaRequest request, StreamObserver<GrpcEntitySchemaResponse> responseObserver) {
		executeWithClientContext(
			session -> {
				final Builder responseBuilder = GrpcEntitySchemaResponse.newBuilder();
				session.getEntitySchema(request.getEntityType())
					.ifPresent(it -> responseBuilder.setEntitySchema(EntitySchemaConverter.convert(it, request.getNameVariants())));

				responseObserver.onNext(
					responseBuilder.build()
				);
				responseObserver.onCompleted();
			},
			this.evita.getRequestExecutor(),
			responseObserver,
			this.tracingContext
		);
	}

	/**
	 * Method used to get set of all stored entity types by calling {@link EvitaSessionContract#getAllEntityTypes()}.
	 *
	 * @param request          empty request
	 * @param responseObserver observer on which errors might be thrown and result returned
	 */
	@Override
	public void getAllEntityTypes(Empty request, StreamObserver<GrpcEntityTypesResponse> responseObserver) {
		executeWithClientContext(
			session -> {
				responseObserver.onNext(
					GrpcEntityTypesResponse.newBuilder()
						.addAllEntityTypes(session.getAllEntityTypes())
						.build()
				);
				responseObserver.onCompleted();
			},
			this.evita.getRequestExecutor(),
			responseObserver,
			this.tracingContext
		);
	}

	/**
	 * Method used to switch catalog state to {@link CatalogState#ALIVE} and close currently used session by calling {@link EvitaSessionContract#goLiveAndClose()}.
	 *
	 * @param request          empty request
	 * @param responseObserver observer on which errors might be thrown and result returned
	 */
	@Override
	public void goLiveAndClose(Empty request, StreamObserver<GrpcGoLiveAndCloseResponse> responseObserver) {
		executeWithClientContext(
			session -> {
				final boolean success;
				if (session == null) {
					success = false;
				} else {
					success = session.goLiveAndClose();
				}

				final GrpcGoLiveAndCloseResponse response = GrpcGoLiveAndCloseResponse.newBuilder()
					.setSuccess(success)
					.build();
				responseObserver.onNext(response);
				responseObserver.onCompleted();
			},
			this.evita.getRequestExecutor(),
			responseObserver,
			this.tracingContext
		);
	}

	/**
	 * Method allows to backup a catalog and send the backup file to the client.
	 *
	 * @param request          empty request
	 * @param responseObserver observer on which errors might be thrown and result returned
	 */
	@Override
	public void backupCatalog(GrpcBackupCatalogRequest request, StreamObserver<GrpcBackupCatalogResponse> responseObserver) {
		executeWithClientContext(
			session -> {
				final Task<?, FileForFetch> backupTask = session.backupCatalog(
					request.hasPastMoment() ?
						EvitaDataTypesConverter.toOffsetDateTime(request.getPastMoment()) :
						null,
					request.getIncludingWAL()
				);

				responseObserver.onNext(
					GrpcBackupCatalogResponse.newBuilder()
						.setTaskStatus(toGrpcTaskStatus(backupTask.getStatus()))
						.build()
				);

				responseObserver.onCompleted();
			},
			this.evita.getRequestExecutor(),
			responseObserver,
			this.tracingContext
		);
	}

	/**
	 * Method used to close currently used session by calling {@link EvitaSessionContract#close()}.
	 *
	 * @param request          empty request
	 * @param responseObserver observer on which errors might be thrown and result returned
	 */
	@Override
	public void close(GrpcCloseRequest request, StreamObserver<GrpcCloseResponse> responseObserver) {
		executeWithClientContext(
			session -> {
				if (session != null) {
					final CompletableFuture<Long> future = session.closeNow(toCommitBehavior(request.getCommitBehaviour()));
					future.whenComplete((version, throwable) -> {
						if (throwable != null) {
							GlobalExceptionHandlerInterceptor.sendErrorToClient(throwable, responseObserver);
						} else {
							responseObserver.onNext(GrpcCloseResponse.newBuilder().setCatalogVersion(version).build());
						}
						responseObserver.onCompleted();
					});
				} else {
					// no session to close, we couldn't return the catalog version, return error
					responseObserver.onError(
						new SessionNotFoundException("No session for closing found!")
					);
				}
			},
			this.evita.getRequestExecutor(),
			responseObserver,
			this.tracingContext
		);
	}

	/**
	 * Method used to query catalog expecting only one record returned by calling {@link EvitaSessionContract#queryOne(Query, Class)}.
	 *
	 * @param request          request containing query string form with possible usage of positional or named parameters and their respective collections
	 * @param responseObserver observer on which errors might be thrown and result returned
	 */
	@Override
	public void queryOne(GrpcQueryRequest request, StreamObserver<GrpcQueryOneResponse> responseObserver) {
		executeWithClientContext(
			session -> ofNullable(
				QueryUtil.parseQuery(
					request.getQuery(),
					request.getPositionalQueryParamsList(),
					request.getNamedQueryParamsMap(),
					responseObserver,
					(sourceQuery, positionalParams, namedParams, error) ->
						trackFailedQuery(session, sourceQuery, positionalParams, namedParams, error, this.trackSourceQueries)
				)
			).ifPresent(
				theQuery -> doQuery(
					responseObserver, session,
					request.getQuery(),
					theQuery, this.trackSourceQueries,
					EvitaSessionService::queryOneInternal
				)
			),
			this.evita.getRequestExecutor(),
			responseObserver,
			this.tracingContext
		);
	}

	/**
	 * Method used to query catalog expecting list of records returned by calling {@link EvitaSessionContract#queryList(Query, Class)}.
	 *
	 * @param request          request containing query string form with possible usage of positional or named parameters and their respective collections
	 * @param responseObserver observer on which errors might be thrown and result returned
	 */
	@Override
	public void queryList(GrpcQueryRequest request, StreamObserver<GrpcQueryListResponse> responseObserver) {
		executeWithClientContext(
			session -> ofNullable(
				QueryUtil.parseQuery(
					request.getQuery(),
					request.getPositionalQueryParamsList(),
					request.getNamedQueryParamsMap(),
					responseObserver,
					(sourceQuery, positionalParams, namedParams, error) ->
						trackFailedQuery(session, sourceQuery, positionalParams, namedParams, error, this.trackSourceQueries)
				)
			).ifPresent(
				theQuery -> doQuery(
					responseObserver, session,
					request.getQuery(),
					theQuery, this.trackSourceQueries,
					EvitaSessionService::queryListInternal
				)
			),
			this.evita.getRequestExecutor(),
			responseObserver,
			this.tracingContext
		);
	}

	/**
	 * Method used to query catalog calling {@link EvitaSessionContract#query(Query, Class)}.
	 *
	 * @param request          request containing query string form with possible usage of positional or named parameters and their respective collections
	 * @param responseObserver observer on which errors might be thrown and result returned
	 */
	@Override
	public void query(GrpcQueryRequest request, StreamObserver<GrpcQueryResponse> responseObserver) {
		executeWithClientContext(
			session -> ofNullable(
				QueryUtil.parseQuery(
					request.getQuery(),
					request.getPositionalQueryParamsList(),
					request.getNamedQueryParamsMap(),
					responseObserver,
					(sourceQuery, positionalParams, namedParams, error) ->
						trackFailedQuery(session, sourceQuery, positionalParams, namedParams, error, this.trackSourceQueries)
				)
			).ifPresent(
				theQuery -> doQuery(
					responseObserver, session,
					request.getQuery(),
					theQuery,
					this.trackSourceQueries,
					EvitaSessionService::queryInternal
				)
			),
			this.evita.getRequestExecutor(),
			responseObserver,
			this.tracingContext
		);
	}

	/**
	 * Method used to query catalog expecting only one record returned by calling {@link EvitaSessionContract#queryOne(Query, Class)}.
	 * This method implements UNSAFE approach where values are embedded directly into the query string.
	 *
	 * @param request          request containing query string form with possible usage of positional or named parameters and their respective collections
	 * @param responseObserver observer on which errors might be thrown and result returned
	 */
	@Override
	public void queryOneUnsafe(GrpcQueryUnsafeRequest request, StreamObserver<GrpcQueryOneResponse> responseObserver) {
		executeWithClientContext(
			session -> ofNullable(
				QueryUtil.parseQueryUnsafe(
					request.getQuery(),
					Collections.emptyList(),
					Collections.emptyMap(),
					responseObserver,
					(sourceQuery, positionalParams, namedParams, error) ->
						trackFailedQuery(session, sourceQuery, positionalParams, namedParams, error, this.trackSourceQueries)
				)
			).ifPresent(
				theQuery -> doQuery(
					responseObserver, session,
					request.getQuery(),
					theQuery,
					this.trackSourceQueries,
					EvitaSessionService::queryOneInternal
				)
			),
			this.evita.getRequestExecutor(),
			responseObserver,
			this.tracingContext
		);
	}

	/**
	 * Method used to query catalog expecting list of records returned by calling {@link EvitaSessionContract#queryList(Query, Class)}.
	 * This method implements UNSAFE approach where values are embedded directly into the query string.
	 *
	 * @param request          request containing query string form with possible usage of positional or named parameters and their respective collections
	 * @param responseObserver observer on which errors might be thrown and result returned
	 */
	@Override
	public void queryListUnsafe(GrpcQueryUnsafeRequest request, StreamObserver<GrpcQueryListResponse> responseObserver) {
		executeWithClientContext(
			session -> ofNullable(
				QueryUtil.parseQueryUnsafe(
					request.getQuery(),
					Collections.emptyList(),
					Collections.emptyMap(),
					responseObserver,
					(sourceQuery, positionalParams, namedParams, error) ->
						trackFailedQuery(session, sourceQuery, positionalParams, namedParams, error, this.trackSourceQueries)
				)
			).ifPresent(
				theQuery -> doQuery(
					responseObserver, session,
					request.getQuery(),
					theQuery,
					this.trackSourceQueries,
					EvitaSessionService::queryListInternal
				)
			),
			this.evita.getRequestExecutor(),
			responseObserver,
			this.tracingContext
		);
	}

	/**
	 * Method used to query catalog calling {@link EvitaSessionContract#query(Query, Class)}.
	 * This method implements UNSAFE approach where values are embedded directly into the query string.
	 *
	 * @param request          request containing query string form with possible usage of positional or named parameters and their respective collections
	 * @param responseObserver observer on which errors might be thrown and result returned
	 */
	@Override
	public void queryUnsafe(GrpcQueryUnsafeRequest request, StreamObserver<GrpcQueryResponse> responseObserver) {
		executeWithClientContext(
			session -> ofNullable(
				QueryUtil.parseQueryUnsafe(
					request.getQuery(),
					Collections.emptyList(),
					Collections.emptyMap(),
					responseObserver,
					(sourceQuery, positionalParams, namedParams, error) ->
						trackFailedQuery(session, sourceQuery, positionalParams, namedParams, error, this.trackSourceQueries)
				)
			).ifPresent(
				theQuery ->
					doQuery(
						responseObserver, session,
						request.getQuery(),
						theQuery,
						this.trackSourceQueries,
						EvitaSessionService::queryInternal
					)
			),
			this.evita.getRequestExecutor(),
			responseObserver,
			this.tracingContext
		);
	}

	/**
	 * Method used to get entity by calling {@link EvitaSessionContract#getEntity(String, int, EntityContentRequire...)}.
	 *
	 * @param request          request containing entity type, primary key and string form of {@link EntityContentRequire} constraints
	 * @param responseObserver observer on which errors might be thrown and result returned
	 */
	@Override
	public void getEntity(GrpcEntityRequest request, StreamObserver<GrpcEntityResponse> responseObserver) {
		executeWithClientContext(
			session -> {
				final String require = request.getRequire();
				final Optional<SealedEntity> entity;
				final EntityContentRequire[] entityContentRequires = require.isEmpty() ?
					new EntityContentRequire[0] :
					QueryUtil.parseEntityRequiredContents(
						request.getRequire(),
						request.getPositionalQueryParamsList(),
						request.getNamedQueryParamsMap(),
						responseObserver
					);
				final Scope[] scopes = request.getScopesList()
					.stream()
					.map(EvitaEnumConverter::toScope)
					.toArray(Scope[]::new);

				entity = scopes.length == 0 ?
					session.getEntity(request.getEntityType(), request.getPrimaryKey(), entityContentRequires) :
					session.getEntity(request.getEntityType(), request.getPrimaryKey(), scopes, entityContentRequires);
				final GrpcEntityResponse.Builder evitaEntityResponseBuilder = GrpcEntityResponse.newBuilder();
				entity.ifPresent(it -> evitaEntityResponseBuilder.setEntity(EntityConverter.toGrpcSealedEntity(it)));
				responseObserver.onNext(evitaEntityResponseBuilder.build());
				responseObserver.onCompleted();
			},
			this.evita.getRequestExecutor(),
			responseObserver,
			this.tracingContext
		);
	}

	@Override
	public void updateCatalogSchema(GrpcUpdateCatalogSchemaRequest request, StreamObserver<GrpcUpdateCatalogSchemaResponse> responseObserver) {
		executeWithClientContext(
			session -> {
				final LocalCatalogSchemaMutation[] schemaMutations = request.getSchemaMutationsList()
					.stream()
					.map(DelegatingLocalCatalogSchemaMutationConverter.INSTANCE::convert)
					.toArray(LocalCatalogSchemaMutation[]::new);
				final int newSchemaVersion = session.updateCatalogSchema(schemaMutations);

				final GrpcUpdateCatalogSchemaResponse response = GrpcUpdateCatalogSchemaResponse.newBuilder()
					.setVersion(newSchemaVersion)
					.build();
				responseObserver.onNext(response);
				responseObserver.onCompleted();
			},
			this.evita.getRequestExecutor(),
			responseObserver,
			this.tracingContext
		);
	}

	@Override
	public void updateAndFetchCatalogSchema(GrpcUpdateCatalogSchemaRequest request, StreamObserver<GrpcUpdateAndFetchCatalogSchemaResponse> responseObserver) {
		executeWithClientContext(
			session -> {
				final LocalCatalogSchemaMutation[] schemaMutations = request.getSchemaMutationsList()
					.stream()
					.map(DelegatingLocalCatalogSchemaMutationConverter.INSTANCE::convert)
					.toArray(LocalCatalogSchemaMutation[]::new);
				final SealedCatalogSchema newCatalogSchema = session.updateAndFetchCatalogSchema(schemaMutations);

				final GrpcUpdateAndFetchCatalogSchemaResponse response = GrpcUpdateAndFetchCatalogSchemaResponse.newBuilder()
					.setCatalogSchema(convert(newCatalogSchema, false))
					.build();
				responseObserver.onNext(response);
				responseObserver.onCompleted();
			},
			this.evita.getRequestExecutor(),
			responseObserver,
			this.tracingContext
		);
	}

	@Override
	public void defineEntitySchema(GrpcDefineEntitySchemaRequest request, StreamObserver<GrpcDefineEntitySchemaResponse> responseObserver) {
		executeWithClientContext(
			session -> {
				final EntitySchemaBuilder entitySchemaBuilder = session.defineEntitySchema(request.getEntityType());

				final GrpcDefineEntitySchemaResponse response = GrpcDefineEntitySchemaResponse.newBuilder()
					.setEntitySchema(EntitySchemaConverter.convert(entitySchemaBuilder.toInstance(), false))
					.build();
				responseObserver.onNext(response);
				responseObserver.onCompleted();
			},
			this.evita.getRequestExecutor(),
			responseObserver,
			this.tracingContext
		);
	}

	@Override
	public void updateEntitySchema(GrpcUpdateEntitySchemaRequest request, StreamObserver<GrpcUpdateEntitySchemaResponse> responseObserver) {
		executeWithClientContext(
			session -> {
				final ModifyEntitySchemaMutation schemaMutation = ModifyEntitySchemaMutationConverter.INSTANCE.convert(request.getSchemaMutation());
				final int newSchemaVersion = session.updateEntitySchema(schemaMutation);

				final GrpcUpdateEntitySchemaResponse response = GrpcUpdateEntitySchemaResponse.newBuilder()
					.setVersion(newSchemaVersion)
					.build();
				responseObserver.onNext(response);
				responseObserver.onCompleted();
			},
			this.evita.getRequestExecutor(),
			responseObserver,
			this.tracingContext
		);
	}

	@Override
	public void updateAndFetchEntitySchema(GrpcUpdateEntitySchemaRequest request, StreamObserver<GrpcUpdateAndFetchEntitySchemaResponse> responseObserver) {
		executeWithClientContext(
			session -> {
				final ModifyEntitySchemaMutation schemaMutation = ModifyEntitySchemaMutationConverter.INSTANCE.convert(request.getSchemaMutation());
				final SealedEntitySchema newEntitySchema = session.updateAndFetchEntitySchema(schemaMutation);

				final GrpcUpdateAndFetchEntitySchemaResponse response = GrpcUpdateAndFetchEntitySchemaResponse.newBuilder()
					.setEntitySchema(EntitySchemaConverter.convert(newEntitySchema, false))
					.build();
				responseObserver.onNext(response);
				responseObserver.onCompleted();
			},
			this.evita.getRequestExecutor(),
			responseObserver,
			this.tracingContext
		);
	}

	/**
	 * Method used to delete collection by calling {@link EvitaSessionContract#deleteCollection(String)}.
	 *
	 * @param request          request containing name of collection which is to be deleted
	 * @param responseObserver observer on which errors might be thrown and result returned
	 */
	@Override
	public void deleteCollection(GrpcDeleteCollectionRequest request, StreamObserver<GrpcDeleteCollectionResponse> responseObserver) {
		executeWithClientContext(
			session -> {
				responseObserver.onNext(
					GrpcDeleteCollectionResponse.newBuilder()
						.setDeleted(session.deleteCollection(request.getEntityType()))
						.build()
				);
				responseObserver.onCompleted();
			},
			this.evita.getRequestExecutor(),
			responseObserver,
			this.tracingContext
		);
	}

	/**
	 * Method used to rename one collection to a new name.
	 *
	 * @param request          request containing entity type and new - renamed entity type
	 * @param responseObserver observer on which errors might be thrown and result returned
	 * @see EvitaSessionContract#renameCollection(String, String) (String, String)
	 */
	@Override
	public void renameCollection(GrpcRenameCollectionRequest request, StreamObserver<GrpcRenameCollectionResponse> responseObserver) {
		executeWithClientContext(
			session -> {
				final boolean renamed = session.renameCollection(request.getEntityType(), request.getNewName());

				final GrpcRenameCollectionResponse response = GrpcRenameCollectionResponse.newBuilder()
					.setRenamed(renamed)
					.build();
				responseObserver.onNext(response);
				responseObserver.onCompleted();
			},
			this.evita.getRequestExecutor(),
			responseObserver,
			this.tracingContext
		);
	}

	/**
	 * Method used to replace one collection with another.
	 *
	 * @param request          request containing entity type and replaced entity type
	 * @param responseObserver observer on which errors might be thrown and result returned
	 * @see EvitaSessionContract#replaceCollection(String, String)
	 */
	@Override
	public void replaceCollection(GrpcReplaceCollectionRequest request, StreamObserver<GrpcReplaceCollectionResponse> responseObserver) {
		executeWithClientContext(
			session -> {
				final boolean replaced = session.replaceCollection(request.getEntityTypeToBeReplaced(), request.getEntityTypeToBeReplacedWith());

				final GrpcReplaceCollectionResponse response = GrpcReplaceCollectionResponse.newBuilder()
					.setReplaced(replaced)
					.build();
				responseObserver.onNext(response);
				responseObserver.onCompleted();
			},
			this.evita.getRequestExecutor(),
			responseObserver,
			this.tracingContext
		);
	}

	/**
	 * Method used to get size of specified collection by calling {@link EvitaSessionContract#getEntityCollectionSize(String)}.
	 *
	 * @param request          request containing name of collection which size is to be returned
	 * @param responseObserver observer on which errors might be thrown and result returned
	 */
	@Override
	public void getEntityCollectionSize(GrpcEntityCollectionSizeRequest request, StreamObserver<GrpcEntityCollectionSizeResponse> responseObserver) {
		executeWithClientContext(
			session -> {
				responseObserver.onNext(
					GrpcEntityCollectionSizeResponse.newBuilder()
						.setSize(session.getEntityCollectionSize(request.getEntityType()))
						.build()
				);
				responseObserver.onCompleted();
			},
			this.evita.getRequestExecutor(),
			responseObserver,
			this.tracingContext
		);
	}

	/**
	 * Method used to upsert or removing entities by internally calling {@link EvitaSessionContract#upsertEntity(EntityMutation)} with passing a custom collection of mutations processed by {@link DelegatingLocalMutationConverter}.
	 *
	 * @param request          request containing mutation to be performed
	 * @param responseObserver observer on which errors might be thrown and result returned
	 */
	@Override
	public void upsertEntity(GrpcUpsertEntityRequest request, StreamObserver<GrpcUpsertEntityResponse> responseObserver) {
		executeWithClientContext(
			session -> {
				final GrpcUpsertEntityResponse.Builder builder = GrpcUpsertEntityResponse.newBuilder();
				final EntityMutation entityMutation = DelegatingEntityMutationConverter.INSTANCE.convert(request.getEntityMutation());

				final String require = request.getRequire();
				final EntityContentRequire[] entityContentRequires = require.isEmpty() ?
					new EntityContentRequire[0] :
					QueryUtil.parseEntityRequiredContents(
						request.getRequire(),
						request.getPositionalQueryParamsList(),
						request.getNamedQueryParamsMap(),
						responseObserver
					);

				if (ArrayUtils.isEmpty(entityContentRequires)) {
					final EntityReference entityReference = session.upsertEntity(entityMutation);
					builder.setEntityReference(GrpcEntityReference.newBuilder()
						.setEntityType(entityReference.getType())
						.setPrimaryKey(entityReference.getPrimaryKey())
						.build()
					);
				} else {
					final SealedEntity updatedEntity = session.upsertAndFetchEntity(entityMutation, entityContentRequires);
					builder.setEntity(EntityConverter.toGrpcSealedEntity(updatedEntity));
				}
				responseObserver.onNext(builder.build());
				responseObserver.onCompleted();
			},
			this.evita.getRequestExecutor(),
			responseObserver,
			this.tracingContext
		);
	}

	/**
	 * Method used to remove single entity by primary key by calling {@link EvitaSessionContract#deleteEntity(String, int)}.
	 *
	 * @param request          request containing entity type and primary key of removed entity
	 * @param responseObserver observer on which errors might be thrown and result returned
	 */
	@Override
	public void deleteEntity(GrpcDeleteEntityRequest request, StreamObserver<GrpcDeleteEntityResponse> responseObserver) {
		executeWithClientContext(
			session -> {
				final String entityType = request.getEntityType();
				final int primaryKey = request.getPrimaryKey().getValue();
				final String require = request.getRequire();
				final Optional<SealedEntity> entity;
				final EntityContentRequire[] entityContentRequires = require.isEmpty() ?
					new EntityContentRequire[0] :
					QueryUtil.parseEntityRequiredContents(
						request.getRequire(),
						request.getPositionalQueryParamsList(),
						request.getNamedQueryParamsMap(),
						responseObserver
					);

				final boolean deleted;
				if (ArrayUtils.isEmpty(entityContentRequires)) {
					entity = empty();
					deleted = session.deleteEntity(entityType, primaryKey);
				} else {
					entity = session.deleteEntity(entityType, primaryKey, entityContentRequires);
					deleted = entity.isPresent();
				}

				final GrpcDeleteEntityResponse.Builder response = GrpcDeleteEntityResponse.newBuilder();
				if (deleted) {
					response.setEntityReference(
						GrpcEntityReference
							.newBuilder()
							.setEntityType(entityType)
							.setPrimaryKey(primaryKey)
							.build()
					);
				}
				entity.ifPresent(it -> response.setEntity(EntityConverter.toGrpcSealedEntity(it)));
				responseObserver.onNext(
					response.build()
				);
				responseObserver.onCompleted();
			},
			this.evita.getRequestExecutor(),
			responseObserver,
			this.tracingContext
		);
	}

	/**
	 * Method used to remove single entity along with its nested hierarchy tree by primary key by calling
	 * {@link EvitaSessionContract#deleteEntityAndItsHierarchy(String, int)} .
	 *
	 * @param request          request containing entity type and primary key of removed entity
	 * @param responseObserver observer on which errors might be thrown and result returned
	 */
	@Override
	public void deleteEntityAndItsHierarchy(
		GrpcDeleteEntityRequest request,
		StreamObserver<GrpcDeleteEntityAndItsHierarchyResponse> responseObserver
	) {
		executeWithClientContext(
			session -> {
				final String entityType = request.getEntityType();
				final int primaryKey = request.getPrimaryKey().getValue();
				final String require = request.getRequire();
				final EntityContentRequire[] entityContentRequires = require.isEmpty() ?
					new EntityContentRequire[0] :
					QueryUtil.parseEntityRequiredContents(
						request.getRequire(),
						request.getPositionalQueryParamsList(),
						request.getNamedQueryParamsMap(),
						responseObserver
					);

				final DeletedHierarchy<SealedEntity> deletedHierarchy = session.deleteEntityAndItsHierarchy(entityType, primaryKey, entityContentRequires);

				final GrpcDeleteEntityAndItsHierarchyResponse.Builder response = GrpcDeleteEntityAndItsHierarchyResponse
					.newBuilder()
					.addAllDeletedEntityPrimaryKeys(Arrays.stream(deletedHierarchy.deletedEntityPrimaryKeys()).boxed().toList())
					.setDeletedEntities(deletedHierarchy.deletedEntities());
				ofNullable(deletedHierarchy.deletedRootEntity())
					.ifPresent(it -> response.setDeletedRootEntity(EntityConverter.toGrpcSealedEntity(it)));
				responseObserver.onNext(
					response.build()
				);
				responseObserver.onCompleted();
			},
			this.evita.getRequestExecutor(),
			responseObserver,
			this.tracingContext
		);
	}

	/**
	 * Method used to remove multiple entities by query by calling {@link EvitaSessionContract#deleteEntities(Query)}.
	 *
	 * @param request          request containing the removal query
	 * @param responseObserver observer on which errors might be thrown and result returned
	 */
	@Override
	public void deleteEntities(GrpcDeleteEntitiesRequest request, StreamObserver<GrpcDeleteEntitiesResponse> responseObserver) {
		executeWithClientContext(
			session -> ofNullable(
				QueryUtil.parseQuery(
					request.getQuery(),
					request.getPositionalQueryParamsList(),
					request.getNamedQueryParamsMap(),
					responseObserver,
					(sourceQuery, positionalParams, namedParams, error) ->
						trackFailedQuery(session, sourceQuery, positionalParams, namedParams, error, this.trackSourceQueries)
				)
			).ifPresent(
				theQuery -> doQuery(
					responseObserver, session,
					request.getQuery(),
					theQuery,
					this.trackSourceQueries,
					(grpcDeleteEntitiesResponseStreamObserver, evitaInternalSessionContract, query, label) -> {
						if (query != null) {
							final int deletedEntities;
							final SealedEntity[] deletedEntityBodies;
							if (query.getRequire() == null ||
								FinderVisitor.findConstraints(query.getRequire(), EntityFetch.class::isInstance).isEmpty()) {
								deletedEntities = session.deleteEntities(query);
								deletedEntityBodies = null;
							} else {
								deletedEntityBodies = session.deleteSealedEntitiesAndReturnBodies(query);
								deletedEntities = deletedEntityBodies.length;
							}

							final GrpcDeleteEntitiesResponse.Builder response = GrpcDeleteEntitiesResponse
								.newBuilder()
								.setDeletedEntities(deletedEntities);
							ofNullable(deletedEntityBodies)
								.ifPresent(
									it -> Arrays.stream(it)
										.map(EntityConverter::toGrpcSealedEntity)
										.forEach(response::addDeletedEntityBodies)
								);
							responseObserver.onNext(
								response.build()
							);
						}
						responseObserver.onCompleted();
					}
				)
			),
			this.evita.getRequestExecutor(),
			responseObserver,
			this.tracingContext
		);
	}

	/**
	 * Method used to archive single entity by primary key by calling {@link EvitaSessionContract#archiveEntity(String, int)}.
	 *
	 * @param request          request containing entity type and primary key of archived entity
	 * @param responseObserver observer on which errors might be thrown and result returned
	 */
	@Override
	public void archiveEntity(GrpcArchiveEntityRequest request, StreamObserver<GrpcArchiveEntityResponse> responseObserver) {
		executeWithClientContext(
			session -> {
				final String entityType = request.getEntityType();
				final int primaryKey = request.getPrimaryKey().getValue();
				final String require = request.getRequire();
				final Optional<SealedEntity> entity;
				final EntityContentRequire[] entityContentRequires = require.isEmpty() ?
					new EntityContentRequire[0] :
					QueryUtil.parseEntityRequiredContents(
						request.getRequire(),
						request.getPositionalQueryParamsList(),
						request.getNamedQueryParamsMap(),
						responseObserver
					);

				final boolean archived;
				if (ArrayUtils.isEmpty(entityContentRequires)) {
					entity = empty();
					archived = session.archiveEntity(entityType, primaryKey);
				} else {
					entity = session.archiveEntity(entityType, primaryKey, entityContentRequires);
					archived = entity.isPresent();
				}

				final GrpcArchiveEntityResponse.Builder response = GrpcArchiveEntityResponse.newBuilder();
				if (archived) {
					response.setEntityReference(
						GrpcEntityReference
							.newBuilder()
							.setEntityType(entityType)
							.setPrimaryKey(primaryKey)
							.build()
					);
				}
				entity.ifPresent(it -> response.setEntity(EntityConverter.toGrpcSealedEntity(it)));
				responseObserver.onNext(
					response.build()
				);
				responseObserver.onCompleted();
			},
			this.evita.getRequestExecutor(),
			responseObserver,
			this.tracingContext
		);
	}

	/**
	 * Method used to restore single entity by primary key by calling {@link EvitaSessionContract#restoreEntity(String, int)}.
	 *
	 * @param request          request containing entity type and primary key of restored entity
	 * @param responseObserver observer on which errors might be thrown and result returned
	 */
	@Override
	public void restoreEntity(GrpcRestoreEntityRequest request, StreamObserver<GrpcRestoreEntityResponse> responseObserver) {
		executeWithClientContext(
			session -> {
				final String entityType = request.getEntityType();
				final int primaryKey = request.getPrimaryKey().getValue();
				final String require = request.getRequire();
				final Optional<SealedEntity> entity;
				final EntityContentRequire[] entityContentRequires = require.isEmpty() ?
					new EntityContentRequire[0] :
					QueryUtil.parseEntityRequiredContents(
						request.getRequire(),
						request.getPositionalQueryParamsList(),
						request.getNamedQueryParamsMap(),
						responseObserver
					);

				final boolean restored;
				if (ArrayUtils.isEmpty(entityContentRequires)) {
					entity = empty();
					restored = session.restoreEntity(entityType, primaryKey);
				} else {
					entity = session.restoreEntity(entityType, primaryKey, entityContentRequires);
					restored = entity.isPresent();
				}

				final GrpcRestoreEntityResponse.Builder response = GrpcRestoreEntityResponse.newBuilder();
				if (restored) {
					response.setEntityReference(
						GrpcEntityReference
							.newBuilder()
							.setEntityType(entityType)
							.setPrimaryKey(primaryKey)
							.build()
					);
				}
				entity.ifPresent(it -> response.setEntity(EntityConverter.toGrpcSealedEntity(it)));
				responseObserver.onNext(
					response.build()
				);
				responseObserver.onCompleted();
			},
			this.evita.getRequestExecutor(),
			responseObserver,
			this.tracingContext
		);
	}

	/**
	 * Method returns current transaction id if any is opened.
	 *
	 * @param request          empty request
	 * @param responseObserver observer on which errors might be thrown and result returned
	 */
	@Override
	public void getTransactionId(Empty request, StreamObserver<GrpcTransactionResponse> responseObserver) {
		executeWithClientContext(
			session -> {
				final GrpcTransactionResponse.Builder builder = GrpcTransactionResponse
					.newBuilder();
				session.getOpenedTransactionId().ifPresent(txId ->
					builder.setTransactionId(toGrpcUuid(txId))
				);
				responseObserver.onNext(
					builder
						.setCatalogVersion(session.getCatalogVersion())
						.build()
				);
				responseObserver.onCompleted();
			},
			this.evita.getRequestExecutor(),
			responseObserver,
			this.tracingContext
		);
	}

	/**
	 * The LabelAppender class is a utility that appends a specific label to a HeadConstraint exactly once.
	 * It implements the UnaryOperator interface, taking a HeadConstraint and returning a modified version
	 * of it with the appended label.
	 *
	 * This class is designed to act in an idempotent manner, ensuring that the label is only appended
	 * the first time the apply method is called. Subsequent calls with the same instance will return
	 * the original HeadConstraint without modification.
	 */
	@SuppressWarnings("rawtypes")
	@RequiredArgsConstructor
	private static class LabelAppender implements UnaryOperator<Constraint> {
		private final Label[] labels;
		private boolean appended = false;

		@Override
		public Constraint apply(Constraint constraint) {
			if (this.appended) {
				return constraint;
			} else if (constraint instanceof HeadConstraint headConstraint) {
				this.appended = true;
				final List<HeadConstraint> constraints = new ArrayList<>(labels.length + 1);
				constraints.add(headConstraint);
				Arrays.stream(this.labels).filter(Objects::nonNull).forEach(constraints::add);

				//noinspection DataFlowIssue
				return head(constraints.toArray(HeadConstraint[]::new));
			} else {
				throw new UnsupportedOperationException("Cannot append labels to a non-head constraint.");
			}
		}

	}
}<|MERGE_RESOLUTION|>--- conflicted
+++ resolved
@@ -136,12 +136,10 @@
 @Slf4j
 public class EvitaSessionService extends EvitaSessionServiceGrpc.EvitaSessionServiceImplBase {
 
-<<<<<<< HEAD
+	private static final String GRPC_SOURCE_TYPE_LABEL_VALUE = "gRPC";
+
 	// todo jno: reimplement to publishers
 //	private final Map<UUID, ChangeDataCaptureObserver> activeDataObservers = new HashMap<>(32);
-=======
-	private static final String GRPC_SOURCE_TYPE_LABEL_VALUE = "gRPC";
->>>>>>> 37af4a71
 
 	/**
 	 * Instance of Evita upon which will be executed service calls
