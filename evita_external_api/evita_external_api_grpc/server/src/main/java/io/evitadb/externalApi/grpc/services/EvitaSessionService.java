--- conflicted
+++ resolved
@@ -26,6 +26,7 @@
 import com.google.protobuf.Empty;
 import io.evitadb.api.CatalogState;
 import io.evitadb.api.EvitaSessionContract;
+import io.evitadb.api.exception.UnexpectedTransactionStateException;
 import io.evitadb.api.query.Query;
 import io.evitadb.api.query.require.EntityContentRequire;
 import io.evitadb.api.query.require.EntityFetch;
@@ -72,12 +73,14 @@
 import lombok.RequiredArgsConstructor;
 import lombok.extern.slf4j.Slf4j;
 
+import javax.annotation.Nonnull;
 import java.time.OffsetDateTime;
 import java.util.ArrayList;
 import java.util.Arrays;
 import java.util.List;
 import java.util.Optional;
 import java.util.concurrent.CompletableFuture;
+import java.util.function.Consumer;
 
 import static io.evitadb.externalApi.grpc.dataType.EvitaDataTypesConverter.toGrpcUuid;
 import static io.evitadb.externalApi.grpc.requestResponse.EvitaEnumConverter.toCommitBehavior;
@@ -748,45 +751,23 @@
 	 * @param responseObserver observer on which errors might be thrown and result returned
 	 */
 	@Override
-<<<<<<< HEAD
-	public void close(GrpcCloseRequest request, StreamObserver<GrpcCloseResponse> responseObserver) {
-		final EvitaInternalSessionContract session = ServerSessionInterceptor.SESSION.get();
-		if (session != null) {
-			final CompletableFuture<Long> future = session.closeNow(toCommitBehavior(request.getCommitBehaviour()));
-			future.whenComplete((version, throwable) -> {
-				if (throwable != null) {
-					responseObserver.onError(throwable);
-				} else {
-					responseObserver.onNext(GrpcCloseResponse.newBuilder().setCatalogVersion(version).build());
-				}
+	public void close(Empty request, StreamObserver<Empty> responseObserver) {
+		executeWithClientContext(session -> {
+			if (session != null) {
+				final CompletableFuture<Long> future = session.closeNow(toCommitBehavior(request.getCommitBehaviour()));
+				future.whenComplete((version, throwable) -> {
+					if (throwable != null) {
+						responseObserver.onError(throwable);
+					} else {
+						responseObserver.onNext(GrpcCloseResponse.newBuilder().setCatalogVersion(version).build());
+					}
+					responseObserver.onCompleted();
+				});
+			} else {
 				responseObserver.onCompleted();
-			});
-		} else {
-			responseObserver.onCompleted();
-		}
-=======
-	public void close(Empty request, StreamObserver<Empty> responseObserver) {
-		executeWithClientContext(session -> {
-			if (session != null) {
-				session.close();
-			}
-			responseObserver.onNext(Empty.getDefaultInstance());
-			responseObserver.onCompleted();
-		});
->>>>>>> 4cb13ec6
-	}
-
-	/**
-	 * Returns ID of an opened transaction in the current session.
-	 * All the changes performed since will be visible only for the current session
-	 * until {@link #close(GrpcCloseRequest, StreamObserver)} is called.
-	 *
-	 * @param request          empty request
-	 * @param responseObserver observer on which errors might be thrown and result returned
-	 * @see EvitaSessionContract#getOpenedTransactionId()
-	 */
-	@Override
-<<<<<<< HEAD
+			}
+		});
+	}
 	public void getTransactionId(Empty request, StreamObserver<GrpcTransactionResponse> responseObserver) {
 		final GrpcTransactionResponse.Builder builder = GrpcTransactionResponse
 			.newBuilder();
@@ -802,40 +783,6 @@
 		responseObserver.onCompleted();
 	}
 
-=======
-	public void openTransaction(Empty request, StreamObserver<GrpcOpenTransactionResponse> responseObserver) {
-		executeWithClientContext(session -> {
-			final long txId = session.openTransaction();
-			responseObserver.onNext(
-				GrpcOpenTransactionResponse
-					.newBuilder()
-					.setAlreadyOpenedBefore(false)
-					.setTransactionId(txId)
-					.build()
-			);
-			responseObserver.onCompleted();
-		});
-	}
-
-	/**
-	 * Closes a transaction on the current session. Each changes performed since will be written to the database and changes made will be visible to the sessions created after this call.
-	 *
-	 * @param request          empty request
-	 * @param responseObserver observer on which errors might be thrown and result returned
-	 * @see EvitaSessionContract#closeTransaction()
-	 */
-	@Override
-	public void closeTransaction(GrpcCloseTransactionRequest request, StreamObserver<Empty> responseObserver) {
-		executeWithClientContext(session -> {
-			if (request.getRollback()) {
-				session.setRollbackOnly();
-			}
-			session.closeTransaction();
-			responseObserver.onNext(Empty.getDefaultInstance());
-			responseObserver.onCompleted();
-		});
-	}
-
 	/**
 	 * Logic sent to this method could be executed in two ways. It can be executed right away if transaction has already benn opened, changes would be written
 	 * to the database only after manual call of {@link #closeTransaction(GrpcCloseTransactionRequest, StreamObserver)} . The second way executes {@link EvitaSessionContract#execute(Consumer)} which will wrap the call
@@ -868,5 +815,4 @@
 				}
 			);
 	}
->>>>>>> 4cb13ec6
 }