/*
 *
 *                         _ _        ____  ____
 *               _____   _(_) |_ __ _|  _ \| __ )
 *              / _ \ \ / / | __/ _` | | | |  _ \
 *             |  __/\ V /| | || (_| | |_| | |_) |
 *              \___| \_/ |_|\__\__,_|____/|____/
 *
 *   Copyright (c) 2023-2025
 *
 *   Licensed under the Business Source License, Version 1.1 (the "License");
 *   you may not use this file except in compliance with the License.
 *   You may obtain a copy of the License at
 *
 *   https://github.com/FgForrest/evitaDB/blob/master/LICENSE
 *
 *   Unless required by applicable law or agreed to in writing, software
 *   distributed under the License is distributed on an "AS IS" BASIS,
 *   WITHOUT WARRANTIES OR CONDITIONS OF ANY KIND, either express or implied.
 *   See the License for the specific language governing permissions and
 *   limitations under the License.
 */

package io.evitadb.driver;

import com.google.common.util.concurrent.ListenableFuture;
import com.google.protobuf.Empty;
import com.linecorp.armeria.client.ClientFactory;
import com.linecorp.armeria.client.ClientFactoryBuilder;
import com.linecorp.armeria.client.grpc.GrpcClientBuilder;
import com.linecorp.armeria.client.grpc.GrpcClients;
import com.linecorp.armeria.client.retry.RetryRule;
import com.linecorp.armeria.client.retry.RetryingClient;
import com.linecorp.armeria.common.HttpStatus;
import com.linecorp.armeria.common.grpc.GrpcSerializationFormats;
import io.evitadb.api.CatalogState;
import io.evitadb.api.CommitProgress;
import io.evitadb.api.CommitProgress.CommitVersions;
import io.evitadb.api.EvitaContract;
import io.evitadb.api.EvitaManagementContract;
import io.evitadb.api.EvitaSessionContract;
import io.evitadb.api.SessionTraits;
import io.evitadb.api.SessionTraits.SessionFlags;
import io.evitadb.api.TransactionContract.CommitBehavior;
import io.evitadb.api.exception.InstanceTerminatedException;
import io.evitadb.api.exception.TransactionException;
import io.evitadb.api.requestResponse.cdc.ChangeCapturePublisher;
import io.evitadb.api.requestResponse.cdc.ChangeCaptureRequest;
import io.evitadb.api.requestResponse.cdc.ChangeSystemCapture;
import io.evitadb.api.requestResponse.cdc.ChangeSystemCaptureRequest;
import io.evitadb.api.requestResponse.mutation.EngineMutation;
import io.evitadb.api.requestResponse.progress.Progress;
import io.evitadb.api.requestResponse.progress.ProgressRecord;
import io.evitadb.api.requestResponse.schema.CatalogSchemaEditor.CatalogSchemaBuilder;
import io.evitadb.api.requestResponse.schema.EntitySchemaContract;
import io.evitadb.api.requestResponse.schema.mutation.TopLevelCatalogMutation;
import io.evitadb.api.requestResponse.schema.mutation.engine.CreateCatalogSchemaMutation;
import io.evitadb.api.requestResponse.schema.mutation.engine.MakeCatalogAliveMutation;
import io.evitadb.api.requestResponse.schema.mutation.engine.ModifyCatalogSchemaNameMutation;
import io.evitadb.api.requestResponse.schema.mutation.engine.RemoveCatalogSchemaMutation;
import io.evitadb.api.requestResponse.system.SystemStatus;
import io.evitadb.driver.cdc.ClientChangeCapturePublisher;
import io.evitadb.driver.cdc.ClientChangeSystemCaptureProcessor;
import io.evitadb.driver.config.EvitaClientConfiguration;
import io.evitadb.driver.exception.EvitaClientServerCallException;
import io.evitadb.driver.exception.EvitaClientTimedOutException;
import io.evitadb.driver.exception.IncompatibleClientException;
import io.evitadb.driver.interceptor.ClientSessionInterceptor;
import io.evitadb.driver.trace.ClientTracingContext;
import io.evitadb.driver.trace.ClientTracingContextProvider;
import io.evitadb.driver.trace.DefaultClientTracingContext;
import io.evitadb.exception.EvitaInternalError;
import io.evitadb.exception.EvitaInvalidUsageException;
import io.evitadb.exception.GenericEvitaInternalError;
import io.evitadb.exception.InvalidEvitaVersionException;
import io.evitadb.externalApi.grpc.certificate.ClientCertificateManager;
import io.evitadb.externalApi.grpc.certificate.ClientCertificateManager.Builder;
import io.evitadb.externalApi.grpc.generated.EvitaServiceGrpc.EvitaServiceFutureStub;
import io.evitadb.externalApi.grpc.generated.EvitaServiceGrpc.EvitaServiceStub;
import io.evitadb.externalApi.grpc.generated.GrpcApplyMutationRequest;
import io.evitadb.externalApi.grpc.generated.GrpcApplyMutationWithProgressResponse;
import io.evitadb.externalApi.grpc.generated.GrpcCatalogNamesResponse;
import io.evitadb.externalApi.grpc.generated.GrpcEvitaSessionRequest;
import io.evitadb.externalApi.grpc.generated.GrpcEvitaSessionResponse;
import io.evitadb.externalApi.grpc.generated.GrpcGetCatalogStateRequest;
import io.evitadb.externalApi.grpc.generated.GrpcGetCatalogStateResponse;
import io.evitadb.externalApi.grpc.requestResponse.EvitaEnumConverter;
import io.evitadb.externalApi.grpc.requestResponse.cdc.ChangeCaptureConverter;
import io.evitadb.externalApi.grpc.requestResponse.schema.mutation.DelegatingEngineMutationConverter;
import io.evitadb.function.Functions;
import io.evitadb.utils.ArrayUtils;
import io.evitadb.utils.CertificateUtils;
import io.evitadb.utils.CollectionUtils;
import io.evitadb.utils.ExceptionUtils;
import io.evitadb.utils.IOUtils;
import io.evitadb.utils.ReflectionLookup;
import io.evitadb.utils.UUIDUtil;
import io.evitadb.utils.VersionUtils;
import io.evitadb.utils.VersionUtils.SemVer;
import io.grpc.Status.Code;
import io.grpc.StatusRuntimeException;
import io.grpc.stub.StreamObserver;
import lombok.Getter;
import lombok.extern.slf4j.Slf4j;

import javax.annotation.Nonnull;
import javax.annotation.Nullable;
import javax.annotation.concurrent.ThreadSafe;
import java.security.NoSuchAlgorithmException;
import java.security.cert.CertificateEncodingException;
import java.util.LinkedHashSet;
import java.util.LinkedList;
import java.util.Map;
import java.util.Objects;
import java.util.Optional;
import java.util.Set;
import java.util.UUID;
import java.util.concurrent.CompletableFuture;
import java.util.concurrent.CompletionStage;
import java.util.concurrent.ConcurrentHashMap;
import java.util.concurrent.ExecutionException;
import java.util.concurrent.ExecutorService;
import java.util.concurrent.Executors;
import java.util.concurrent.TimeUnit;
import java.util.concurrent.TimeoutException;
import java.util.concurrent.atomic.AtomicBoolean;
import java.util.function.Consumer;
import java.util.function.Function;
import java.util.function.IntConsumer;
import java.util.function.Supplier;
import java.util.regex.Matcher;
import java.util.regex.Pattern;

import static java.util.Optional.ofNullable;

/**
 * The EvitaClient implements {@link EvitaContract} interface and aims to behave identically as if the evitaDB is used
 * as an embedded engine. The purpose is to switch between the client & server setup and the single server setup
 * seamlessly. The client implementation takes advantage of gRPC API that is best suited for fast communication between
 * two endpoints if both parties are Java based.
 *
 * The class is thread-safe and can be used from multiple threads to acquire {@link EvitaClientSession} that are not
 * thread-safe.
 *
 * @author Jan Novotný (novotny@fg.cz), FG Forrest a.s. (c) 2022
 * @see EvitaContract
 */
@ThreadSafe
@Slf4j
public class EvitaClient implements EvitaContract {
	static final Pattern ERROR_MESSAGE_PATTERN = Pattern.compile("(\\w+:\\w+:\\w+): (.*)");
	/**
	 * Client call timeout.
	 */
	final ThreadLocal<LinkedList<Timeout>> timeout;
	/**
	 * Created evita service stub that returns futures.
	 */
	private final EvitaServiceFutureStub evitaServiceFutureStub;
	/**
	 * Created evita service stub that returns streaming calls.
	 */
	private final EvitaServiceStub evitaServiceStub;
	/**
	 * The configuration of the evitaDB client.
	 */
	@Getter private final EvitaClientConfiguration configuration;
	/**
	 * True if client is active and hasn't yet been closed.
	 */
	private final AtomicBoolean active = new AtomicBoolean(true);
	/**
	 * Reflection lookup is used to speed up reflection operation by memoizing the results for examined classes.
	 */
	@Getter private final ReflectionLookup reflectionLookup;
	/**
	 * Index of the {@link EntitySchemaContract} cache. See {@link EvitaEntitySchemaCache} for more information.
	 * The key in index is the catalog name.
	 */
	private final Map<String, EvitaEntitySchemaCache> entitySchemaCache = new ConcurrentHashMap<>(8);
	/**
	 * Index of the opened and active {@link EvitaClientSession} indexed by their unique {@link UUID}
	 */
	private final Map<UUID, EvitaSessionContract> activeSessions = CollectionUtils.createConcurrentHashMap(16);
	/**
	 * Index of the opened and active {@link ClientChangeCapturePublisher} indexed by their unique {@link ChangeSystemCaptureRequest}.
	 */
	protected final Map<ChangeCaptureRequest, ClientChangeCapturePublisher<?, ?, ?>> activePublishers = CollectionUtils.createConcurrentHashMap(
		16);
	/**
	 * Executor service used for asynchronous operations.
	 */
	private final ExecutorService executor;
	/**
	 * Client manager.
	 */
	private final ClientFactory clientFactory;
	/**
	 * Builder for creating the gRPC client.
	 */
	private final GrpcClientBuilder grpcClientBuilder;
	/**
	 * Client implementation of management service.
	 */
	private final EvitaClientManagement management;

	/**
	 * Transforms the given Throwable into a RuntimeException based on its type.
	 *
	 * @param ex                The original exception to be transformed. Must not be null.
	 * @param onUnauthenticated A runnable to be executed if the exception indicates an unauthenticated status. Must not be null.
	 * @return A corresponding RuntimeException based on the type of the original exception.
	 */
	@Nonnull
	public static RuntimeException transformException(
		@Nonnull Throwable ex,
		@Nonnull Runnable onUnauthenticated
	) {
		if (ex instanceof StatusRuntimeException statusRuntimeException) {
			return transformStatusRuntimeException(statusRuntimeException, onUnauthenticated);
		} else if (ex instanceof EvitaInvalidUsageException invalidUsageException) {
			return invalidUsageException;
		} else if (ex instanceof EvitaInternalError evitaInternalError) {
			return evitaInternalError;
		} else {
			log.error("Unexpected internal Evita error occurred: {}", ex.getMessage(), ex);
			return new EvitaClientServerCallException(
				"Unexpected internal Evita error occurred.",
				ex
			);
		}
	}

	@Nonnull
	private static ClientTracingContext getClientTracingContext(@Nonnull EvitaClientConfiguration configuration) {
		final ClientTracingContext context = ClientTracingContextProvider.getContext();
		final Object openTelemetryInstance = configuration.openTelemetryInstance();
		if (openTelemetryInstance != null && context instanceof DefaultClientTracingContext) {
			throw new EvitaInvalidUsageException(
				"OpenTelemetry instance is set, but tracing context is not configured!"
			);
		}
		return context;
	}

	/**
	 * Handles a {@link StatusRuntimeException} by checking the status code and performing appropriate actions.
	 *
	 * @param statusRuntimeException the {@link StatusRuntimeException} to handle
	 * @param onUnauthenticated      the action to perform when the status code is {@link Code#UNAUTHENTICATED}
	 */
	@Nonnull
	private static RuntimeException transformStatusRuntimeException(
		@Nonnull StatusRuntimeException statusRuntimeException,
		@Nonnull Runnable onUnauthenticated
	) {
		final Code statusCode = statusRuntimeException.getStatus().getCode();
		final String description = ofNullable(statusRuntimeException.getStatus().getDescription())
			.map(it -> statusCode.name() + ": " + it)
			.orElseGet(statusCode::name);
		if (statusCode == Code.UNAUTHENTICATED) {
			onUnauthenticated.run();
			return new InstanceTerminatedException("session");
		} else if (statusCode == Code.INVALID_ARGUMENT || statusCode == Code.PERMISSION_DENIED) {
			final Matcher expectedFormat = ERROR_MESSAGE_PATTERN.matcher(description);
			if (expectedFormat.matches()) {
				return EvitaInvalidUsageException.createExceptionWithErrorCode(
					expectedFormat.group(2), expectedFormat.group(1)
				);
			} else {
				return new EvitaInvalidUsageException(description);
			}
		} else {
			final Matcher expectedFormat = ERROR_MESSAGE_PATTERN.matcher(description);
			if (expectedFormat.matches()) {
				return GenericEvitaInternalError.createExceptionWithErrorCode(
					expectedFormat.group(2), expectedFormat.group(1)
				);
			} else {
				return new GenericEvitaInternalError(description);
			}
		}
	}

	public EvitaClient(@Nonnull EvitaClientConfiguration configuration) {
		this(configuration, null);
	}

	public EvitaClient(
		@Nonnull EvitaClientConfiguration configuration,
		@Nullable Consumer<GrpcClientBuilder> grpcConfigurator
	) {
		this.configuration = configuration;
		ClientFactoryBuilder clientFactoryBuilder = ClientFactory.builder()
<<<<<<< HEAD
		                                                         .workerGroup(
			                                                         Runtime.getRuntime().availableProcessors())
		                                                         .idleTimeoutMillis(TimeUnit.MILLISECONDS.convert(
			                                                         configuration.timeout(),
			                                                         configuration.timeoutUnit()
		                                                         ));
=======
			.workerGroup(Runtime.getRuntime().availableProcessors())
			.idleTimeoutMillis(TimeUnit.MILLISECONDS.convert(configuration.timeout(), configuration.timeoutUnit()))
			.pingIntervalMillis(1000);
>>>>>>> 92d5f7f4

		final String uriScheme;
		if (configuration.tlsEnabled()) {
			uriScheme = "https";

			final Builder certificateBuilder = new Builder()
				.useGeneratedCertificate(
					configuration.useGeneratedCertificate(), configuration.host(), configuration.systemApiPort())
				.usingTrustedServerCertificate(configuration.trustCertificate())
				.trustStorePassword(configuration.trustStorePassword())
				.mtls(configuration.mtlsEnabled())
				.clientCertificateFilePath(configuration.certificateFileName())
				.clientPrivateKeyFilePath(configuration.certificateKeyFileName())
				.clientPrivateKeyPassword(configuration.certificateKeyPassword());
			if (configuration.certificateFolderPath() != null) {
				certificateBuilder.certificateClientFolderPath(configuration.certificateFolderPath());
			}
			if (configuration.serverCertificatePath() != null) {
				certificateBuilder.serverCertificateFilePath(configuration.serverCertificatePath());
			}
			final ClientCertificateManager clientCertificateManager = certificateBuilder.build();

			clientFactoryBuilder = clientCertificateManager.buildClientSslContext(
				(certificateType, certificate) -> {
					try {
						switch (certificateType) {
							case SERVER -> log.info(
								"Server's certificate fingerprint: {}",
								CertificateUtils.getCertificateFingerprint(certificate)
							);
							case CLIENT -> log.info(
								"Client's certificate fingerprint: {}",
								CertificateUtils.getCertificateFingerprint(certificate)
							);
						}
					} catch (NoSuchAlgorithmException | CertificateEncodingException e) {
						throw new GenericEvitaInternalError(
							"Failed to get certificate fingerprint.",
							"Failed to get certificate fingerprint: " + e.getMessage(),
							e
						);
					}
				},
				clientFactoryBuilder
			);
		} else {
			uriScheme = "http";
		}

		this.executor = Executors.newCachedThreadPool();
		this.clientFactory = clientFactoryBuilder.build();

		SemVer clientVersion;
		try {
			clientVersion = SemVer.fromString(getVersion());
		} catch (InvalidEvitaVersionException e) {
			clientVersion = null;
		}

		final GrpcClientBuilder grpcClientBuilder = GrpcClients.builder(
			                                                       uriScheme + "://" + configuration.host() + ":" + configuration.port() + "/")
		                                                       .factory(this.clientFactory)
		                                                       .serializationFormat(GrpcSerializationFormats.PROTO)
		                                                       .intercept(new ClientSessionInterceptor(
			                                                       configuration.clientId(), clientVersion));

		if (configuration.retry()) {
			grpcClientBuilder.decorator(
				RetryingClient.builder(
					RetryRule.of(
						RetryRule.builder().onTimeoutException().thenBackoff(),
						RetryRule.builder().onStatus(HttpStatus.SERVICE_UNAVAILABLE, HttpStatus.GATEWAY_TIMEOUT, HttpStatus.UNKNOWN).thenBackoff(),
						RetryRule.builder().onStatus(HttpStatus.TOO_MANY_REQUESTS).thenNoRetry()
					)
				)
					//.responseTimeoutMillisForEachAttempt(idleTimeout)
					.useRetryAfter(true)
					.newDecorator()
			);
		}

		final ClientTracingContext context = getClientTracingContext(configuration);
		if (configuration.openTelemetryInstance() != null) {
			context.setOpenTelemetry(configuration.openTelemetryInstance());
		}

		ofNullable(grpcConfigurator).ifPresent(it -> it.accept(grpcClientBuilder));
		this.grpcClientBuilder = grpcClientBuilder;
		this.evitaServiceFutureStub = grpcClientBuilder.build(EvitaServiceFutureStub.class);
		this.evitaServiceStub = grpcClientBuilder.build(EvitaServiceStub.class);
		this.reflectionLookup = new ReflectionLookup(configuration.reflectionLookupBehaviour());
		this.timeout = ThreadLocal.withInitial(() -> {
			final LinkedList<Timeout> timeouts = new LinkedList<>();
			timeouts.add(new Timeout(configuration.timeout(), configuration.timeoutUnit()));
			return timeouts;
		});
		this.management = new EvitaClientManagement(this, this.grpcClientBuilder);
		this.active.set(true);

		try {
			if (clientVersion == null) {
				log.warn(
					"Client version `{}` is not a valid semantic version. Aborting version check, this situation may lead to compatibility issues.",
					getVersion()
				);
				return;
			}

			final SystemStatus systemStatus = this.management().getSystemStatus();
			final SemVer serverVersion;

			try {
				serverVersion = SemVer.fromString(systemStatus.version());
			} catch (InvalidEvitaVersionException e) {
				log.warn(
					"Server version `{}` is not a valid semantic version. Aborting version check, this situation may lead to compatibility issues.",
					systemStatus.version()
				);
				return;
			}

			final int comparisonResult = SemVer.compare(clientVersion, serverVersion);
			if (comparisonResult < 0) {
				log.warn(
					"Client version {} is lower than the server version {}. " +
						"It may not represent a compatibility issue, but it is recommended to update " +
						"the client to the latest version.",
					clientVersion,
					serverVersion
				);
			} else if (comparisonResult > 0) {
				if (clientVersion.snapshot() || serverVersion.snapshot()) {
					log.warn(
						"Client version `{}` is higher than server version `{}`. " +
							"This situation might lead to compatibility issues, but there is SNAPSHOT version involved " +
							"and some kind of testing is probably happening.",
						clientVersion,
						serverVersion
					);
				} else {
					throw new IncompatibleClientException(
						"Client version `" + clientVersion + "` is higher than the server version `" + serverVersion + "`. " +
							"This situation will probably lead to compatibility issues. Please update the server to " +
							"the latest version.",
						"Incompatible client version!"
					);
				}
			}
		} catch (IncompatibleClientException ex) {
			throw ex;
		} catch (Exception ex) {
			log.error("Failed to connect to the evitaDB server. Please check the connection settings.", ex);
		}
	}

	@Override
	public boolean isActive() {
		return this.active.get();
	}

	@Nonnull
	@Override
	public EvitaClientSession createSession(@Nonnull SessionTraits traits) {
		assertActive();
		final GrpcEvitaSessionResponse grpcResponse;

		final GrpcEvitaSessionRequest.Builder sessionBuilder = GrpcEvitaSessionRequest
			.newBuilder()
			.setCatalogName(
				traits.catalogName())
			.setDryRun(traits.isDryRun());

		if (traits.isReadWrite()) {
			if (traits.commitBehaviour() != null) {
				sessionBuilder.setCommitBehavior(EvitaEnumConverter.toGrpcCommitBehavior(traits.commitBehaviour()));
			}
			if (traits.isBinary()) {
				grpcResponse = executeWithEvitaFutureService(
					evitaService -> evitaService.createBinaryReadWriteSession(
						sessionBuilder.build()
					)
				);
			} else {
				grpcResponse = executeWithEvitaFutureService(
					evitaService -> evitaService.createReadWriteSession(
						sessionBuilder.build()
					)
				);
			}
		} else {
			if (traits.isBinary()) {
				grpcResponse = executeWithEvitaFutureService(
					evitaService -> evitaService.createBinaryReadOnlySession(
						sessionBuilder.build()
					)
				);
			} else {
				grpcResponse = executeWithEvitaFutureService(
					evitaService -> evitaService.createReadOnlySession(
						sessionBuilder.build()
					)
				);
			}
		}
		final EvitaClientSession evitaClientSession = new EvitaClientSession(
			this,
			this.executor,
			this.management,
			this.entitySchemaCache.computeIfAbsent(
				traits.catalogName(),
				catalogName -> new EvitaEntitySchemaCache(catalogName, this.reflectionLookup)
			),
			this.grpcClientBuilder,
			traits.catalogName(),
			EvitaEnumConverter.toCatalogState(grpcResponse.getCatalogState()),
			ofNullable(grpcResponse.getCatalogId())
				.filter(it -> !it.isBlank())
				.map(UUIDUtil::uuid)
				.orElseGet(UUIDUtil::randomUUID),
			UUIDUtil.uuid(grpcResponse.getSessionId()),
			EvitaEnumConverter.toCommitBehavior(grpcResponse.getCommitBehaviour()),
			traits,
			evitaSession -> {
				this.activeSessions.remove(evitaSession.getId());
				ofNullable(traits.onTermination())
					.ifPresent(it -> it.onTermination(evitaSession));
			},
			Objects.requireNonNull(this.timeout.get().peek())
		);

		this.activeSessions.put(evitaClientSession.getId(), evitaClientSession);
		return evitaClientSession;
	}

	@Nonnull
	@Override
	public Optional<EvitaSessionContract> getSessionById(@Nonnull UUID uuid) {
		return ofNullable(this.activeSessions.get(uuid));
	}

	@Override
	public void terminateSession(@Nonnull EvitaSessionContract session) {
		assertActive();
		if (session instanceof EvitaClientSession evitaClientSession) {
			evitaClientSession.close();
		} else {
			throw new EvitaInvalidUsageException(
				"Passed session is expected to be `EvitaClientSession`, but it is not (" + session.getClass()
				                                                                                  .getSimpleName() + ")!"
			);
		}
	}

	@Nonnull
	@Override
	public Set<String> getCatalogNames() {
		assertActive();
		final GrpcCatalogNamesResponse grpcResponse = executeWithEvitaFutureService(
			evitaService -> evitaService.getCatalogNames(Empty.newBuilder().build())
		);
		return new LinkedHashSet<>(
			grpcResponse.getCatalogNamesList()
		);
	}

	@Nonnull
	@Override
	public Optional<CatalogState> getCatalogState(@Nonnull String catalogName) {
		assertActive();
		final GrpcGetCatalogStateResponse grpcResponse = executeWithEvitaFutureService(
			evitaService -> evitaService.getCatalogState(
				GrpcGetCatalogStateRequest.newBuilder().setCatalogName(catalogName).build())
		);
		return grpcResponse.hasCatalogState() ?
			Optional.of(EvitaEnumConverter.toCatalogState(grpcResponse.getCatalogState())) :
			Optional.empty();
	}

	@Nonnull
	@Override
	public CatalogSchemaBuilder defineCatalog(@Nonnull String catalogName) {
		assertActive();
		if (!getCatalogNames().contains(catalogName)) {
			ExceptionUtils.unwrapCompletionException(
				() -> {
					applyMutation(new CreateCatalogSchemaMutation(catalogName))
						.onCompletion()
						.toCompletableFuture()
						.join();
					return null;
				}
			);
		}
		return queryCatalog(
			catalogName,
			session -> {
				return ((EvitaClientSession) session).getCatalogSchema(this);
			}
		).openForWrite();
	}

	@Nonnull
	@Override
	public Progress<CommitVersions> makeCatalogAliveWithProgress(@Nonnull String catalogName) {
		assertActive();
		if (getCatalogState(catalogName).map(it -> it == CatalogState.WARMING_UP).orElse(false)) {
			return applyMutation(new MakeCatalogAliveMutation(catalogName));
		} else {
			throw new EvitaInvalidUsageException(
				"Catalog `" + catalogName + "` is not in WARMING_UP state, so it cannot be made alive!"
			);
		}
	}

	@Nonnull
	@Override
	public Progress<CommitVersions> renameCatalogWithProgress(@Nonnull String catalogName, @Nonnull String newCatalogName) {
		assertActive();
		return applyMutation(
			new ModifyCatalogSchemaNameMutation(catalogName, newCatalogName, false),
			progress -> {
				if (progress == 100) {
					this.entitySchemaCache.remove(catalogName);
					this.entitySchemaCache.remove(newCatalogName);
				}
			}
		);
	}

	@Nonnull
	@Override
	public Progress<CommitVersions> replaceCatalogWithProgress(@Nonnull String catalogNameToBeReplacedWith, @Nonnull String catalogNameToBeReplaced) {
		assertActive();
		return applyMutation(
			new ModifyCatalogSchemaNameMutation(catalogNameToBeReplacedWith, catalogNameToBeReplaced, true),
			progress -> {
				if (progress == 100) {
					this.entitySchemaCache.remove(catalogNameToBeReplaced);
					this.entitySchemaCache.remove(catalogNameToBeReplacedWith);
				}
			}
		);
	}

	@Nonnull
	@Override
	public Optional<Progress<Void>> deleteCatalogIfExistsWithProgress(@Nonnull String catalogName) {
		assertActive();
		return Optional.of(
			applyMutation(
				new RemoveCatalogSchemaMutation(catalogName),
				progress -> {
					if (progress == 100) {
						this.entitySchemaCache.remove(catalogName);
					}
				}
			)
		);
	}

	@Nonnull
	@Override
	public <T> Progress<T> applyMutation(@Nonnull EngineMutation<T> engineMutation, @Nullable IntConsumer progressObserver) {
		assertActive();

		DelegatingEngineMutationConverter.INSTANCE.convert(engineMutation);

		final GrpcApplyMutationRequest request = GrpcApplyMutationRequest
			.newBuilder()
			.setMutation(DelegatingEngineMutationConverter.INSTANCE.convert(engineMutation))
			.build();

		//noinspection unchecked
		return executeWithEvitaService(
			evitaService -> {
				@SuppressWarnings("rawtypes")
				final ProgressRecord applyMutationProgress = new ProgressRecord(
					"Applying mutation `" + engineMutation + "`",
					progressObserver
				);

				final StreamObserver<GrpcApplyMutationWithProgressResponse> observer = new StreamObserver<>() {
					private long catalogVersion = -1;
					private int catalogSchemaVersion = -1;

					@Override
					public void onNext(GrpcApplyMutationWithProgressResponse grpcResponse) {
						applyMutationProgress.updatePercentCompleted(
							grpcResponse.getProgressInPercent()
						);

						this.catalogVersion = grpcResponse.getCatalogVersion();
						this.catalogSchemaVersion = grpcResponse.getCatalogSchemaVersion();

						if (progressObserver != null) {
							progressObserver.accept(grpcResponse.getProgressInPercent());
						}
					}

					@Override
					public void onError(Throwable throwable) {
						applyMutationProgress.completeExceptionally(throwable);
					}

					@SuppressWarnings("unchecked")
					@Override
					public void onCompleted() {
						if (this.catalogVersion > -1 && this.catalogSchemaVersion > -1) {
							applyMutationProgress.complete(
								new CommitVersions(this.catalogVersion, this.catalogSchemaVersion)
							);

							if (engineMutation instanceof TopLevelCatalogMutation<T> tlcm) {
								ofNullable(EvitaClient.this.entitySchemaCache.get(tlcm.getCatalogName()))
									.ifPresent(
										it -> it.updateLastKnownCatalogVersion(
											this.catalogVersion, this.catalogSchemaVersion
										)
									);
							}
						} else {
							applyMutationProgress.complete(null);
						}
					}
				};

				evitaService.applyMutationWithProgress(
					request, observer
				);

				return applyMutationProgress;
			}
		);
	}

	@Override
	public <T> T queryCatalog(
		@Nonnull String catalogName, @Nonnull Function<EvitaSessionContract, T> queryLogic,
		@Nullable SessionFlags... flags
	) {
		assertActive();
		try (final EvitaSessionContract session = this.createSession(new SessionTraits(catalogName, flags))) {
			return queryLogic.apply(session);
		}
	}

	@Override
	public void queryCatalog(
		@Nonnull String
			catalogName, @Nonnull Consumer<EvitaSessionContract> queryLogic, @Nullable SessionFlags... flags
	) {
		assertActive();
		try (final EvitaSessionContract session = this.createSession(new SessionTraits(catalogName, flags))) {
			queryLogic.accept(session);
		}
	}

	@Nonnull
	@Override
	public <T> CompletableFuture<T> queryCatalogAsync(
		@Nonnull String catalogName, @Nonnull Function<EvitaSessionContract, T> queryLogic,
		@Nullable SessionFlags... flags
	) {
		return CompletableFuture.supplyAsync(
			() -> {
				assertActive();
				try (final EvitaSessionContract session = this.createSession(new SessionTraits(catalogName, flags))) {
					return queryLogic.apply(session);
				}
			},
			this.executor
		);
	}

	@Override
	public <T> T updateCatalog(
		@Nonnull String catalogName,
		@Nonnull Function<EvitaSessionContract, T> updater,
		@Nonnull CommitBehavior commitBehaviour,
		@Nullable SessionFlags... flags
	) {
		assertActive();
		final SessionTraits traits = new SessionTraits(
			catalogName,
			commitBehaviour,
			flags == null ?
				new SessionFlags[]{SessionFlags.READ_WRITE} :
				ArrayUtils.insertRecordIntoArrayOnIndex(SessionFlags.READ_WRITE, flags, flags.length)
		);
		try (final EvitaSessionContract session = this.createSession(traits)) {
			return updater.apply(session);
		}
	}

	@Nonnull
	@Override
	public <T> CompletionStage<T> updateCatalogAsync(
		@Nonnull String catalogName,
		@Nonnull Function<EvitaSessionContract, T> updater,
		@Nonnull CommitBehavior commitBehaviour,
		@Nullable SessionFlags... flags
	) {
		assertActive();
		final SessionTraits traits = new SessionTraits(
			catalogName,
			commitBehaviour,
			flags == null ?
				new SessionFlags[]{SessionFlags.READ_WRITE} :
				ArrayUtils.insertRecordIntoArrayOnIndex(SessionFlags.READ_WRITE, flags, flags.length)
		);
		final EvitaSessionContract session = this.createSession(traits);
		final CompletionStage<CommitVersions> closeFuture;
		final T resultValue;
		try {
			resultValue = updater.apply(session);
		} finally {
			closeFuture = session.closeNow(commitBehaviour);
		}

		// join the transaction future and return
		final CompletableFuture<T> result = new CompletableFuture<>();
		closeFuture.whenComplete((txId, ex) -> {
			if (ex != null) {
				result.completeExceptionally(ex);
			} else {
				result.complete(resultValue);
			}
		});
		return result;
	}

	@Override
	public void updateCatalog(
		@Nonnull String catalogName, @Nonnull Consumer<EvitaSessionContract> updater,
		@Nonnull CommitBehavior commitBehaviour, @Nullable SessionFlags... flags
	) {
		assertActive();
		final SessionTraits traits = new SessionTraits(
			catalogName,
			commitBehaviour,
			flags == null ?
				new SessionFlags[]{SessionFlags.READ_WRITE} :
				ArrayUtils.insertRecordIntoArrayOnIndex(SessionFlags.READ_WRITE, flags, flags.length)
		);
		try (final EvitaSessionContract session = this.createSession(traits)) {
			updater.accept(session);
		}
	}

	@Nonnull
	@Override
	public CommitProgress updateCatalogAsync(
		@Nonnull String catalogName,
		@Nonnull Consumer<EvitaSessionContract> updater,
		@Nonnull CommitBehavior commitBehaviour,
		@Nullable SessionFlags... flags
	) throws TransactionException {
		assertActive();
		final SessionTraits traits = new SessionTraits(
			catalogName,
			commitBehaviour,
			flags == null ?
				new SessionFlags[]{SessionFlags.READ_WRITE} :
				ArrayUtils.insertRecordIntoArrayOnIndex(SessionFlags.READ_WRITE, flags, flags.length)
		);
		final EvitaSessionContract session = this.createSession(traits);
		final CommitProgress commitProgress;
		try {
			updater.accept(session);
		} finally {
			commitProgress = session.closeNowWithProgress();
		}

		return commitProgress;
	}

	@Nonnull
	@Override
	public ChangeCapturePublisher<ChangeSystemCapture> registerSystemChangeCapture(
		@Nonnull ChangeSystemCaptureRequest request
	) {
		//noinspection unchecked
		return (ChangeCapturePublisher<ChangeSystemCapture>) this.activePublishers.compute(
			request,
			(theRequest, existingInstance) ->
				existingInstance == null || existingInstance.isClosed() ?
					new ClientChangeSystemCaptureProcessor(
						this.configuration.changeCaptureQueueSize(),
						this.executor,
						subscriber -> executeWithEvitaService(
							evitaService -> {
								evitaService.registerSystemChangeCapture(
									ChangeCaptureConverter.toGrpcChangeSystemCaptureRequest((ChangeSystemCaptureRequest)theRequest),
									subscriber
								);
								return null;
							}
						),
						publisher -> this.activePublishers.remove(theRequest, publisher)
					) : existingInstance
		);
	}

	@Nonnull
	@Override
	public EvitaManagementContract management() {
		return this.management;
	}

	@Override
	public void close() {
		if (this.active.compareAndSet(true, false)) {
			this.activePublishers.forEach((key, it) -> IOUtils.closeSafely(it::close));
			this.activeSessions.values().forEach(it -> IOUtils.closeSafely(it::close));
			this.activeSessions.clear();
			IOUtils.closeSafely(this.management::close);
			IOUtils.closeSafely(this.clientFactory::close);
		}
	}

	/**
	 * Retrieves the version number of the evitaDB client.
	 *
	 * @return The version number as a string.
	 */
	@Nonnull
	public String getVersion() {
		return VersionUtils.readVersion();
	}

	/**
	 * Method executes lambda using specified timeout for the call ignoring the defaults specified
	 * in {@link EvitaClientConfiguration#timeout()}.
	 *
	 * @param lambda  logic to be executed
	 * @param timeout timeout value
	 * @param unit    time unit of the timeout
	 */
	@SuppressWarnings("unused")
	public void executeWithExtendedTimeout(@Nonnull Runnable lambda, long timeout, @Nonnull TimeUnit unit) {
		final LinkedList<Timeout> callTimeouts = this.timeout.get();
		try {
			callTimeouts.push(new Timeout(timeout, unit));
			lambda.run();
		} finally {
			callTimeouts.pop();
		}
	}

	/**
	 * Method executes lambda using specified timeout for the call ignoring the defaults specified
	 * in {@link EvitaClientConfiguration#timeout()}.
	 *
	 * @param lambda  logic to be executed
	 * @param timeout timeout value
	 * @param unit    time unit of the timeout
	 * @param <T>     type of the result
	 * @return result of the lambda
	 */
	@SuppressWarnings("unused")
	public <T> T executeWithExtendedTimeout(@Nonnull Supplier<T> lambda, long timeout, @Nonnull TimeUnit unit) {
		final LinkedList<Timeout> callTimeouts = this.timeout.get();
		try {
			callTimeouts.push(new Timeout(timeout, unit));
			return lambda.get();
		} finally {
			callTimeouts.pop();
		}
	}

	/**
	 * Verifies this instance is still active.
	 */
	protected void assertActive() {
		if (!this.active.get()) {
			throw new InstanceTerminatedException("client instance");
		}
	}

	/**
	 * Method that is called within the {@link EvitaClientSession} to apply the wanted logic on a channel retrieved
	 * from a channel pool.
	 *
	 * @param lambda function that holds a logic passed by the caller
	 * @param <T>    return type of the function
	 * @return result of the applied function
	 */
	private <T> T executeWithEvitaService(
		@Nonnull AsyncCallFunction<EvitaServiceStub, T> lambda
	) {
		final Timeout timeout = Objects.requireNonNull(this.timeout.get().peek());
		try {
			return lambda.apply(
				this.evitaServiceStub.withDeadlineAfter(timeout.timeout(), timeout.timeoutUnit())
			);
		} catch (ExecutionException e) {
			throw EvitaClient.transformException(
				e.getCause() == null ? e : e.getCause(),
				Functions.noOpRunnable()
			);
		} catch (InterruptedException e) {
			Thread.currentThread().interrupt();
			throw new EvitaClientServerCallException("Server call interrupted.", e);
		} catch (TimeoutException e) {
			throw new EvitaClientTimedOutException(
				timeout.timeout(), timeout.timeoutUnit()
			);
		}
	}

	/**
	 * Method that is called within the {@link EvitaClientSession} to apply the wanted logic on a channel retrieved
	 * from a channel pool.
	 *
	 * @param lambda function that holds a logic passed by the caller
	 * @param <T>    return type of the function
	 * @return result of the applied function
	 */
	private <T> T executeWithEvitaFutureService(
		@Nonnull AsyncCallFunction<EvitaServiceFutureStub, ListenableFuture<T>> lambda
	) {
		final Timeout timeout = Objects.requireNonNull(this.timeout.get().peek());
		try {
			return lambda.apply(this.evitaServiceFutureStub.withDeadlineAfter(timeout.timeout(), timeout.timeoutUnit()))
			             .get(timeout.timeout(), timeout.timeoutUnit());
		} catch (ExecutionException e) {
			throw EvitaClient.transformException(
				e.getCause() == null ? e : e.getCause(),
				() -> {
				}
			);
		} catch (InterruptedException e) {
			Thread.currentThread().interrupt();
			throw new EvitaClientServerCallException("Server call interrupted.", e);
		} catch (TimeoutException e) {
			throw new EvitaClientTimedOutException(
				timeout.timeout(), timeout.timeoutUnit()
			);
		}
	}

}<|MERGE_RESOLUTION|>--- conflicted
+++ resolved
@@ -291,19 +291,15 @@
 		@Nullable Consumer<GrpcClientBuilder> grpcConfigurator
 	) {
 		this.configuration = configuration;
-		ClientFactoryBuilder clientFactoryBuilder = ClientFactory.builder()
-<<<<<<< HEAD
-		                                                         .workerGroup(
-			                                                         Runtime.getRuntime().availableProcessors())
-		                                                         .idleTimeoutMillis(TimeUnit.MILLISECONDS.convert(
-			                                                         configuration.timeout(),
-			                                                         configuration.timeoutUnit()
-		                                                         ));
-=======
-			.workerGroup(Runtime.getRuntime().availableProcessors())
-			.idleTimeoutMillis(TimeUnit.MILLISECONDS.convert(configuration.timeout(), configuration.timeoutUnit()))
+		ClientFactoryBuilder clientFactoryBuilder = ClientFactory
+			.builder()
+	         .workerGroup(
+	             Runtime.getRuntime().availableProcessors())
+	         .idleTimeoutMillis(TimeUnit.MILLISECONDS.convert(
+	             configuration.timeout(),
+	             configuration.timeoutUnit()
+	         ))
 			.pingIntervalMillis(1000);
->>>>>>> 92d5f7f4
 
 		final String uriScheme;
 		if (configuration.tlsEnabled()) {
