--- conflicted
+++ resolved
@@ -89,12 +89,8 @@
 import io.evitadb.exception.EvitaInvalidUsageException;
 import io.evitadb.externalApi.grpc.generated.*;
 import io.evitadb.externalApi.grpc.generated.EvitaSessionServiceGrpc.EvitaSessionServiceBlockingStub;
-<<<<<<< HEAD
 import io.evitadb.externalApi.grpc.generated.EvitaSessionServiceGrpc.EvitaSessionServiceStub;
 import io.evitadb.externalApi.grpc.interceptor.ClientSessionInterceptor.SessionIdHolder;
-=======
-import io.evitadb.driver.interceptor.ClientSessionInterceptor.SessionIdHolder;
->>>>>>> a92c0fae
 import io.evitadb.externalApi.grpc.query.QueryConverter;
 import io.evitadb.externalApi.grpc.requestResponse.ResponseConverter;
 import io.evitadb.externalApi.grpc.requestResponse.data.EntityConverter;
@@ -444,26 +440,6 @@
 
 	@Nonnull
 	@Override
-	public EntitySchemaBuilder defineEntitySchema(@Nonnull String entityType) {
-		assertActive();
-		final SealedEntitySchema newEntitySchema = executeInTransactionIfPossible(session -> {
-			final GrpcDefineEntitySchemaRequest request = GrpcDefineEntitySchemaRequest.newBuilder()
-				.setEntityType(entityType)
-				.build();
-
-			final GrpcDefineEntitySchemaResponse response = executeWithEvitaSessionService(evitaSessionService ->
-				evitaSessionService.defineEntitySchema(request)
-			);
-
-			final EntitySchema theSchema = EntitySchemaConverter.convert(response.getEntitySchema());
-			schemaCache.setLatestEntitySchema(theSchema);
-			return new EntitySchemaDecorator(this::getCatalogSchema, theSchema);
-		});
-		return newEntitySchema.openForWrite();
-	}
-
-	@Nonnull
-	@Override
 	public SealedEntitySchema defineEntitySchemaFromModelClass(@Nonnull Class<?> modelClass) {
 		assertActive();
 		return executeInTransactionIfPossible(
@@ -1404,7 +1380,6 @@
 	 * @param <T>                             return type of the function
 	 * @return result of the applied function
 	 */
-<<<<<<< HEAD
 	private <S, T> T executeWithEvitaSessionService(@Nonnull ChannelSupplier channelSupplier,
 	                                                @Nonnull Function<ManagedChannel, S> stubBuilder,
 	                                                @Nonnull Function<S, T> logic) {
@@ -1415,16 +1390,6 @@
 				try {
 					SessionIdHolder.setSessionId(getCatalogName(), getId().toString());
 					return logic.apply(stubBuilder.apply(managedChannel));
-=======
-	private <T> T executeWithEvitaSessionService(@Nonnull Function<EvitaSessionServiceBlockingStub, T> evitaSessionServiceBlockingStub) {
-		return executeWithClientId(
-			clientId,
-			() -> {
-				final ManagedChannel managedChannel = this.channelPool.getChannel();
-				try {
-					SessionIdHolder.setSessionId(getCatalogName(), getId().toString());
-					return evitaSessionServiceBlockingStub.apply(EvitaSessionServiceGrpc.newBlockingStub(managedChannel));
->>>>>>> a92c0fae
 				} catch (StatusRuntimeException statusRuntimeException) {
 					final Code statusCode = statusRuntimeException.getStatus().getCode();
 					final String description = ofNullable(statusRuntimeException.getStatus().getDescription())
@@ -1462,11 +1427,7 @@
 						e
 					);
 				} finally {
-<<<<<<< HEAD
 					channelSupplier.releaseChannel();
-=======
-					this.channelPool.releaseChannel(managedChannel);
->>>>>>> a92c0fae
 					SessionIdHolder.reset();
 				}
 			});
