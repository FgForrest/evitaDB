/*
 *
 *                         _ _        ____  ____
 *               _____   _(_) |_ __ _|  _ \| __ )
 *              / _ \ \ / / | __/ _` | | | |  _ \
 *             |  __/\ V /| | || (_| | |_| | |_) |
 *              \___| \_/ |_|\__\__,_|____/|____/
 *
 *   Copyright (c) 2023-2025
 *
 *   Licensed under the Business Source License, Version 1.1 (the "License");
 *   you may not use this file except in compliance with the License.
 *   You may obtain a copy of the License at
 *
 *   https://github.com/FgForrest/evitaDB/blob/master/LICENSE
 *
 *   Unless required by applicable law or agreed to in writing, software
 *   distributed under the License is distributed on an "AS IS" BASIS,
 *   WITHOUT WARRANTIES OR CONDITIONS OF ANY KIND, either express or implied.
 *   See the License for the specific language governing permissions and
 *   limitations under the License.
 */

package io.evitadb.driver.config;

import io.evitadb.dataType.data.ReflectionCachingBehaviour;
import io.evitadb.driver.EvitaClient;
import io.evitadb.externalApi.grpc.certificate.ClientCertificateManager;
import io.evitadb.utils.ReflectionLookup;
import lombok.ToString;

import javax.annotation.Nonnull;
import javax.annotation.Nullable;
import java.net.InetAddress;
import java.net.UnknownHostException;
import java.nio.file.Path;
import java.util.concurrent.Flow;
import java.util.concurrent.TimeUnit;

/**
 * This is a configuration class for the {@link EvitaClient}. It allows to configure the basic
 * setting necessary for client to run.
 *
 * @param clientId                  The identification of the client.
 * @param host                      The IP address or host name where the gRPC server listens.
 * @param port                      The port the gRPC server listens on.
 * @param systemApiPort             The port the system API server listens on.
 * @param useGeneratedCertificate   Whether to use generated certificate by the server for the connection or not.
 * @param trustCertificate          Whether to trust the server CA certificate or not when it's not trusted CA.
 * @param tlsEnabled                Whether to use HTTP/2 without TLS encryption. Corresponding setting must be
 *                                  set on the server side.
 * @param mtlsEnabled               Whether to use mutual TLS encryption. Corresponding setting must be set on the
 *                                  server side.
 * @param serverCertificatePath     A relative path to the server certificate. Has to be provided when
 *                                  `useGeneratedCertificate` and `trustCertificate` flag is disabled and server
 *                                  is using non-trusted certificate (for example self-signed one).
 * @param certificateFolderPath     A relative path to the folder where the client certificate and private key will be located,
 *                                  or if already not present there, downloaded. In the latter, the default path in the
 *                                  `temp` folder will be used.
 * @param reflectionLookupBehaviour The behaviour of {@link ReflectionLookup} class analyzing classes
 *                                  for reflective information. Controls whether the once analyzed reflection
 *                                  information should be cached or freshly (and costly) retrieved each time asked.
 * @param timeout                   Number of {@link EvitaClientConfiguration#timeoutUnit time units} client should
 *                                  wait for server to respond before throwing an exception or closing connection
 *                                  forcefully.
 * @param timeoutUnit               Time unit for {@link EvitaClientConfiguration#timeout property}.
<<<<<<< HEAD
 * @param trackedTaskLimit		    The maximum number of server tasks that can be tracked by the client.
 * @param changeCaptureQueueSize    The maximum number of change capture events that can be buffered for each subscriber.
 *                                  If this limit is reached, an error is reported to the subscriber.
=======
 * @param retry                     Whether the client will retry the call in case of timeout or other network related problems.
 * @param trackedTaskLimit          The maximum number of server tasks that can be tracked by the client.
>>>>>>> dc6e3ff2
 * @author Jan Novotný (novotny@fg.cz), FG Forrest a.s. (c) 2022
 */
public record EvitaClientConfiguration(
	@Nonnull String clientId,
	@Nonnull String host,
	int port,
	int systemApiPort,
	boolean useGeneratedCertificate,
	boolean trustCertificate,
	boolean tlsEnabled,
	boolean mtlsEnabled,
	@Nullable Path serverCertificatePath,
	@Nullable Path certificateFileName,
	@Nullable Path certificateKeyFileName,
	@Nullable String certificateKeyPassword,
	@Nullable Path certificateFolderPath,
	@Nullable String trustStorePassword,
	@Nonnull ReflectionCachingBehaviour reflectionLookupBehaviour,
	long timeout,
	@Nonnull TimeUnit timeoutUnit,
	@Nullable Object openTelemetryInstance,
<<<<<<< HEAD
	int trackedTaskLimit,
	int changeCaptureQueueSize
=======
	boolean retry,
	int trackedTaskLimit
>>>>>>> dc6e3ff2
) {
	private static final int DEFAULT_PORT = 5555;

	/**
	 * Builder for the cache options. Recommended to use to avoid binary compatibility problems in the future.
	 */
	public static EvitaClientConfiguration.Builder builder() {
		return new EvitaClientConfiguration.Builder();
	}

	/**
	 * Returns the path to the server certificate.
	 *
	 * @return The path to the server certificate.
	 * @deprecated Use {@link #serverCertificatePath()} instead.
	 */
	@Deprecated
	@Nullable
	public Path rootCaCertificatePath() {
		return this.serverCertificatePath;
	}

	/**
	 * Standard builder pattern implementation.
	 */
	@ToString
	public static class Builder {
		private String clientId;
		private String host = "localhost";
		private int port = DEFAULT_PORT;
		private int systemApiPort = DEFAULT_PORT;
		private boolean useGeneratedCertificate = true;
		private boolean trustCertificate = false;
		private boolean tlsEnabled = true;
		private boolean mtlsEnabled = false;
		private Path serverCertificatePath = null;
		private Path certificatePath = null;
		private Path certificateKeyPath = null;
		private String certificateKeyPassword = null;
		private long timeout = 5;
		private TimeUnit timeoutUnit = TimeUnit.SECONDS;
		private Path certificateFolderPath = ClientCertificateManager.getDefaultClientCertificateFolderPath();
		private String trustStorePassword = "trustStorePassword";
		private ReflectionCachingBehaviour reflectionCachingBehaviour = ReflectionCachingBehaviour.CACHE;
<<<<<<< HEAD
		@Nullable private Object openTelemetryInstance = null;
=======
		@Nullable
		private Object openTelemetryInstance = null;
		private boolean retry = true;
>>>>>>> dc6e3ff2
		private int trackedTaskLimit = 100;
		private int changeCaptureQueueSize = Flow.defaultBufferSize();

		Builder() {
			try {
				final InetAddress inetAddress = InetAddress.getLocalHost();
				this.clientId = "gRPC client at " + inetAddress.getHostName();
			} catch (UnknownHostException e) {
				this.clientId = "Generic gRPC client";
			}
		}

		@Nonnull
		public EvitaClientConfiguration.Builder clientId(@Nonnull String clientId) {
			this.clientId = clientId;
			return this;
		}

		@Nonnull
		public EvitaClientConfiguration.Builder host(@Nonnull String host) {
			this.host = host;
			return this;
		}

		@Nonnull
		public EvitaClientConfiguration.Builder port(int port) {
			this.port = port;
			return this;
		}

		@Nonnull
		public EvitaClientConfiguration.Builder systemApiPort(int systemApiPort) {
			this.systemApiPort = systemApiPort;
			return this;
		}

		@Nonnull
		public EvitaClientConfiguration.Builder useGeneratedCertificate(boolean useGeneratedCertificate) {
			this.useGeneratedCertificate = useGeneratedCertificate;
			return this;
		}

		@Nonnull
		public EvitaClientConfiguration.Builder trustCertificate(boolean trustCertificate) {
			this.trustCertificate = trustCertificate;
			return this;
		}

		/**
		 * This setting was renamed to {@link #serverCertificatePath(Path)}.
		 *
		 * @deprecated Use {@link #serverCertificatePath(Path)} instead.
<<<<<<< HEAD
		 * @param rootCaCertificatePath Path to the server certificate that should be used for TLS connection.
		 * @return Builder instance for chaining.
=======
>>>>>>> dc6e3ff2
		 */
		@Deprecated
		@Nonnull
		public EvitaClientConfiguration.Builder rootCaCertificatePath(@Nonnull Path rootCaCertificatePath) {
			this.serverCertificatePath = rootCaCertificatePath;
			return this;
		}

		@Nonnull
		public EvitaClientConfiguration.Builder serverCertificatePath(@Nonnull Path rootCaCertificatePath) {
			this.serverCertificatePath = rootCaCertificatePath;
			return this;
		}

		@Nonnull
		public EvitaClientConfiguration.Builder reflectionCachingBehaviour(@Nonnull ReflectionCachingBehaviour reflectionCachingBehaviour) {
			this.reflectionCachingBehaviour = reflectionCachingBehaviour;
			return this;
		}

		@Nonnull
		public EvitaClientConfiguration.Builder certificateFolderPath(@Nonnull Path certificateFolderPath) {
			this.certificateFolderPath = certificateFolderPath;
			return this;
		}

		/**
		 * Renamed to {@link #timeout(long, TimeUnit)}
		 *
		 * @deprecated Use {@link #timeout(long, TimeUnit)} instead.
		 */
		@Deprecated
		@Nonnull
		public EvitaClientConfiguration.Builder timeoutUnit(long timeout, @Nonnull TimeUnit unit) {
			return timeout(timeout, unit);
		}

		@Nonnull
		public EvitaClientConfiguration.Builder timeout(long timeout, @Nonnull TimeUnit unit) {
			this.timeout = timeout;
			this.timeoutUnit = unit;
			return this;
		}

		@Nonnull
		public EvitaClientConfiguration.Builder tlsEnabled(boolean tlsEnabled) {
			this.tlsEnabled = tlsEnabled;
			return this;
		}

		@Nonnull
		public EvitaClientConfiguration.Builder mtlsEnabled(boolean mtlsEnabled) {
			this.mtlsEnabled = mtlsEnabled;
			return this;
		}

		@Nonnull
		public EvitaClientConfiguration.Builder certificateFileName(@Nonnull Path certificateFileName) {
			this.certificatePath = certificateFileName;
			return this;
		}

		@Nonnull
		public EvitaClientConfiguration.Builder certificateKeyFileName(@Nonnull Path certificateKeyFileName) {
			this.certificateKeyPath = certificateKeyFileName;
			return this;
		}

		@Nonnull
		public EvitaClientConfiguration.Builder certificateKeyPassword(@Nonnull String certificateKeyPassword) {
			this.certificateKeyPassword = certificateKeyPassword;
			return this;
		}

		@Nonnull
		public EvitaClientConfiguration.Builder trustStorePassword(@Nonnull String trustStorePassword) {
			this.trustStorePassword = trustStorePassword;
			return this;
		}

		@Nonnull
		public EvitaClientConfiguration.Builder openTelemetryInstance(@Nullable Object openTelemetryInstance) {
			this.openTelemetryInstance = openTelemetryInstance;
			return this;
		}

 	@Nonnull
 	public EvitaClientConfiguration.Builder trackedTaskLimit(int trackedTaskLimit) {
 		this.trackedTaskLimit = trackedTaskLimit;
 		return this;
 	}

 	@Nonnull
 	public EvitaClientConfiguration.Builder changeCaptureQueueSize(int changeCaptureQueueSize) {
 		this.changeCaptureQueueSize = changeCaptureQueueSize;
 		return this;
 	}

		@Nonnull
		public EvitaClientConfiguration.Builder retry(boolean retry) {
			this.retry = retry;
			return this;
		}

		public EvitaClientConfiguration build() {
			return new EvitaClientConfiguration(
				this.clientId,
				this.host,
				this.port,
				this.systemApiPort,
				this.useGeneratedCertificate,
				this.trustCertificate,
				this.tlsEnabled,
				this.mtlsEnabled,
				this.serverCertificatePath,
				this.certificatePath,
				this.certificateKeyPath,
				this.certificateKeyPassword,
				this.certificateFolderPath,
				this.trustStorePassword,
				this.reflectionCachingBehaviour,
				this.timeout,
				this.timeoutUnit,
				this.openTelemetryInstance,
<<<<<<< HEAD
				this.trackedTaskLimit,
				this.changeCaptureQueueSize
=======
				this.retry,
				this.trackedTaskLimit
>>>>>>> dc6e3ff2
			);
		}

	}

}<|MERGE_RESOLUTION|>--- conflicted
+++ resolved
@@ -64,14 +64,10 @@
  *                                  wait for server to respond before throwing an exception or closing connection
  *                                  forcefully.
  * @param timeoutUnit               Time unit for {@link EvitaClientConfiguration#timeout property}.
-<<<<<<< HEAD
  * @param trackedTaskLimit		    The maximum number of server tasks that can be tracked by the client.
+ * @param retry                     Whether the client will retry the call in case of timeout or other network related problems.
  * @param changeCaptureQueueSize    The maximum number of change capture events that can be buffered for each subscriber.
  *                                  If this limit is reached, an error is reported to the subscriber.
-=======
- * @param retry                     Whether the client will retry the call in case of timeout or other network related problems.
- * @param trackedTaskLimit          The maximum number of server tasks that can be tracked by the client.
->>>>>>> dc6e3ff2
  * @author Jan Novotný (novotny@fg.cz), FG Forrest a.s. (c) 2022
  */
 public record EvitaClientConfiguration(
@@ -93,13 +89,9 @@
 	long timeout,
 	@Nonnull TimeUnit timeoutUnit,
 	@Nullable Object openTelemetryInstance,
-<<<<<<< HEAD
+	boolean retry,
 	int trackedTaskLimit,
 	int changeCaptureQueueSize
-=======
-	boolean retry,
-	int trackedTaskLimit
->>>>>>> dc6e3ff2
 ) {
 	private static final int DEFAULT_PORT = 5555;
 
@@ -144,14 +136,9 @@
 		private Path certificateFolderPath = ClientCertificateManager.getDefaultClientCertificateFolderPath();
 		private String trustStorePassword = "trustStorePassword";
 		private ReflectionCachingBehaviour reflectionCachingBehaviour = ReflectionCachingBehaviour.CACHE;
-<<<<<<< HEAD
 		@Nullable private Object openTelemetryInstance = null;
-=======
-		@Nullable
-		private Object openTelemetryInstance = null;
+		private int trackedTaskLimit = 100;
 		private boolean retry = true;
->>>>>>> dc6e3ff2
-		private int trackedTaskLimit = 100;
 		private int changeCaptureQueueSize = Flow.defaultBufferSize();
 
 		Builder() {
@@ -203,11 +190,8 @@
 		 * This setting was renamed to {@link #serverCertificatePath(Path)}.
 		 *
 		 * @deprecated Use {@link #serverCertificatePath(Path)} instead.
-<<<<<<< HEAD
 		 * @param rootCaCertificatePath Path to the server certificate that should be used for TLS connection.
 		 * @return Builder instance for chaining.
-=======
->>>>>>> dc6e3ff2
 		 */
 		@Deprecated
 		@Nonnull
@@ -332,13 +316,9 @@
 				this.timeout,
 				this.timeoutUnit,
 				this.openTelemetryInstance,
-<<<<<<< HEAD
+				this.retry,
 				this.trackedTaskLimit,
 				this.changeCaptureQueueSize
-=======
-				this.retry,
-				this.trackedTaskLimit
->>>>>>> dc6e3ff2
 			);
 		}
 
