--- conflicted
+++ resolved
@@ -17,11 +17,8 @@
 	requires evita.query;
 	requires evita.external.api.grpc.shared;
 	requires io.netty.handler;
-<<<<<<< HEAD
 	requires reactive.grpc.common;
 	requires org.reactivestreams;
-=======
 	requires io.grpc.netty;
 	requires io.grpc;
->>>>>>> fe7e8dbd
 }