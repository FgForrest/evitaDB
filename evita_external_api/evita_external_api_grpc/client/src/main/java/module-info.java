/**
 * Module contains gRPC Java driver (gRPC client) for evitaDB.
 */
module evita.java.driver {
	uses io.evitadb.driver.trace.ClientTracingContext;

	exports io.evitadb.driver;
	exports io.evitadb.driver.config;
	exports io.evitadb.driver.trace;

	requires static jsr305;
	requires static lombok;
	requires org.slf4j;
	requires protobuf.java;

	requires evita.api;
	requires evita.common;
	requires evita.query;
	requires evita.external.api.grpc.shared;
	requires io.netty.handler;
<<<<<<< HEAD
	requires reactive.grpc.common;
	requires org.reactivestreams;
	requires io.grpc.netty;
=======
>>>>>>> 9f91d616
	requires io.grpc;
	requires com.google.common;
	requires io.grpc.stub;
	requires com.linecorp.armeria.grpc;
	requires com.linecorp.armeria;

}<|MERGE_RESOLUTION|>--- conflicted
+++ resolved
@@ -10,24 +10,21 @@
 
 	requires static jsr305;
 	requires static lombok;
+
 	requires org.slf4j;
+	requires com.google.common;
+	requires com.linecorp.armeria;
+	requires com.linecorp.armeria.grpc;
+	requires io.grpc;
+	requires io.grpc.stub;
+	requires io.netty.handler;
 	requires protobuf.java;
+	requires reactive.grpc.common;
+	requires org.reactivestreams;
 
 	requires evita.api;
 	requires evita.common;
 	requires evita.query;
 	requires evita.external.api.grpc.shared;
-	requires io.netty.handler;
-<<<<<<< HEAD
-	requires reactive.grpc.common;
-	requires org.reactivestreams;
-	requires io.grpc.netty;
-=======
->>>>>>> 9f91d616
-	requires io.grpc;
-	requires com.google.common;
-	requires io.grpc.stub;
-	requires com.linecorp.armeria.grpc;
-	requires com.linecorp.armeria;
 
 }