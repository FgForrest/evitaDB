--- conflicted
+++ resolved
@@ -56,32 +56,21 @@
 
 	@Nonnull
 	@Override
-<<<<<<< HEAD
-	protected CompletableFuture<EndpointResponse> doHandleRequest(@Nonnull RestEndpointExchange exchange) {
-		return resolveQuery(exchange)
+	protected CompletableFuture<EndpointResponse> doHandleRequest(@Nonnull RestEndpointExecutionContext executionContext) {
+		final ExecutedEvent requestExecutedEvent = executionContext.requestExecutedEvent();
+		return resolveQuery(executionContext)
 			.thenApply(query -> {
 				log.debug("Generated evitaDB query for entity list of type `{}` is `{}`.", restHandlingContext.getEntitySchema(), query);
 
-				final List<EntityClassifier> entities = exchange.session().queryList(query, EntityClassifier.class);
+				final List<EntityClassifier> entities = requestExecutedEvent.measureInternalEvitaDBExecution(() ->
+					executionContext.session().queryList(query, EntityClassifier.class));
+				requestExecutedEvent.finishOperationExecution();
 
-				return new SuccessEndpointResponse(convertResultIntoSerializableObject(exchange, entities));
+				final Object result = convertResultIntoSerializableObject(executionContext, entities);
+				requestExecutedEvent.finishResultSerialization();
+
+				return new SuccessEndpointResponse(result);
 			});
-=======
-	protected EndpointResponse doHandleRequest(@Nonnull RestEndpointExecutionContext executionContext) {
-		final ExecutedEvent requestExecutedEvent = executionContext.requestExecutedEvent();
-
-		final Query query = resolveQuery(executionContext);
-		log.debug("Generated evitaDB query for entity list of type `{}` is `{}`.", restHandlingContext.getEntitySchema(), query);
-
-		final List<EntityClassifier> entities = requestExecutedEvent.measureInternalEvitaDBExecution(() ->
-			executionContext.session().queryList(query, EntityClassifier.class));
-		requestExecutedEvent.finishOperationExecution();
-
-		final Object result = convertResultIntoSerializableObject(executionContext, entities);
-		requestExecutedEvent.finishResultSerialization();
-
-		return new SuccessEndpointResponse(result);
->>>>>>> 0dcbd2d5
 	}
 
 	@Nonnull
