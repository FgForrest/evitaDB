/*
 *
 *                         _ _        ____  ____
 *               _____   _(_) |_ __ _|  _ \| __ )
 *              / _ \ \ / / | __/ _` | | | |  _ \
 *             |  __/\ V /| | || (_| | |_| | |_) |
 *              \___| \_/ |_|\__\__,_|____/|____/
 *
 *   Copyright (c) 2023-2025
 *
 *   Licensed under the Business Source License, Version 1.1 (the "License");
 *   you may not use this file except in compliance with the License.
 *   You may obtain a copy of the License at
 *
 *   https://github.com/FgForrest/evitaDB/blob/master/LICENSE
 *
 *   Unless required by applicable law or agreed to in writing, software
 *   distributed under the License is distributed on an "AS IS" BASIS,
 *   WITHOUT WARRANTIES OR CONDITIONS OF ANY KIND, either express or implied.
 *   See the License for the specific language governing permissions and
 *   limitations under the License.
 */

package io.evitadb.externalApi.rest.api.catalog.dataApi;

import io.evitadb.api.requestResponse.schema.EntitySchemaContract;
import io.evitadb.api.requestResponse.schema.GlobalAttributeSchemaContract;
import io.evitadb.dataType.ComplexDataObject;
import io.evitadb.externalApi.api.catalog.dataApi.model.EntityDescriptor;
import io.evitadb.externalApi.dataType.DataTypeSerializer;
import io.evitadb.externalApi.rest.api.builder.PartialRestBuilder;
import io.evitadb.externalApi.rest.api.catalog.builder.CatalogRestBuildingContext;
import io.evitadb.externalApi.rest.api.catalog.dataApi.builder.CollectionDataApiRestBuildingContext;
import io.evitadb.externalApi.rest.api.catalog.dataApi.builder.DataApiEndpointBuilder;
import io.evitadb.externalApi.rest.api.catalog.dataApi.builder.DataMutationBuilder;
import io.evitadb.externalApi.rest.api.catalog.dataApi.builder.EntityObjectBuilder;
import io.evitadb.externalApi.rest.api.catalog.dataApi.builder.FullResponseObjectBuilder;
import io.evitadb.externalApi.rest.api.catalog.dataApi.builder.constraint.FilterConstraintSchemaBuilder;
import io.evitadb.externalApi.rest.api.catalog.dataApi.builder.constraint.HeadConstraintSchemaBuilder;
import io.evitadb.externalApi.rest.api.catalog.dataApi.builder.constraint.OpenApiConstraintSchemaBuildingContext;
import io.evitadb.externalApi.rest.api.catalog.dataApi.builder.constraint.OrderConstraintSchemaBuilder;
import io.evitadb.externalApi.rest.api.catalog.dataApi.builder.constraint.RequireConstraintSchemaBuilder;
import io.evitadb.externalApi.rest.api.catalog.dataApi.dto.DataChunkType;
import io.evitadb.externalApi.rest.api.catalog.dataApi.model.CollectionDescriptor;
import io.evitadb.externalApi.rest.api.catalog.dataApi.model.EntityUnion;
import io.evitadb.externalApi.rest.api.catalog.dataApi.model.FetchEntityRequestDescriptor;
import io.evitadb.externalApi.rest.api.model.ObjectDescriptorToOpenApiEnumTransformer;
import io.evitadb.externalApi.rest.api.openApi.OpenApiConstants;
import io.evitadb.externalApi.rest.api.openApi.OpenApiEnum;
import io.evitadb.externalApi.rest.api.openApi.OpenApiObject;
import io.evitadb.externalApi.rest.api.openApi.OpenApiObjectUnionType;
import io.evitadb.externalApi.rest.api.openApi.OpenApiSimpleType;
import io.evitadb.externalApi.rest.api.openApi.OpenApiTypeReference;
import io.evitadb.externalApi.rest.api.openApi.OpenApiUnion;

import javax.annotation.Nonnull;
import java.util.Currency;
import java.util.List;
import java.util.Locale;
import java.util.Optional;
import java.util.concurrent.atomic.AtomicReference;
import java.util.stream.Collectors;

import static io.evitadb.externalApi.api.catalog.dataApi.model.CatalogDataApiRootDescriptor.CURRENCY_ENUM;
import static io.evitadb.externalApi.api.catalog.dataApi.model.CatalogDataApiRootDescriptor.LOCALE_ENUM;
import static io.evitadb.externalApi.api.catalog.model.CatalogRootDescriptor.ASSOCIATED_DATA_SCALAR_ENUM;
import static io.evitadb.externalApi.rest.api.catalog.dataApi.builder.DataApiNamesConstructor.constructEntityListRequestBodyObjectName;
import static io.evitadb.externalApi.rest.api.catalog.dataApi.builder.DataApiNamesConstructor.constructEntityQueryRequestBodyObjectName;
import static io.evitadb.externalApi.rest.api.catalog.dataApi.builder.constraint.RequireConstraintSchemaBuilder.ALLOWED_CONSTRAINTS_FOR_DELETE;
import static io.evitadb.externalApi.rest.api.catalog.dataApi.builder.constraint.RequireConstraintSchemaBuilder.ALLOWED_CONSTRAINTS_FOR_LIST;
import static io.evitadb.externalApi.rest.api.openApi.OpenApiEnum.enumFrom;
import static io.evitadb.externalApi.rest.api.openApi.OpenApiEnum.newEnum;

/**
 * Builds data API part of catalog's REST API. Building of whole REST API is handled by {@link io.evitadb.externalApi.rest.api.catalog.CatalogRestBuilder}.
 *
 * @author Lukáš Hornych, FG Forrest a.s. (c) 2023
 */
public class CatalogDataApiRestBuilder extends PartialRestBuilder<CatalogRestBuildingContext> {

	@Nonnull private final OpenApiConstraintSchemaBuildingContext constraintBuildingContext;
	@Nonnull private final HeadConstraintSchemaBuilder headConstraintSchemaBuilder;
	@Nonnull private final FilterConstraintSchemaBuilder filterConstraintSchemaBuilder;
	@Nonnull private final FilterConstraintSchemaBuilder localizedFilterConstraintSchemaBuilder;
	@Nonnull private final OrderConstraintSchemaBuilder orderConstraintSchemaBuilder;
	@Nonnull private final RequireConstraintSchemaBuilder listRequireConstraintSchemaBuilder;
	@Nonnull private final RequireConstraintSchemaBuilder localizedListRequireConstraintSchemaBuilder;
	@Nonnull private final RequireConstraintSchemaBuilder queryRequireConstraintSchemaBuilder;
	@Nonnull private final RequireConstraintSchemaBuilder localizedQueryRequireConstraintSchemaBuilder;
	@Nonnull private final RequireConstraintSchemaBuilder upsertRequireConstraintSchemaBuilder;
	@Nonnull private final RequireConstraintSchemaBuilder deleteRequireConstraintSchemaBuilder;

	@Nonnull private final DataApiEndpointBuilder endpointBuilder;
	@Nonnull private final EntityObjectBuilder entityObjectBuilder;
	@Nonnull private final FullResponseObjectBuilder fullResponseObjectBuilder;
	@Nonnull private final DataMutationBuilder dataMutationBuilder;

	public CatalogDataApiRestBuilder(@Nonnull CatalogRestBuildingContext buildingContext) {
		super(buildingContext);
		this.constraintBuildingContext = new OpenApiConstraintSchemaBuildingContext(buildingContext);

		this.headConstraintSchemaBuilder = new HeadConstraintSchemaBuilder(this.constraintBuildingContext);
		this.filterConstraintSchemaBuilder = new FilterConstraintSchemaBuilder(this.constraintBuildingContext, false);
		this.localizedFilterConstraintSchemaBuilder = new FilterConstraintSchemaBuilder(this.constraintBuildingContext, true);
		this.orderConstraintSchemaBuilder = new OrderConstraintSchemaBuilder(
			this.constraintBuildingContext,
			new AtomicReference<>(this.filterConstraintSchemaBuilder)
		);
		this.listRequireConstraintSchemaBuilder = new RequireConstraintSchemaBuilder(
			this.constraintBuildingContext,
			ALLOWED_CONSTRAINTS_FOR_LIST,
			new AtomicReference<>(this.filterConstraintSchemaBuilder),
			new AtomicReference<>(this.orderConstraintSchemaBuilder)
		);
		this.localizedListRequireConstraintSchemaBuilder = new RequireConstraintSchemaBuilder(
			this.constraintBuildingContext,
			ALLOWED_CONSTRAINTS_FOR_LIST,
			new AtomicReference<>(this.localizedFilterConstraintSchemaBuilder),
			new AtomicReference<>(this.orderConstraintSchemaBuilder)
		);
		this.queryRequireConstraintSchemaBuilder = new RequireConstraintSchemaBuilder(
			this.constraintBuildingContext,
			new AtomicReference<>(this.filterConstraintSchemaBuilder),
			new AtomicReference<>(this.orderConstraintSchemaBuilder)
		);
		this.localizedQueryRequireConstraintSchemaBuilder = new RequireConstraintSchemaBuilder(
			this.constraintBuildingContext,
			new AtomicReference<>(this.localizedFilterConstraintSchemaBuilder),
			new AtomicReference<>(this.orderConstraintSchemaBuilder)
		);
		this.upsertRequireConstraintSchemaBuilder = new RequireConstraintSchemaBuilder(
			this.constraintBuildingContext,
			RequireConstraintSchemaBuilder.ALLOWED_CONSTRAINTS_FOR_UPSERT,
			new AtomicReference<>(this.filterConstraintSchemaBuilder),
			new AtomicReference<>(this.orderConstraintSchemaBuilder)
		);
		this.deleteRequireConstraintSchemaBuilder = new RequireConstraintSchemaBuilder(
			this.constraintBuildingContext,
			ALLOWED_CONSTRAINTS_FOR_DELETE,
			new AtomicReference<>(this.filterConstraintSchemaBuilder),
			new AtomicReference<>(this.orderConstraintSchemaBuilder)
		);

		this.endpointBuilder = new DataApiEndpointBuilder(
			buildingContext,
			this.operationPathParameterBuilderTransformer,
			this.operationQueryParameterBuilderTransformer
		);
		this.entityObjectBuilder = new EntityObjectBuilder(
			buildingContext,
			this.propertyBuilderTransformer,
<<<<<<< HEAD
			this.objectBuilderTransformer
=======
			this.objectBuilderTransformer,
			this.dictionaryBuilderTransformer
>>>>>>> 10fb31cd
		);
		this.fullResponseObjectBuilder = new FullResponseObjectBuilder(
			buildingContext,
			this.propertyBuilderTransformer,
			this.objectBuilderTransformer,
			this.unionBuilderTransformer,
			this.dictionaryBuilderTransformer
		);
		this.dataMutationBuilder = new DataMutationBuilder(
			buildingContext,
			this.propertyBuilderTransformer,
			this.objectBuilderTransformer,
			this.upsertRequireConstraintSchemaBuilder
		);
	}

	@Override
	public void build() {
		buildCommonTypes();
		buildEndpoints();

		// register gathered custom constraint schema types
		this.constraintBuildingContext.getBuiltTypes().forEach(this.buildingContext::registerType);
	}

	private void buildCommonTypes() {
		buildLocaleEnum().ifPresent(this.buildingContext::registerCustomEnumIfAbsent);
		buildCurrencyEnum().ifPresent(this.buildingContext::registerCustomEnumIfAbsent);

		this.buildingContext.registerType(buildAssociatedDataScalarEnum());
		this.buildingContext.registerType(enumFrom(DataChunkType.class));

		this.buildingContext.registerType(CollectionDescriptor.THIS.to(this.objectBuilderTransformer).build());

		this.entityObjectBuilder.buildCommonTypes();
		this.fullResponseObjectBuilder.buildCommonTypes();
		this.dataMutationBuilder.buildCommonTypes();
	}

	private void buildEndpoints() {
		this.buildingContext.registerEndpoint(this.endpointBuilder.buildCollectionsEndpoint(this.buildingContext));

		this.buildingContext.getEntitySchemas().forEach(entitySchema -> {
			final CollectionDataApiRestBuildingContext collectionBuildingContext = setupForCollection(entitySchema);

			this.buildingContext.registerEndpoint(this.endpointBuilder.buildGetEntityEndpoint(entitySchema, false, false));
			this.buildingContext.registerEndpoint(this.endpointBuilder.buildGetEntityEndpoint(entitySchema, false, true));

			this.buildingContext.registerEndpoint(this.endpointBuilder.buildListEntityEndpoint(entitySchema, false));
			this.buildingContext.registerEndpoint(this.endpointBuilder.buildQueryEntityEndpoint(entitySchema, false));

			if(collectionBuildingContext.isLocalizedEntity()) {
				this.buildingContext.registerEndpoint(this.endpointBuilder.buildGetEntityEndpoint(entitySchema, true, false));
				this.buildingContext.registerEndpoint(this.endpointBuilder.buildGetEntityEndpoint(entitySchema, true, true));

				this.buildingContext.registerEndpoint(this.endpointBuilder.buildListEntityEndpoint(entitySchema, true));
				this.buildingContext.registerEndpoint(this.endpointBuilder.buildQueryEntityEndpoint(entitySchema, true));
			}

			this.buildingContext.registerEndpoint(this.endpointBuilder.buildUpsertEntityEndpoint(entitySchema, true));
			if (entitySchema.isWithGeneratedPrimaryKey()) {
				this.buildingContext.registerEndpoint(this.endpointBuilder.buildUpsertEntityEndpoint(entitySchema, false));
			}

			this.buildingContext.registerEndpoint(this.endpointBuilder.buildDeleteEntityEndpoint(entitySchema));
			this.buildingContext.registerEndpoint(this.endpointBuilder.buildDeleteEntitiesByQueryEndpoint(entitySchema));
		});

		buildEntityUnion(false).ifPresent(this.buildingContext::registerType);
		buildEntityUnion(true).ifPresent(this.buildingContext::registerType);

		final List<GlobalAttributeSchemaContract> globallyUniqueAttributes = this.buildingContext.getSchema()
			.getAttributes()
			.values()
			.stream()
			.filter(GlobalAttributeSchemaContract::isUniqueGloballyInAnyScope)
			.toList();
		if(!globallyUniqueAttributes.isEmpty()) {
			this.endpointBuilder.buildGetUnknownEntityEndpoint(this.buildingContext, globallyUniqueAttributes, false)
				.ifPresent(this.buildingContext::registerEndpoint);
			this.endpointBuilder.buildListUnknownEntityEndpoint(this.buildingContext, globallyUniqueAttributes, false)
				.ifPresent(this.buildingContext::registerEndpoint);

			if (!this.buildingContext.getLocalizedEntityObjects().isEmpty()) {
				this.endpointBuilder.buildGetUnknownEntityEndpoint(this.buildingContext, globallyUniqueAttributes, true)
					.ifPresent(this.buildingContext::registerEndpoint);
				this.endpointBuilder.buildListUnknownEntityEndpoint(this.buildingContext, globallyUniqueAttributes, true)
					.ifPresent(this.buildingContext::registerEndpoint);
			}
		}
	}

	/**
	 * Prepare common data for specific collection schema building.
	 */
	@Nonnull
	private CollectionDataApiRestBuildingContext setupForCollection(@Nonnull EntitySchemaContract entitySchema) {
		final CollectionDataApiRestBuildingContext collectionBuildingContext = new CollectionDataApiRestBuildingContext(
			this.buildingContext,
			entitySchema
		);

		// build header schema
		final OpenApiSimpleType headerObject = this.headConstraintSchemaBuilder.build(entitySchema.getName());
		collectionBuildingContext.setHeaderObject(headerObject);

		// build filter by schema
		final OpenApiSimpleType filterByObject = this.filterConstraintSchemaBuilder.build(entitySchema.getName());
		collectionBuildingContext.setFilterByObject(filterByObject);
		final OpenApiSimpleType localizedFilterByObject = this.localizedFilterConstraintSchemaBuilder.build(entitySchema.getName());
		collectionBuildingContext.setLocalizedFilterByObject(localizedFilterByObject);

		// build order by schema
		final OpenApiSimpleType orderByObject = this.orderConstraintSchemaBuilder.build(entitySchema.getName());
		collectionBuildingContext.setOrderByObject(orderByObject);

		// build require schema
		final OpenApiSimpleType requireForListObject = this.listRequireConstraintSchemaBuilder.build(entitySchema.getName());
		collectionBuildingContext.setRequireForListObject(requireForListObject);
		final OpenApiSimpleType localizedRequireForListObject = this.localizedListRequireConstraintSchemaBuilder.build(entitySchema.getName());
		collectionBuildingContext.setLocalizedRequireForListObject(localizedRequireForListObject);
		final OpenApiSimpleType requireForQueryObject = this.queryRequireConstraintSchemaBuilder.build(entitySchema.getName());
		collectionBuildingContext.setRequireForQueryObject(requireForQueryObject);
		final OpenApiSimpleType localizedRequireForQueryObject = this.localizedQueryRequireConstraintSchemaBuilder.build(entitySchema.getName());
		collectionBuildingContext.setLocalizedRequireForQueryObject(localizedRequireForQueryObject);
		final OpenApiSimpleType requireForDeleteObject = this.deleteRequireConstraintSchemaBuilder.build(entitySchema.getName());
		collectionBuildingContext.setRequireForDeleteObject(requireForDeleteObject);

		this.buildingContext.registerEntityObject(this.entityObjectBuilder.buildEntityObject(entitySchema, false));

		buildListRequestBodyObject(collectionBuildingContext, false);
		buildQueryRequestBodyObject(collectionBuildingContext, false);
		buildDeleteRequestBodyObject(collectionBuildingContext);

		this.buildingContext.registerType(this.fullResponseObjectBuilder.buildFullResponseObject(entitySchema, false));

		if(collectionBuildingContext.isLocalizedEntity()) {
			this.buildingContext.registerLocalizedEntityObject(this.entityObjectBuilder.buildEntityObject(entitySchema, true));

			buildListRequestBodyObject(collectionBuildingContext, true);
			buildQueryRequestBodyObject(collectionBuildingContext, true);

			this.buildingContext.registerType(this.fullResponseObjectBuilder.buildFullResponseObject(entitySchema, true));
		} else {
			/* When entity has no localized data than it makes no sense to create endpoints for this entity with Locale
			 * in URL. But this entity may be referenced by other entities when localized URL is used. For such cases
			 * is also appropriate entity schema created.*/
			collectionBuildingContext.getCatalogCtx().registerType(this.entityObjectBuilder.buildEntityObject(entitySchema, true));
		}

		this.dataMutationBuilder.buildEntityUpsertRequestObject(entitySchema);

		return collectionBuildingContext;
	}

	@Nonnull
	private OpenApiTypeReference buildListRequestBodyObject(@Nonnull CollectionDataApiRestBuildingContext entitySchemaBuildingContext,
	                                                        boolean localized) {
		final OpenApiObject.Builder objectBuilder = FetchEntityRequestDescriptor.THIS_LIST
			.to(this.objectBuilderTransformer)
			.name(constructEntityListRequestBodyObjectName(entitySchemaBuildingContext.getSchema(), localized))
			.property(FetchEntityRequestDescriptor.HEAD.to(this.propertyBuilderTransformer).type(entitySchemaBuildingContext.getHeaderObject()))
			.property(FetchEntityRequestDescriptor.FILTER_BY.to(this.propertyBuilderTransformer).type(localized ? entitySchemaBuildingContext.getLocalizedFilterByObject() : entitySchemaBuildingContext.getFilterByObject()))
			.property(FetchEntityRequestDescriptor.ORDER_BY.to(this.propertyBuilderTransformer).type(entitySchemaBuildingContext.getOrderByObject()))
			.property(FetchEntityRequestDescriptor.REQUIRE.to(this.propertyBuilderTransformer).type(localized ? entitySchemaBuildingContext.getLocalizedRequireForListObject() : entitySchemaBuildingContext.getRequireForListObject()));

		return entitySchemaBuildingContext.getCatalogCtx().registerType(objectBuilder.build());
	}

	@Nonnull
	private OpenApiTypeReference buildQueryRequestBodyObject(@Nonnull CollectionDataApiRestBuildingContext entitySchemaBuildingContext,
	                                                         boolean localized) {
		final OpenApiObject.Builder objectBuilder = FetchEntityRequestDescriptor.THIS_QUERY
			.to(this.objectBuilderTransformer)
			.name(constructEntityQueryRequestBodyObjectName(entitySchemaBuildingContext.getSchema(), localized))
			.property(FetchEntityRequestDescriptor.HEAD.to(this.propertyBuilderTransformer).type(entitySchemaBuildingContext.getHeaderObject()))
			.property(FetchEntityRequestDescriptor.FILTER_BY.to(this.propertyBuilderTransformer).type(localized ? entitySchemaBuildingContext.getLocalizedFilterByObject() : entitySchemaBuildingContext.getFilterByObject()))
			.property(FetchEntityRequestDescriptor.ORDER_BY.to(this.propertyBuilderTransformer).type(entitySchemaBuildingContext.getOrderByObject()))
			.property(FetchEntityRequestDescriptor.REQUIRE.to(this.propertyBuilderTransformer).type(localized ? entitySchemaBuildingContext.getLocalizedRequireForQueryObject() : entitySchemaBuildingContext.getRequireForQueryObject()));

		return entitySchemaBuildingContext.getCatalogCtx().registerType(objectBuilder.build());
	}

	@Nonnull
	private OpenApiTypeReference buildDeleteRequestBodyObject(@Nonnull CollectionDataApiRestBuildingContext entitySchemaBuildingContext) {
		final OpenApiObject.Builder objectBuilder = FetchEntityRequestDescriptor.THIS_DELETE
			.to(this.objectBuilderTransformer)
			.name(FetchEntityRequestDescriptor.THIS_DELETE.name(entitySchemaBuildingContext.getSchema()))
			.property(FetchEntityRequestDescriptor.HEAD.to(this.propertyBuilderTransformer).type(entitySchemaBuildingContext.getHeaderObject()))
			.property(FetchEntityRequestDescriptor.FILTER_BY.to(this.propertyBuilderTransformer).type(entitySchemaBuildingContext.getFilterByObject()))
			.property(FetchEntityRequestDescriptor.ORDER_BY.to(this.propertyBuilderTransformer).type(entitySchemaBuildingContext.getOrderByObject()))
			.property(FetchEntityRequestDescriptor.REQUIRE.to(this.propertyBuilderTransformer).type(entitySchemaBuildingContext.getRequireForDeleteObject()));

		return entitySchemaBuildingContext.getCatalogCtx().registerType(objectBuilder.build());
	}

	@Nonnull
	private Optional<OpenApiUnion> buildEntityUnion(boolean localized) {
		if (localized) {
			final List<OpenApiTypeReference> entityObjects = this.buildingContext.getLocalizedEntityObjects();
			if (entityObjects.isEmpty()) {
				return Optional.empty();
			}

			final OpenApiUnion.Builder localizedEntityUnionBuilder = EntityUnion.THIS_LOCALIZED
				.to(this.unionBuilderTransformer)
				.type(OpenApiObjectUnionType.ONE_OF)
				.discriminator(EntityDescriptor.TYPE.name());
			entityObjects.forEach(localizedEntityUnionBuilder::object);

			return Optional.of(localizedEntityUnionBuilder.build());
		} else {
			final List<OpenApiTypeReference> entityObjects = this.buildingContext.getEntityObjects();
			if (entityObjects.isEmpty()) {
				return Optional.empty();
			}
			final OpenApiUnion.Builder entityUnionBuilder = EntityUnion.THIS
				.to(this.unionBuilderTransformer)
				.type(OpenApiObjectUnionType.ONE_OF)
				.discriminator(EntityDescriptor.TYPE.name());
			entityObjects.forEach(entityUnionBuilder::object);

			return Optional.of(entityUnionBuilder.build());
		}
	}

	@Nonnull
	private static OpenApiEnum buildAssociatedDataScalarEnum() {
		return newEnum(buildScalarEnum())
			.name(ASSOCIATED_DATA_SCALAR_ENUM.name())
			.description(ASSOCIATED_DATA_SCALAR_ENUM.description())
			.item(DataTypeSerializer.serialize(ComplexDataObject.class))
			.build();
	}

	@Nonnull
	private Optional<OpenApiEnum> buildLocaleEnum() {
		if (this.buildingContext.getSupportedLocales().isEmpty()) {
			return Optional.empty();
		}

		final OpenApiEnum localeEnum = LOCALE_ENUM
			.to(new ObjectDescriptorToOpenApiEnumTransformer(
				this.buildingContext.getSupportedLocales().stream()
					.map(Locale::toLanguageTag)
					.collect(Collectors.toSet())
			))
			.format(OpenApiConstants.FORMAT_LOCALE)
			.build();

		return Optional.of(localeEnum);
	}

	@Nonnull
	private Optional<OpenApiEnum> buildCurrencyEnum() {
		if (this.buildingContext.getSupportedCurrencies().isEmpty()) {
			return Optional.empty();
		}

		final OpenApiEnum currencyEnum = CURRENCY_ENUM
			.to(new ObjectDescriptorToOpenApiEnumTransformer(
				this.buildingContext.getSupportedCurrencies().stream()
					.map(Currency::toString)
					.collect(Collectors.toSet())
			))
			.format(OpenApiConstants.FORMAT_CURRENCY)
			.build();

		return Optional.of(currencyEnum);
	}
}<|MERGE_RESOLUTION|>--- conflicted
+++ resolved
@@ -149,12 +149,8 @@
 		this.entityObjectBuilder = new EntityObjectBuilder(
 			buildingContext,
 			this.propertyBuilderTransformer,
-<<<<<<< HEAD
-			this.objectBuilderTransformer
-=======
 			this.objectBuilderTransformer,
 			this.dictionaryBuilderTransformer
->>>>>>> 10fb31cd
 		);
 		this.fullResponseObjectBuilder = new FullResponseObjectBuilder(
 			buildingContext,
