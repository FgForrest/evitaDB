--- conflicted
+++ resolved
@@ -73,32 +73,22 @@
 
 	@Override
 	@Nonnull
-<<<<<<< HEAD
 	protected CompletableFuture<EndpointResponse> doHandleRequest(@Nonnull RestEndpointExchange exchange) {
+		final ExecutedEvent requestExecutedEvent = executionContext.requestExecutedEvent();
+
 		return resolveQuery(exchange)
 			.thenApply(query -> {
 				log.debug("Generated evitaDB query for entity query of type `{}` is `{}`.", restHandlingContext.getEntitySchema(), query);
 
-				final EvitaResponse<EntityClassifier> response = exchange.session().query(query, EntityClassifier.class);
+				final EvitaResponse<EntityClassifier> response = requestExecutedEvent.measureInternalEvitaDBExecution(() ->
+					executionContext.session().query(query, EntityClassifier.class));
+				requestExecutedEvent.finishOperationExecution();
 
-				return new SuccessEndpointResponse(convertResultIntoSerializableObject(exchange, response));
+				final Object result = convertResultIntoSerializableObject(executionContext, response);
+				requestExecutedEvent.finishResultSerialization();
+
+				return new SuccessEndpointResponse(result);
 			});
-=======
-	protected EndpointResponse doHandleRequest(@Nonnull RestEndpointExecutionContext executionContext) {
-		final ExecutedEvent requestExecutedEvent = executionContext.requestExecutedEvent();
-
-		final Query query = resolveQuery(executionContext);
-		log.debug("Generated evitaDB query for entity query of type `{}` is `{}`.", restHandlingContext.getEntitySchema(), query);
-
-		final EvitaResponse<EntityClassifier> response = requestExecutedEvent.measureInternalEvitaDBExecution(() ->
-			executionContext.session().query(query, EntityClassifier.class));
-		requestExecutedEvent.finishOperationExecution();
-
-		final Object result = convertResultIntoSerializableObject(executionContext, response);
-		requestExecutedEvent.finishResultSerialization();
-
-		return new SuccessEndpointResponse(result);
->>>>>>> 0dcbd2d5
 	}
 
 	@Nonnull
