/*
 *
 *                         _ _        ____  ____
 *               _____   _(_) |_ __ _|  _ \| __ )
 *              / _ \ \ / / | __/ _` | | | |  _ \
 *             |  __/\ V /| | || (_| | |_| | |_) |
 *              \___| \_/ |_|\__\__,_|____/|____/
 *
 *   Copyright (c) 2023-2024
 *
 *   Licensed under the Business Source License, Version 1.1 (the "License");
 *   you may not use this file except in compliance with the License.
 *   You may obtain a copy of the License at
 *
 *   https://github.com/FgForrest/evitaDB/blob/master/LICENSE
 *
 *   Unless required by applicable law or agreed to in writing, software
 *   distributed under the License is distributed on an "AS IS" BASIS,
 *   WITHOUT WARRANTIES OR CONDITIONS OF ANY KIND, either express or implied.
 *   See the License for the specific language governing permissions and
 *   limitations under the License.
 */

package io.evitadb.externalApi.rest.api.system.resolver.endpoint;

import com.linecorp.armeria.common.HttpMethod;
import io.evitadb.api.CatalogContract;
import io.evitadb.externalApi.http.EndpointResponse;
import io.evitadb.externalApi.http.NotFoundEndpointResponse;
import io.evitadb.externalApi.http.SuccessEndpointResponse;
import io.evitadb.externalApi.rest.api.system.model.CatalogsHeaderDescriptor;
import io.evitadb.externalApi.rest.exception.RestInternalError;
import io.evitadb.externalApi.rest.io.JsonRestHandler;
import io.evitadb.externalApi.rest.io.RestEndpointExecutionContext;
import io.evitadb.externalApi.rest.metric.event.request.ExecutedEvent;
import io.evitadb.utils.Assert;

import javax.annotation.Nonnull;
import java.util.Map;
import java.util.Optional;
import java.util.Set;
import java.util.concurrent.CompletableFuture;

/**
 * Deletes single evitaDB catalog by its name.
 *
 * @author Lukáš Hornych, FG Forrest a.s. (c) 2023
 */
public class DeleteCatalogHandler extends JsonRestHandler<SystemRestHandlingContext>  {

	public DeleteCatalogHandler(@Nonnull SystemRestHandlingContext restApiHandlingContext) {
		super(restApiHandlingContext);
	}

	@Override
	protected boolean modifiesData() {
		return true;
	}

	@Nonnull
	@Override
<<<<<<< HEAD
	protected CompletableFuture<EndpointResponse> doHandleRequest(@Nonnull RestEndpointExchange exchange) {
		final Map<String, Object> parameters = getParametersFromRequest(exchange);

		final String catalogName = (String) parameters.get(CatalogsHeaderDescriptor.NAME.name());
		return CompletableFuture.supplyAsync(() -> {
			final Optional<CatalogContract> catalog = restHandlingContext.getEvita().getCatalogInstance(catalogName);
			if (catalog.isEmpty()) {
				return new NotFoundEndpointResponse();
			}

			final boolean deleted = restHandlingContext.getEvita().deleteCatalogIfExists(catalog.get().getName());
			Assert.isPremiseValid(
				deleted,
				() -> new RestInternalError("Could not delete catalog `" + catalog.get().getName() + "`, even though it should exist.")
			);
			return new SuccessEndpointResponse();
		});
=======
	protected EndpointResponse doHandleRequest(@Nonnull RestEndpointExecutionContext executionContext) {
		final ExecutedEvent requestExecutedEvent = executionContext.requestExecutedEvent();

		final Map<String, Object> parameters = getParametersFromRequest(executionContext);
		requestExecutedEvent.finishInputDeserialization();

		final String catalogName = (String) parameters.get(CatalogsHeaderDescriptor.NAME.name());
		final Optional<CatalogContract> catalog = requestExecutedEvent.measureInternalEvitaDBExecution(() ->
			restHandlingContext.getEvita().getCatalogInstance(catalogName));
		if (catalog.isEmpty()) {
			requestExecutedEvent.finishOperationExecution();
			requestExecutedEvent.finishResultSerialization();
			return new NotFoundEndpointResponse();
		}

		final boolean deleted = requestExecutedEvent.measureInternalEvitaDBExecution(() ->
			restHandlingContext.getEvita().deleteCatalogIfExists(catalog.get().getName()));
		Assert.isPremiseValid(
			deleted,
			() -> new RestInternalError("Could not delete catalog `" + catalog.get().getName() + "`, even though it should exist.")
		);

		requestExecutedEvent.finishOperationExecution();
		requestExecutedEvent.finishResultSerialization();
		return new SuccessEndpointResponse();
>>>>>>> 0dcbd2d5
	}

	@Nonnull
	@Override
	public Set<String> getSupportedHttpMethods() {
		return Set.of(HttpMethod.DELETE.name());
	}
}<|MERGE_RESOLUTION|>--- conflicted
+++ resolved
@@ -59,51 +59,33 @@
 
 	@Nonnull
 	@Override
-<<<<<<< HEAD
-	protected CompletableFuture<EndpointResponse> doHandleRequest(@Nonnull RestEndpointExchange exchange) {
-		final Map<String, Object> parameters = getParametersFromRequest(exchange);
-
-		final String catalogName = (String) parameters.get(CatalogsHeaderDescriptor.NAME.name());
-		return CompletableFuture.supplyAsync(() -> {
-			final Optional<CatalogContract> catalog = restHandlingContext.getEvita().getCatalogInstance(catalogName);
-			if (catalog.isEmpty()) {
-				return new NotFoundEndpointResponse();
-			}
-
-			final boolean deleted = restHandlingContext.getEvita().deleteCatalogIfExists(catalog.get().getName());
-			Assert.isPremiseValid(
-				deleted,
-				() -> new RestInternalError("Could not delete catalog `" + catalog.get().getName() + "`, even though it should exist.")
-			);
-			return new SuccessEndpointResponse();
-		});
-=======
-	protected EndpointResponse doHandleRequest(@Nonnull RestEndpointExecutionContext executionContext) {
+	protected CompletableFuture<EndpointResponse> doHandleRequest(@Nonnull RestEndpointExecutionContext executionContext) {
 		final ExecutedEvent requestExecutedEvent = executionContext.requestExecutedEvent();
 
 		final Map<String, Object> parameters = getParametersFromRequest(executionContext);
 		requestExecutedEvent.finishInputDeserialization();
 
 		final String catalogName = (String) parameters.get(CatalogsHeaderDescriptor.NAME.name());
-		final Optional<CatalogContract> catalog = requestExecutedEvent.measureInternalEvitaDBExecution(() ->
-			restHandlingContext.getEvita().getCatalogInstance(catalogName));
-		if (catalog.isEmpty()) {
+		return CompletableFuture.supplyAsync(() -> {
+			final Optional<CatalogContract> catalog = requestExecutedEvent.measureInternalEvitaDBExecution(() ->
+				restHandlingContext.getEvita().getCatalogInstance(catalogName));
+			if (catalog.isEmpty()) {
+				requestExecutedEvent.finishOperationExecution();
+				requestExecutedEvent.finishResultSerialization();
+				return new NotFoundEndpointResponse();
+			}
+
+			final boolean deleted = requestExecutedEvent.measureInternalEvitaDBExecution(() ->
+				restHandlingContext.getEvita().deleteCatalogIfExists(catalog.get().getName()));
+			Assert.isPremiseValid(
+				deleted,
+				() -> new RestInternalError("Could not delete catalog `" + catalog.get().getName() + "`, even though it should exist.")
+			);
+
 			requestExecutedEvent.finishOperationExecution();
 			requestExecutedEvent.finishResultSerialization();
-			return new NotFoundEndpointResponse();
-		}
-
-		final boolean deleted = requestExecutedEvent.measureInternalEvitaDBExecution(() ->
-			restHandlingContext.getEvita().deleteCatalogIfExists(catalog.get().getName()));
-		Assert.isPremiseValid(
-			deleted,
-			() -> new RestInternalError("Could not delete catalog `" + catalog.get().getName() + "`, even though it should exist.")
-		);
-
-		requestExecutedEvent.finishOperationExecution();
-		requestExecutedEvent.finishResultSerialization();
-		return new SuccessEndpointResponse();
->>>>>>> 0dcbd2d5
+			return new SuccessEndpointResponse();
+		});
 	}
 
 	@Nonnull
