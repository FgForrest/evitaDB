--- conflicted
+++ resolved
@@ -87,75 +87,44 @@
 
 	@Override
 	@Nonnull
-<<<<<<< HEAD
-	protected CompletableFuture<EndpointResponse> doHandleRequest(@Nonnull RestEndpointExchange exchange) {
+	protected CompletableFuture<EndpointResponse> doHandleRequest(@Nonnull RestEndpointExecutionContext executionContext) {
+		final ExecutedEvent requestExecutedEvent = executionContext.requestExecutedEvent();
 		return parseRequestBody(exchange, UpsertEntityUpsertRequestDto.class)
 			.thenApply(requestData -> {
 				if (withPrimaryKeyInPath) {
-					final Map<String, Object> parametersFromRequest = getParametersFromRequest(exchange);
+					final Map<String, Object> parametersFromRequest = getParametersFromRequest(executionContext);
 					Assert.isTrue(
 						parametersFromRequest.containsKey(DeleteEntityEndpointHeaderDescriptor.PRIMARY_KEY.name()),
 						() -> new RestInvalidArgumentException("Primary key is not present in request's URL path.")
 					);
 					requestData.setPrimaryKey((Integer) parametersFromRequest.get(DeleteEntityEndpointHeaderDescriptor.PRIMARY_KEY.name()));
 				}
+				requestExecutedEvent.finishInputDeserialization();
 
-				final EntityMutation entityMutation = mutationResolver.convert(
-					requestData.getPrimaryKey()
-						.orElse(null),
-					requestData.getEntityExistence()
-						.orElseThrow(() -> new RestInvalidArgumentException("EntityExistence is not set in request data.")),
-					requestData.getMutations()
-						.orElseThrow(() -> new RestInvalidArgumentException("Mutations are not set in request data."))
-				);
+				final EntityMutation entityMutation = requestExecutedEvent.measureInternalEvitaDBInputReconstruction(() ->
+					mutationResolver.convert(
+						requestData.getPrimaryKey()
+							.orElse(null),
+						requestData.getEntityExistence()
+							.orElseThrow(() -> new RestInvalidArgumentException("EntityExistence is not set in request data.")),
+						requestData.getMutations()
+							.orElseThrow(() -> new RestInvalidArgumentException("Mutations are not set in request data."))
+					));
 
-				final EntityContentRequire[] requires = getEntityContentRequires(requestData).orElse(null);
+				final EntityContentRequire[] requires = requestExecutedEvent.measureInternalEvitaDBInputReconstruction(() ->
+					getEntityContentRequires(requestData).orElse(null));
 
-				final EntityClassifier upsertedEntity = requestData.getRequire().isPresent()
-					? exchange.session().upsertAndFetchEntity(entityMutation, requires)
-					: exchange.session().upsertEntity(entityMutation);
+				final EntityClassifier upsertedEntity = requestExecutedEvent.measureInternalEvitaDBExecution(() ->
+					requestData.getRequire().isPresent()
+						? executionContext.session().upsertAndFetchEntity(entityMutation, requires)
+						: executionContext.session().upsertEntity(entityMutation));
+				requestExecutedEvent.finishOperationExecution();
 
-				return new SuccessEndpointResponse(convertResultIntoSerializableObject(exchange, upsertedEntity));
+				final Object result = convertResultIntoSerializableObject(executionContext, upsertedEntity);
+				requestExecutedEvent.finishResultSerialization();
+
+				return new SuccessEndpointResponse(result);
 			});
-=======
-	protected EndpointResponse doHandleRequest(@Nonnull RestEndpointExecutionContext executionContext) {
-		final ExecutedEvent requestExecutedEvent = executionContext.requestExecutedEvent();
-
-		final UpsertEntityUpsertRequestDto requestData = parseRequestBody(executionContext, UpsertEntityUpsertRequestDto.class);
-		if (withPrimaryKeyInPath) {
-			final Map<String, Object> parametersFromRequest = getParametersFromRequest(executionContext);
-			Assert.isTrue(
-				parametersFromRequest.containsKey(DeleteEntityEndpointHeaderDescriptor.PRIMARY_KEY.name()),
-				() -> new RestInvalidArgumentException("Primary key is not present in request's URL path.")
-			);
-			requestData.setPrimaryKey((Integer) parametersFromRequest.get(DeleteEntityEndpointHeaderDescriptor.PRIMARY_KEY.name()));
-		}
-		requestExecutedEvent.finishInputDeserialization();
-
-		final EntityMutation entityMutation = requestExecutedEvent.measureInternalEvitaDBInputReconstruction(() ->
-			mutationResolver.convert(
-				requestData.getPrimaryKey()
-					.orElse(null),
-				requestData.getEntityExistence()
-					.orElseThrow(() -> new RestInvalidArgumentException("EntityExistence is not set in request data.")),
-				requestData.getMutations()
-					.orElseThrow(() -> new RestInvalidArgumentException("Mutations are not set in request data."))
-			));
-
-		final EntityContentRequire[] requires = requestExecutedEvent.measureInternalEvitaDBInputReconstruction(() ->
-			getEntityContentRequires(requestData).orElse(null));
-
-		final EntityClassifier upsertedEntity = requestExecutedEvent.measureInternalEvitaDBExecution(() ->
-			requestData.getRequire().isPresent()
-				? executionContext.session().upsertAndFetchEntity(entityMutation, requires)
-				: executionContext.session().upsertEntity(entityMutation));
-		requestExecutedEvent.finishOperationExecution();
-
-		final Object result = convertResultIntoSerializableObject(executionContext, upsertedEntity);
-		requestExecutedEvent.finishResultSerialization();
-
-		return new SuccessEndpointResponse(result);
->>>>>>> 0dcbd2d5
 	}
 
 	@Nonnull
