--- conflicted
+++ resolved
@@ -28,12 +28,7 @@
 import io.evitadb.externalApi.http.ExternalApiProvider;
 import io.evitadb.externalApi.http.ExternalApiProviderRegistrar;
 import io.evitadb.externalApi.http.ExternalApiServer;
-<<<<<<< HEAD
-import io.evitadb.externalApi.rest.configuration.RestConfig;
-=======
-import io.evitadb.externalApi.rest.api.catalog.CatalogRestRefreshingObserver;
 import io.evitadb.externalApi.rest.configuration.RestOptions;
->>>>>>> 37af4a71
 
 import javax.annotation.Nonnull;
 
@@ -58,13 +53,6 @@
 
 	@Nonnull
 	@Override
-<<<<<<< HEAD
-	public ExternalApiProvider<RestConfig> register(@Nonnull Evita evita,
-	                                                @Nonnull ExternalApiServer externalApiServer, @Nonnull ApiOptions apiOptions,
-	                                                @Nonnull RestConfig restConfiguration) {
-		final RestManager restManager = new RestManager(evita, apiOptions.exposedOn(), restConfiguration, getApiHandlerPortTlsValidatingFunction(restConfiguration));
-		return new RestProvider(restConfiguration, restManager);
-=======
 	public ExternalApiProvider<RestOptions> register(
 		@Nonnull Evita evita,
 		@Nonnull ExternalApiServer externalApiServer,
@@ -72,8 +60,8 @@
 		@Nonnull RestOptions restConfiguration
 	) {
 		final RestManager restManager = new RestManager(evita, apiOptions.headers(), restConfiguration);
-		evita.registerStructuralChangeObserver(new CatalogRestRefreshingObserver(restManager));
+		/* TODO JNO - verify */
+		/*evita.registerStructuralChangeObserver(new CatalogRestRefreshingObserver(restManager));*/
 		return new RestProvider(restConfiguration, restManager, apiOptions.requestTimeoutInMillis());
->>>>>>> 37af4a71
 	}
 }