--- conflicted
+++ resolved
@@ -27,11 +27,7 @@
 import io.evitadb.externalApi.configuration.ApiOptions;
 import io.evitadb.externalApi.http.ExternalApiProvider;
 import io.evitadb.externalApi.http.ExternalApiProviderRegistrar;
-<<<<<<< HEAD
-=======
 import io.evitadb.externalApi.http.ExternalApiServer;
-import io.evitadb.externalApi.rest.api.catalog.CatalogRestRefreshingObserver;
->>>>>>> 9f91d616
 import io.evitadb.externalApi.rest.configuration.RestConfig;
 
 import javax.annotation.Nonnull;
@@ -60,13 +56,7 @@
 	public ExternalApiProvider<RestConfig> register(@Nonnull Evita evita,
 	                                                @Nonnull ExternalApiServer externalApiServer, @Nonnull ApiOptions apiOptions,
 	                                                @Nonnull RestConfig restConfiguration) {
-<<<<<<< HEAD
-		final RestManager restManager = new RestManager(evita, apiOptions.exposedOn(), restConfiguration);
-		return new RestProvider(restConfiguration, restManager.getRestRouter());
-=======
 		final RestManager restManager = new RestManager(evita, apiOptions.exposedOn(), restConfiguration, getApiHandlerPortTlsValidatingFunction(restConfiguration));
-		evita.registerStructuralChangeObserver(new CatalogRestRefreshingObserver(restManager));
 		return new RestProvider(restConfiguration, restManager);
->>>>>>> 9f91d616
 	}
 }