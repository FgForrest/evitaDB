/*
 *
 *                         _ _        ____  ____
 *               _____   _(_) |_ __ _|  _ \| __ )
 *              / _ \ \ / / | __/ _` | | | |  _ \
 *             |  __/\ V /| | || (_| | |_| | |_) |
 *              \___| \_/ |_|\__\__,_|____/|____/
 *
 *   Copyright (c) 2023
 *
 *   Licensed under the Business Source License, Version 1.1 (the "License");
 *   you may not use this file except in compliance with the License.
 *   You may obtain a copy of the License at
 *
 *   https://github.com/FgForrest/evitaDB/blob/main/LICENSE
 *
 *   Unless required by applicable law or agreed to in writing, software
 *   distributed under the License is distributed on an "AS IS" BASIS,
 *   WITHOUT WARRANTIES OR CONDITIONS OF ANY KIND, either express or implied.
 *   See the License for the specific language governing permissions and
 *   limitations under the License.
 */

package io.evitadb.externalApi.rest;

import io.evitadb.core.Evita;
import io.evitadb.externalApi.configuration.ApiOptions;
import io.evitadb.externalApi.http.ExternalApiProvider;
import io.evitadb.externalApi.http.ExternalApiProviderRegistrar;
import io.evitadb.externalApi.rest.configuration.RestConfig;

import javax.annotation.Nonnull;

/**
 * Registers REST API provider to provide REST API to clients.
 *
 * @author Lukáš Hornych, FG Forrest a.s. (c) 2022
 */
public class RestProviderRegistrar implements ExternalApiProviderRegistrar<RestConfig> {

	@Nonnull
	@Override
	public String getExternalApiCode() {
		return RestProvider.CODE;
	}

	@Nonnull
	@Override
	public Class<RestConfig> getConfigurationClass() {
		return RestConfig.class;
	}

	@Nonnull
	@Override
	public ExternalApiProvider<RestConfig> register(@Nonnull Evita evita,
	                                                @Nonnull ApiOptions apiOptions,
	                                                @Nonnull RestConfig restConfiguration) {
<<<<<<< HEAD
		final RestManager restManager = new RestManager(evita, restConfiguration);
=======
		final RestManager restManager = new RestManager(evita, apiOptions.exposedOn(), restConfiguration);
		evita.registerStructuralChangeObserver(new CatalogRestRefreshingObserver(restManager));
>>>>>>> 621037e0
		return new RestProvider(restConfiguration, restManager.getRestRouter());
	}
}<|MERGE_RESOLUTION|>--- conflicted
+++ resolved
@@ -55,12 +55,7 @@
 	public ExternalApiProvider<RestConfig> register(@Nonnull Evita evita,
 	                                                @Nonnull ApiOptions apiOptions,
 	                                                @Nonnull RestConfig restConfiguration) {
-<<<<<<< HEAD
-		final RestManager restManager = new RestManager(evita, restConfiguration);
-=======
 		final RestManager restManager = new RestManager(evita, apiOptions.exposedOn(), restConfiguration);
-		evita.registerStructuralChangeObserver(new CatalogRestRefreshingObserver(restManager));
->>>>>>> 621037e0
 		return new RestProvider(restConfiguration, restManager.getRestRouter());
 	}
 }