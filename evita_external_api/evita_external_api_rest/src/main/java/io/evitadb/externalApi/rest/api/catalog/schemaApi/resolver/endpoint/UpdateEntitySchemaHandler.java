/*
 *
 *                         _ _        ____  ____
 *               _____   _(_) |_ __ _|  _ \| __ )
 *              / _ \ \ / / | __/ _` | | | |  _ \
 *             |  __/\ V /| | || (_| | |_| | |_) |
 *              \___| \_/ |_|\__\__,_|____/|____/
 *
 *   Copyright (c) 2023-2024
 *
 *   Licensed under the Business Source License, Version 1.1 (the "License");
 *   you may not use this file except in compliance with the License.
 *   You may obtain a copy of the License at
 *
 *   https://github.com/FgForrest/evitaDB/blob/master/LICENSE
 *
 *   Unless required by applicable law or agreed to in writing, software
 *   distributed under the License is distributed on an "AS IS" BASIS,
 *   WITHOUT WARRANTIES OR CONDITIONS OF ANY KIND, either express or implied.
 *   See the License for the specific language governing permissions and
 *   limitations under the License.
 */

package io.evitadb.externalApi.rest.api.catalog.schemaApi.resolver.endpoint;

import com.fasterxml.jackson.databind.JsonNode;
import com.linecorp.armeria.common.HttpMethod;
import io.evitadb.api.requestResponse.schema.EntitySchemaContract;
import io.evitadb.api.requestResponse.schema.mutation.EntitySchemaMutation;
import io.evitadb.api.requestResponse.schema.mutation.catalog.ModifyEntitySchemaMutation;
import io.evitadb.externalApi.api.catalog.schemaApi.resolver.mutation.EntitySchemaMutationAggregateConverter;
import io.evitadb.externalApi.http.EndpointResponse;
import io.evitadb.externalApi.http.SuccessEndpointResponse;
import io.evitadb.externalApi.rest.api.catalog.dataApi.resolver.endpoint.CollectionRestHandlingContext;
import io.evitadb.externalApi.rest.api.catalog.resolver.mutation.RestMutationObjectParser;
import io.evitadb.externalApi.rest.api.catalog.resolver.mutation.RestMutationResolvingExceptionFactory;
import io.evitadb.externalApi.rest.api.catalog.schemaApi.dto.CreateOrUpdateEntitySchemaRequestData;
import io.evitadb.externalApi.rest.exception.RestInvalidArgumentException;
import io.evitadb.externalApi.rest.io.RestEndpointExecutionContext;
import io.evitadb.externalApi.rest.metric.event.request.ExecutedEvent;
import lombok.extern.slf4j.Slf4j;

import javax.annotation.Nonnull;
import java.util.Iterator;
import java.util.LinkedList;
import java.util.List;
import java.util.Set;
import java.util.concurrent.CompletableFuture;

/**
 * Handles update request for entity schema.
 *
 * @author Lukáš Hornych, FG Forrest a.s. (c) 2023
 */
@Slf4j
public class UpdateEntitySchemaHandler extends EntitySchemaHandler {

	@Nonnull private final EntitySchemaMutationAggregateConverter mutationAggregateResolver;

	public UpdateEntitySchemaHandler(@Nonnull CollectionRestHandlingContext restApiHandlingContext) {
		super(restApiHandlingContext);
		this.mutationAggregateResolver = new EntitySchemaMutationAggregateConverter(
			new RestMutationObjectParser(restApiHandlingContext.getObjectMapper()),
			new RestMutationResolvingExceptionFactory()
		);
	}

	@Override
	protected boolean modifiesData() {
		return true;
	}

	@Override
	@Nonnull
	protected CompletableFuture<EndpointResponse> doHandleRequest(@Nonnull RestEndpointExecutionContext executionContext) {
		final ExecutedEvent requestExecutedEvent = executionContext.requestExecutedEvent();
		return parseRequestBody(executionContext, CreateOrUpdateEntitySchemaRequestData.class)
			.thenApply(requestData -> {
				requestExecutedEvent.finishInputDeserialization();

<<<<<<< HEAD
		final List<EntitySchemaMutation> schemaMutations = new LinkedList<>();
		final JsonNode inputMutations = requestData.getMutations()
			.orElseThrow(() -> new RestInvalidArgumentException("Mutations are not set in request data."));
		for (Iterator<JsonNode> schemaMutationsIterator = inputMutations.elements(); schemaMutationsIterator.hasNext(); ) {
			schemaMutations.addAll(mutationAggregateResolver.convertFromInput(schemaMutationsIterator.next()));
		}
		final ModifyEntitySchemaMutation entitySchemaMutation = new ModifyEntitySchemaMutation(
			restApiHandlingContext.getEntityType(),
			schemaMutations.toArray(EntitySchemaMutation[]::new)
		);
=======
				final ModifyEntitySchemaMutation entitySchemaMutation = requestExecutedEvent.measureInternalEvitaDBInputReconstruction(() -> {
					final List<EntitySchemaMutation> convertedSchemaMutations = new LinkedList<>();
					final JsonNode inputMutations = requestData.getMutations()
						.orElseThrow(() -> new RestInvalidArgumentException("Mutations are not set in request data."));
					for (Iterator<JsonNode> schemaMutationsIterator = inputMutations.elements(); schemaMutationsIterator.hasNext(); ) {
						convertedSchemaMutations.addAll(mutationAggregateResolver.convert(schemaMutationsIterator.next()));
					}
					return new ModifyEntitySchemaMutation(
						restHandlingContext.getEntityType(),
						convertedSchemaMutations.toArray(EntitySchemaMutation[]::new)
					);
				});

				final EntitySchemaContract updatedEntitySchema = requestExecutedEvent.measureInternalEvitaDBExecution(() ->
					executionContext.session().updateAndFetchEntitySchema(entitySchemaMutation));
				requestExecutedEvent.finishOperationExecution();

				final Object result = convertResultIntoSerializableObject(executionContext, updatedEntitySchema);
				requestExecutedEvent.finishResultSerialization();
>>>>>>> 9f91d616

				return new SuccessEndpointResponse(result);
			});
	}

	@Nonnull
	@Override
	public Set<HttpMethod> getSupportedHttpMethods() {
		return Set.of(HttpMethod.PUT);
	}

	@Nonnull
	@Override
	public Set<String> getSupportedRequestContentTypes() {
		return DEFAULT_SUPPORTED_CONTENT_TYPES;
	}
}<|MERGE_RESOLUTION|>--- conflicted
+++ resolved
@@ -78,24 +78,12 @@
 			.thenApply(requestData -> {
 				requestExecutedEvent.finishInputDeserialization();
 
-<<<<<<< HEAD
-		final List<EntitySchemaMutation> schemaMutations = new LinkedList<>();
-		final JsonNode inputMutations = requestData.getMutations()
-			.orElseThrow(() -> new RestInvalidArgumentException("Mutations are not set in request data."));
-		for (Iterator<JsonNode> schemaMutationsIterator = inputMutations.elements(); schemaMutationsIterator.hasNext(); ) {
-			schemaMutations.addAll(mutationAggregateResolver.convertFromInput(schemaMutationsIterator.next()));
-		}
-		final ModifyEntitySchemaMutation entitySchemaMutation = new ModifyEntitySchemaMutation(
-			restApiHandlingContext.getEntityType(),
-			schemaMutations.toArray(EntitySchemaMutation[]::new)
-		);
-=======
 				final ModifyEntitySchemaMutation entitySchemaMutation = requestExecutedEvent.measureInternalEvitaDBInputReconstruction(() -> {
 					final List<EntitySchemaMutation> convertedSchemaMutations = new LinkedList<>();
 					final JsonNode inputMutations = requestData.getMutations()
 						.orElseThrow(() -> new RestInvalidArgumentException("Mutations are not set in request data."));
 					for (Iterator<JsonNode> schemaMutationsIterator = inputMutations.elements(); schemaMutationsIterator.hasNext(); ) {
-						convertedSchemaMutations.addAll(mutationAggregateResolver.convert(schemaMutationsIterator.next()));
+						convertedSchemaMutations.addAll(mutationAggregateResolver.convertFromInput(schemaMutationsIterator.next()));
 					}
 					return new ModifyEntitySchemaMutation(
 						restHandlingContext.getEntityType(),
@@ -109,7 +97,6 @@
 
 				final Object result = convertResultIntoSerializableObject(executionContext, updatedEntitySchema);
 				requestExecutedEvent.finishResultSerialization();
->>>>>>> 9f91d616
 
 				return new SuccessEndpointResponse(result);
 			});
