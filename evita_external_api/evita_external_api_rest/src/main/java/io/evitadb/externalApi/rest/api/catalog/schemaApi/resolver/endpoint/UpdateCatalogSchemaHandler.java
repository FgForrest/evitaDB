--- conflicted
+++ resolved
@@ -77,24 +77,15 @@
 			.thenApply(requestData -> {
 				requestExecutedEvent.finishInputDeserialization();
 
-<<<<<<< HEAD
-		final List<LocalCatalogSchemaMutation> schemaMutations = new LinkedList<>();
-		final JsonNode inputMutations = requestData.getMutations()
-			.orElseThrow(() -> new RestInvalidArgumentException("Mutations are not set in request data."));
-		for (Iterator<JsonNode> schemaMutationsIterator = inputMutations.elements(); schemaMutationsIterator.hasNext(); ) {
-			schemaMutations.addAll(mutationAggregateResolver.convertFromInput(schemaMutationsIterator.next()));
-		}
-=======
 				final List<LocalCatalogSchemaMutation> schemaMutations = requestExecutedEvent.measureInternalEvitaDBInputReconstruction(() -> {
 					final List<LocalCatalogSchemaMutation> convertedSchemaMutations = new LinkedList<>();
 					final JsonNode inputMutations = requestData.getMutations()
 						.orElseThrow(() -> new RestInvalidArgumentException("Mutations are not set in request data."));
 					for (Iterator<JsonNode> schemaMutationsIterator = inputMutations.elements(); schemaMutationsIterator.hasNext(); ) {
-						convertedSchemaMutations.addAll(mutationAggregateResolver.convert(schemaMutationsIterator.next()));
+						convertedSchemaMutations.addAll(mutationAggregateResolver.convertFromInput(schemaMutationsIterator.next()));
 					}
 					return convertedSchemaMutations;
 				});
->>>>>>> 9f91d616
 
 				final CatalogSchemaContract updatedCatalogSchema = requestExecutedEvent.measureInternalEvitaDBExecution(() ->
 					executionContext.session().updateAndFetchCatalogSchema(schemaMutations.toArray(LocalCatalogSchemaMutation[]::new)));
