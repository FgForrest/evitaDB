/*
 *
 *                         _ _        ____  ____
 *               _____   _(_) |_ __ _|  _ \| __ )
 *              / _ \ \ / / | __/ _` | | | |  _ \
 *             |  __/\ V /| | || (_| | |_| | |_) |
 *              \___| \_/ |_|\__\__,_|____/|____/
 *
 *   Copyright (c) 2023-2024
 *
 *   Licensed under the Business Source License, Version 1.1 (the "License");
 *   you may not use this file except in compliance with the License.
 *   You may obtain a copy of the License at
 *
 *   https://github.com/FgForrest/evitaDB/blob/master/LICENSE
 *
 *   Unless required by applicable law or agreed to in writing, software
 *   distributed under the License is distributed on an "AS IS" BASIS,
 *   WITHOUT WARRANTIES OR CONDITIONS OF ANY KIND, either express or implied.
 *   See the License for the specific language governing permissions and
 *   limitations under the License.
 */

import io.evitadb.externalApi.http.ExternalApiProviderRegistrar;
import io.evitadb.externalApi.rest.RestProviderRegistrar;
import io.evitadb.store.spi.CatalogPersistenceServiceFactory;

/**
 * Module contains REST API for evitaDB.
 */
module evita.external.api.rest {

	uses CatalogPersistenceServiceFactory;
	uses ExternalApiProviderRegistrar;

	provides ExternalApiProviderRegistrar with RestProviderRegistrar;

	opens io.evitadb.externalApi.rest.configuration to com.fasterxml.jackson.databind;
	opens io.evitadb.externalApi.rest.api.resolver.serializer to com.fasterxml.jackson.databind;
	opens io.evitadb.externalApi.rest.api.catalog.dataApi.dto to com.fasterxml.jackson.databind;
	opens io.evitadb.externalApi.rest.api.catalog.schemaApi.dto to com.fasterxml.jackson.databind;
	opens io.evitadb.externalApi.rest.api.system.dto to com.fasterxml.jackson.databind;
	opens io.evitadb.externalApi.rest.api.catalog.dataApi.resolver.serializer to com.fasterxml.jackson.databind;
	opens io.evitadb.externalApi.rest.api.catalog.schemaApi.resolver.serializer to com.fasterxml.jackson.databind;

	requires static jsr305;
	requires static lombok;
	requires org.slf4j;
	requires com.fasterxml.jackson.databind;
	requires com.fasterxml.jackson.core;
	requires com.fasterxml.jackson.annotation;
	requires io.swagger.v3.oas.models;
	requires io.swagger.v3.core;
	requires com.linecorp.armeria;

	requires evita.api;
	requires evita.common;
	requires evita.external.api.core;
	requires evita.query;
	requires evita.engine;
<<<<<<< HEAD
	requires org.reactivestreams;
	requires io.netty.common;
	requires io.netty.transport;
=======
	requires jdk.jfr;
>>>>>>> 0dcbd2d5

	exports io.evitadb.externalApi.rest;
	exports io.evitadb.externalApi.rest.io;
	exports io.evitadb.externalApi.rest.configuration;
	exports io.evitadb.externalApi.rest.metric.event.request;
	exports io.evitadb.externalApi.rest.metric.event.instance;

	// these shouldn't be publicly exported, but they are used by the lab module which extends this module
	exports io.evitadb.externalApi.rest.api.builder to evita.external.api.lab;
	exports io.evitadb.externalApi.rest.api.openApi to evita.external.api.lab;
	exports io.evitadb.externalApi.rest.exception to evita.external.api.lab;
	exports io.evitadb.externalApi.rest.api.model to evita.external.api.lab;
	exports io.evitadb.externalApi.rest.api.resolver.serializer to evita.external.api.lab;
	exports io.evitadb.externalApi.rest.api.catalog.dataApi.builder to evita.external.api.lab;
	exports io.evitadb.externalApi.rest.api.catalog.dataApi.model.entity to evita.external.api.lab;
	exports io.evitadb.externalApi.rest.api.catalog.dataApi.model to evita.external.api.lab;
	exports io.evitadb.externalApi.rest.api.catalog.dataApi.model.extraResult to evita.external.api.lab;
	exports io.evitadb.externalApi.rest.api.catalog.dataApi.dto to evita.external.api.lab;
	exports io.evitadb.externalApi.rest.api.catalog.dataApi.resolver.serializer to evita.external.api.lab;
	exports io.evitadb.externalApi.rest.api.system.resolver.serializer to evita.external.api.lab;
	exports io.evitadb.externalApi.rest.api.catalog.schemaApi.builder to evita.external.api.lab;
	exports io.evitadb.externalApi.rest.api.catalog.schemaApi.resolver.serializer to evita.external.api.lab;
	exports io.evitadb.externalApi.rest.api.resolver.endpoint to evita.external.api.lab;
	exports io.evitadb.externalApi.rest.api.dataType to evita.external.api.lab;
	exports io.evitadb.externalApi.rest.api.system.dto to evita.external.api.lab;
	exports io.evitadb.externalApi.rest.api.system.model to evita.external.api.lab;
	exports io.evitadb.externalApi.rest.api;
}<|MERGE_RESOLUTION|>--- conflicted
+++ resolved
@@ -58,13 +58,10 @@
 	requires evita.external.api.core;
 	requires evita.query;
 	requires evita.engine;
-<<<<<<< HEAD
 	requires org.reactivestreams;
 	requires io.netty.common;
 	requires io.netty.transport;
-=======
 	requires jdk.jfr;
->>>>>>> 0dcbd2d5
 
 	exports io.evitadb.externalApi.rest;
 	exports io.evitadb.externalApi.rest.io;
