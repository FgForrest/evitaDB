--- conflicted
+++ resolved
@@ -70,11 +70,8 @@
  */
 public class EvitaRequest {
 	private static final int[] EMPTY_INTS = new int[0];
-<<<<<<< HEAD
 	private static final ConditionalGap[] EMPTY_GAPS = new ConditionalGap[0];
-=======
 	private static final String[] EMPTY_PRICE_LISTS = new String[0];
->>>>>>> 8598f479
 	@Getter private final Query query;
 	@Getter private final OffsetDateTime alignedNow;
 	private final String entityType;
