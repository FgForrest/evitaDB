/*
 *
 *                         _ _        ____  ____
 *               _____   _(_) |_ __ _|  _ \| __ )
 *              / _ \ \ / / | __/ _` | | | |  _ \
 *             |  __/\ V /| | || (_| | |_| | |_) |
 *              \___| \_/ |_|\__\__,_|____/|____/
 *
 *   Copyright (c) 2023-2025
 *
 *   Licensed under the Business Source License, Version 1.1 (the "License");
 *   you may not use this file except in compliance with the License.
 *   You may obtain a copy of the License at
 *
 *   https://github.com/FgForrest/evitaDB/blob/master/LICENSE
 *
 *   Unless required by applicable law or agreed to in writing, software
 *   distributed under the License is distributed on an "AS IS" BASIS,
 *   WITHOUT WARRANTIES OR CONDITIONS OF ANY KIND, either express or implied.
 *   See the License for the specific language governing permissions and
 *   limitations under the License.
 */

package io.evitadb.api.requestResponse.schema.builder;

import io.evitadb.api.exception.AttributeAlreadyPresentInEntitySchemaException;
import io.evitadb.api.exception.InvalidSchemaMutationException;
import io.evitadb.api.exception.SortableAttributeCompoundSchemaException;
import io.evitadb.api.requestResponse.schema.AttributeSchemaContract;
import io.evitadb.api.requestResponse.schema.AttributeSchemaEditor;
import io.evitadb.api.requestResponse.schema.Cardinality;
import io.evitadb.api.requestResponse.schema.CatalogSchemaContract;
import io.evitadb.api.requestResponse.schema.EntitySchemaContract;
import io.evitadb.api.requestResponse.schema.ReferenceSchemaContract;
import io.evitadb.api.requestResponse.schema.ReferenceSchemaEditor;
import io.evitadb.api.requestResponse.schema.SortableAttributeCompoundSchemaContract;
import io.evitadb.api.requestResponse.schema.SortableAttributeCompoundSchemaContract.AttributeElement;
import io.evitadb.api.requestResponse.schema.dto.ReferenceIndexType;
import io.evitadb.api.requestResponse.schema.dto.ReferenceSchema;
import io.evitadb.api.requestResponse.schema.mutation.LocalEntitySchemaMutation;
import io.evitadb.api.requestResponse.schema.mutation.ReferenceSchemaMutation;
import io.evitadb.api.requestResponse.schema.mutation.ReferenceSchemaMutator;
import io.evitadb.api.requestResponse.schema.mutation.attribute.RemoveAttributeSchemaMutation;
import io.evitadb.api.requestResponse.schema.mutation.reference.*;
import io.evitadb.api.requestResponse.schema.mutation.sortableAttributeCompound.RemoveSortableAttributeCompoundSchemaMutation;
import io.evitadb.dataType.Scope;
import io.evitadb.exception.GenericEvitaInternalError;
import io.evitadb.utils.ArrayUtils;
import io.evitadb.utils.Assert;
import lombok.experimental.Delegate;

import javax.annotation.Nonnull;
import javax.annotation.Nullable;
import java.io.Serial;
import java.io.Serializable;
import java.util.Arrays;
import java.util.Collection;
import java.util.Collections;
import java.util.EnumSet;
import java.util.Iterator;
import java.util.LinkedList;
import java.util.List;
import java.util.Optional;
import java.util.function.Consumer;

import static io.evitadb.utils.Assert.isTrue;
import static java.util.Optional.ofNullable;

/**
 * Internal {@link ReferenceSchema} builder used solely from within {@link InternalEntitySchemaBuilder}.
 *
 * @author Jan Novotný (novotny@fg.cz), FG Forrest a.s. (c) 2021
 */
public final class ReferenceSchemaBuilder
	implements ReferenceSchemaEditor.ReferenceSchemaBuilder, InternalSchemaBuilderHelper {
	@Serial private static final long serialVersionUID = -6435272035844056999L;

	private final CatalogSchemaContract catalogSchema;
	private final EntitySchemaContract entitySchema;
	private final ReferenceSchemaContract baseSchema;
	private final LinkedList<LocalEntitySchemaMutation> mutations = new LinkedList<>();
	private MutationImpact updatedSchemaDirty = MutationImpact.NO_IMPACT;
	private int lastMutationReflectedInSchema = 0;
	private ReferenceSchemaContract updatedSchema;

	ReferenceSchemaBuilder(
		@Nonnull CatalogSchemaContract catalogSchema,
		@Nonnull EntitySchemaContract entitySchema,
		@Nullable ReferenceSchemaContract existingSchema,
		@Nonnull String name,
		@Nonnull String entityType,
		boolean referencedEntityTypeManaged,
		@Nonnull Cardinality cardinality,
		@Nonnull List<LocalEntitySchemaMutation> mutations,
		boolean createNew
	) {
		this.catalogSchema = catalogSchema;
		this.entitySchema = entitySchema;
		this.baseSchema = existingSchema == null ?
			ReferenceSchema._internalBuild(
				name, entityType, referencedEntityTypeManaged, cardinality,
				null, false,
				ScopedReferenceIndexType.EMPTY, Scope.NO_SCOPE
			) :
			existingSchema;
		if (createNew) {
			this.mutations.add(
				new CreateReferenceSchemaMutation(
					this.baseSchema.getName(),
					this.baseSchema.getDescription(),
					this.baseSchema.getDeprecationNotice(),
					cardinality,
					entityType,
					referencedEntityTypeManaged,
					this.baseSchema.getReferencedGroupType(),
					this.baseSchema.isReferencedGroupTypeManaged(),
<<<<<<< HEAD
					Arrays.stream(Scope.values()).filter(this.baseSchema::isIndexedInScope).toArray(Scope[]::new),
=======
					this.baseSchema.getReferenceIndexTypeInScopes()
						.entrySet()
						.stream()
						.map(it -> new ScopedReferenceIndexType(it.getKey(), it.getValue()))
						.toArray(ScopedReferenceIndexType[]::new),
>>>>>>> b20221d3
					Arrays.stream(Scope.values()).filter(this.baseSchema::isFacetedInScope).toArray(Scope[]::new)
				)
			);
		} else {
			if (referencedEntityTypeManaged != existingSchema.isReferencedEntityTypeManaged() || !entityType.equals(existingSchema.getReferencedEntityType())) {
				this.mutations.add(
					new ModifyReferenceSchemaRelatedEntityMutation(
						this.baseSchema.getName(),
						entityType,
						referencedEntityTypeManaged
					)
				);
			}
			if (cardinality != existingSchema.getCardinality()) {
				this.mutations.add(
					new ModifyReferenceSchemaCardinalityMutation(
						this.baseSchema.getName(),
						cardinality
					)
				);
			}
		}
		mutations.stream()
			.filter(
				it -> it instanceof ReferenceSchemaMutation referenceSchemaMutation &&
						(name.equals(referenceSchemaMutation.getName()) &&
						!(referenceSchemaMutation instanceof CreateReferenceSchemaMutation)) &&
						!(referenceSchemaMutation instanceof RemoveReferenceSchemaMutation)
			)
			.forEach(this.mutations::add);
	}

	@Override
	@Nonnull
	public ReferenceSchemaBuilder withDescription(@Nullable String description) {
		this.updatedSchemaDirty = updateMutationImpact(
			this.updatedSchemaDirty,
			addMutations(
				this.catalogSchema, this.entitySchema, this.mutations,
				new ModifyReferenceSchemaDescriptionMutation(getName(), description)
			)
		);
		return this;
	}

	@Override
	@Nonnull
	public ReferenceSchemaBuilder deprecated(@Nonnull String deprecationNotice) {
		this.updatedSchemaDirty = updateMutationImpact(
			this.updatedSchemaDirty,
			addMutations(
				this.catalogSchema, this.entitySchema, this.mutations,
				new ModifyReferenceSchemaDeprecationNoticeMutation(getName(), deprecationNotice)
			)
		);
		return this;
	}

	@Override
	@Nonnull
	public ReferenceSchemaBuilder notDeprecatedAnymore() {
		this.updatedSchemaDirty = updateMutationImpact(
			this.updatedSchemaDirty,
			addMutations(
				this.catalogSchema, this.entitySchema, this.mutations,
				new ModifyReferenceSchemaDeprecationNoticeMutation(getName(), null)
			)
		);
		return this;
	}

	@Nonnull
	@Override
	public ReferenceSchemaBuilder withGroupType(@Nonnull String groupType) {
		this.updatedSchemaDirty = updateMutationImpact(
			this.updatedSchemaDirty,
			addMutations(
				this.catalogSchema, this.entitySchema, this.mutations,
				new ModifyReferenceSchemaRelatedEntityGroupMutation(getName(), groupType, false)
			)
		);
		return this;
	}

	@Nonnull
	@Override
	public ReferenceSchemaBuilder withGroupTypeRelatedToEntity(@Nonnull String groupType) {
		this.updatedSchemaDirty = updateMutationImpact(
			this.updatedSchemaDirty,
			addMutations(
				this.catalogSchema, this.entitySchema, this.mutations,
				new ModifyReferenceSchemaRelatedEntityGroupMutation(getName(), groupType, true)
			)
		);
		return this;
	}

	@Nonnull
	@Override
	public ReferenceSchemaBuilder withoutGroupType() {
		this.updatedSchemaDirty = updateMutationImpact(
			this.updatedSchemaDirty,
			addMutations(
				this.catalogSchema, this.entitySchema, this.mutations,
				new ModifyReferenceSchemaRelatedEntityGroupMutation(getName(), null, false)
			)
		);
		return this;
	}

	@Nonnull
	@Override
	public ReferenceSchemaBuilder indexedInScope(@Nullable Scope... inScope) {
		this.updatedSchemaDirty = updateMutationImpact(
			this.updatedSchemaDirty,
			addMutations(
				this.catalogSchema, this.entitySchema, this.mutations,
				new SetReferenceSchemaIndexedMutation(getName(), inScope)
			)
		);
		return this;
	}

	@Nonnull
	@Override
	public ReferenceSchemaBuilder nonIndexed(@Nullable Scope... inScope) {
		final EnumSet<Scope> excludedScopes = ArrayUtils.toEnumSet(Scope.class, inScope);
		this.updatedSchemaDirty = updateMutationImpact(
			this.updatedSchemaDirty,
			addMutations(
				this.catalogSchema, this.entitySchema, this.mutations,
				new SetReferenceSchemaIndexedMutation(
					getName(),
					this.getReferenceIndexTypeInScopes()
						.entrySet()
						.stream()
						.filter(it -> !excludedScopes.contains(it.getKey()))
						.map(it -> new ScopedReferenceIndexType(it.getKey(), it.getValue()))
						.toArray(ScopedReferenceIndexType[]::new)
				)
			)
		);
		return this;
	}

	@Nonnull
	@Override
	public ReferenceSchemaBuilder facetedInScope(@Nonnull Scope... inScope) {
		if (Arrays.stream(inScope).allMatch(this::isIndexedInScope)) {
			// just update the faceted scopes
			this.updatedSchemaDirty = updateMutationImpact(
				this.updatedSchemaDirty,
				addMutations(
					this.catalogSchema, this.entitySchema, this.mutations,
					new SetReferenceSchemaFacetedMutation(getName(), inScope)
				)
			);
		} else {
			// update both indexed and faceted scopes
			final EnumSet<Scope> includedScopes = ArrayUtils.toEnumSet(Scope.class, inScope);
			this.updatedSchemaDirty = updateMutationImpact(
				this.updatedSchemaDirty,
				addMutations(
					this.catalogSchema, this.entitySchema, this.mutations,
					new SetReferenceSchemaIndexedMutation(
						getName(),
						Arrays.stream(Scope.values())
							.filter(scope -> includedScopes.contains(scope) || this.isIndexedInScope(scope))
							.toArray(Scope[]::new)
					),
					new SetReferenceSchemaFacetedMutation(getName(), inScope)
				)
			);
		}
		return this;
	}

	@Nonnull
	@Override
	public ReferenceSchemaBuilder nonFaceted(@Nonnull Scope... inScope) {
		final EnumSet<Scope> excludedScopes = ArrayUtils.toEnumSet(Scope.class, inScope);
		this.updatedSchemaDirty = updateMutationImpact(
			this.updatedSchemaDirty,
			addMutations(
				this.catalogSchema, this.entitySchema, this.mutations,
				new SetReferenceSchemaFacetedMutation(
					getName(),
					Arrays.stream(Scope.values())
						.filter(this::isFacetedInScope)
						.filter(it -> !excludedScopes.contains(it))
						.toArray(Scope[]::new)
				)
			)
		);
		return this;
	}

	@Nonnull
	@Override
	public ReferenceSchemaBuilder indexedForFilteringInScope(@Nonnull Scope... inScope) {
		final ScopedReferenceIndexType[] scopedIndexTypes = Arrays.stream(inScope)
			.map(scope -> new ScopedReferenceIndexType(scope, ReferenceIndexType.FOR_FILTERING))
			.toArray(ScopedReferenceIndexType[]::new);

		this.updatedSchemaDirty = updateMutationImpact(
			this.updatedSchemaDirty,
			addMutations(
				this.catalogSchema, this.entitySchema, this.mutations,
				new SetReferenceSchemaIndexedMutation(getName(), scopedIndexTypes)
			)
		);
		return this;
	}

	@Nonnull
	@Override
	public ReferenceSchemaBuilder indexedForFilteringAndPartitioningInScope(@Nonnull Scope... inScope) {
		final ScopedReferenceIndexType[] scopedIndexTypes = Arrays.stream(inScope)
			.map(scope -> new ScopedReferenceIndexType(scope, ReferenceIndexType.FOR_FILTERING_AND_PARTITIONING))
			.toArray(ScopedReferenceIndexType[]::new);

		this.updatedSchemaDirty = updateMutationImpact(
			this.updatedSchemaDirty,
			addMutations(
				this.catalogSchema, this.entitySchema, this.mutations,
				new SetReferenceSchemaIndexedMutation(getName(), scopedIndexTypes)
			)
		);
		return this;
	}

	@Override
	@Nonnull
	public ReferenceSchemaBuilder withAttribute(@Nonnull String attributeName, @Nonnull Class<? extends Serializable> ofType) {
		return withAttribute(attributeName, ofType, null);
	}

	@Nonnull
	@Override
	public ReferenceSchemaBuilder withAttribute(
		@Nonnull String attributeName,
		@Nonnull Class<? extends Serializable> ofType,
		@Nullable Consumer<AttributeSchemaEditor.AttributeSchemaBuilder> whichIs
	) {
		final Optional<AttributeSchemaContract> existingAttribute = getAttribute(attributeName);
		final AttributeSchemaBuilder attributeSchemaBuilder =
			existingAttribute
				.map(it -> {
					Assert.isTrue(
						ofType.equals(it.getType()),
						() -> new InvalidSchemaMutationException(
							"Attribute " + attributeName + " has already assigned type " + it.getType() +
								", cannot change this type to: " + ofType + "!"
						)
					);
					return new AttributeSchemaBuilder(this.entitySchema, it);
				})
				.orElseGet(() -> new AttributeSchemaBuilder(this.entitySchema, attributeName, ofType));

		ofNullable(whichIs).ifPresent(it -> it.accept(attributeSchemaBuilder));
		final AttributeSchemaContract attributeSchema = attributeSchemaBuilder.toInstance();
		checkSortableTraits(attributeName, attributeSchema);

		// check the names in all naming conventions are unique in the catalog schema
		checkNamesAreUniqueInAllNamingConventions(
			this.getAttributes().values(),
			this.getSortableAttributeCompounds().values(),
			attributeSchema
		);

		if (existingAttribute.map(it -> !it.equals(attributeSchema)).orElse(true)) {
			this.updatedSchemaDirty = updateMutationImpact(
				this.updatedSchemaDirty,
				addMutations(
					this.catalogSchema, this.entitySchema, this.mutations,
					attributeSchemaBuilder
						.toReferenceMutation(getName())
						.stream()
						.map(LocalEntitySchemaMutation.class::cast)
						.toArray(LocalEntitySchemaMutation[]::new)
				)
			);
		}
		return this;
	}

	@Override
	@Nonnull
	public ReferenceSchemaBuilder withoutAttribute(@Nonnull String attributeName) {
		checkSortableAttributeCompoundsWithoutAttribute(
			attributeName, this.getSortableAttributeCompounds().values()
		);
		this.updatedSchemaDirty = updateMutationImpact(
			this.updatedSchemaDirty,
			addMutations(
				this.catalogSchema, this.entitySchema, this.mutations,
				new ModifyReferenceAttributeSchemaMutation(
					this.getName(),
					new RemoveAttributeSchemaMutation(attributeName)
				)
			)
		);
		return this;
	}

	@Nonnull
	@Override
	public ReferenceSchemaBuilder withSortableAttributeCompound(
		@Nonnull String name,
		@Nonnull AttributeElement... attributeElements
	) {
		return withSortableAttributeCompound(
			name, attributeElements, null
		);
	}

	@Nonnull
	@Override
	public ReferenceSchemaBuilder withSortableAttributeCompound(
		@Nonnull String name,
		@Nonnull AttributeElement[] attributeElements,
		@Nullable Consumer<SortableAttributeCompoundSchemaBuilder> whichIs
	) {
		final Optional<SortableAttributeCompoundSchemaContract> existingCompound = getSortableAttributeCompound(name);
		final SortableAttributeCompoundSchemaBuilder builder = new SortableAttributeCompoundSchemaBuilder(
			this.catalogSchema,
			this.entitySchema,
			this,
			this.baseSchema.getSortableAttributeCompound(name).orElse(null),
			name,
			Arrays.asList(attributeElements),
			Collections.emptyList(),
			true
		);
		final SortableAttributeCompoundSchemaBuilder schemaBuilder =
			existingCompound
				.map(it -> {
					Assert.isTrue(
						it.getAttributeElements().equals(Arrays.asList(attributeElements)),
						() -> new AttributeAlreadyPresentInEntitySchemaException(
							it, builder.toInstance(), null, name
						)
					);
					return builder;
				})
				.orElse(builder);

		ofNullable(whichIs).ifPresent(it -> it.accept(schemaBuilder));
		final SortableAttributeCompoundSchemaContract compoundSchema = schemaBuilder.toInstance();
		isTrue(
			compoundSchema.getAttributeElements().size() > 1,
			() -> new SortableAttributeCompoundSchemaException(
				"Sortable attribute compound requires more than one attribute element!",
				compoundSchema
			)
		);
		isTrue(
			compoundSchema.getAttributeElements().size() ==
				compoundSchema.getAttributeElements()
					.stream()
					.map(AttributeElement::attributeName)
					.distinct()
					.count(),
			() -> new SortableAttributeCompoundSchemaException(
				"Attribute names of elements in sortable attribute compound must be unique!",
				compoundSchema
			)
		);
		checkSortableTraits(name, compoundSchema, this.getAttributes());

		// check the names in all naming conventions are unique in the catalog schema
		checkNamesAreUniqueInAllNamingConventions(
			this.getAttributes().values(),
			this.getSortableAttributeCompounds().values(),
			compoundSchema
		);

		if (existingCompound.map(it -> !it.equals(compoundSchema)).orElse(true)) {
			this.updatedSchemaDirty = updateMutationImpact(
				this.updatedSchemaDirty,
				addMutations(
					this.catalogSchema, this.entitySchema, this.mutations,
					schemaBuilder
						.toReferenceMutation(getName())
						.stream()
						.map(LocalEntitySchemaMutation.class::cast)
						.toArray(LocalEntitySchemaMutation[]::new)
				)
			);
		}
		return this;
	}

	@Nonnull
	@Override
	public ReferenceSchemaBuilder withoutSortableAttributeCompound(@Nonnull String name) {
		this.updatedSchemaDirty = updateMutationImpact(
			this.updatedSchemaDirty,
			addMutations(
				this.catalogSchema, this.entitySchema, this.mutations,
				new ModifyReferenceSortableAttributeCompoundSchemaMutation(
					this.getName(),
					new RemoveSortableAttributeCompoundSchemaMutation(name)
				)
			)
		);
		return this;
	}

	/**
	 * Builds new instance of immutable {@link ReferenceSchemaContract} filled with updated configuration and validates
	 * consistency of the result.
	 */
	@Nonnull
	public ReferenceSchemaBuilderResult toResult() {
		final Collection<LocalEntitySchemaMutation> mutations = toMutation();
		// and now rebuild the schema from scratch including consistency checks
		ReferenceSchemaContract currentSchema = this.baseSchema;
		for (LocalEntitySchemaMutation mutation : mutations) {
			currentSchema = ((ReferenceSchemaMutation) mutation).mutate(this.entitySchema, currentSchema);
		}
		return new ReferenceSchemaBuilderResult(currentSchema, mutations);
	}

	@Override
	@Nonnull
	public Collection<LocalEntitySchemaMutation> toMutation() {
		// apply necessary mutation sort
		sortMutations();
		// and return mutations
		return this.mutations;
	}

	/**
	 * Builds new instance of immutable {@link ReferenceSchemaContract} filled with updated configuration.
	 */
	@Delegate(types = ReferenceSchemaContract.class)
	private ReferenceSchemaContract toInstanceInternal() {
		if (this.updatedSchema == null || this.updatedSchemaDirty != MutationImpact.NO_IMPACT) {
			// if the dirty flat is set to modified previous we need to start from the base schema again
			// and reapply all mutations
			if (this.updatedSchemaDirty == MutationImpact.MODIFIED_PREVIOUS) {
				this.lastMutationReflectedInSchema = 0;
			}
			// if the last mutation reflected in the schema is zero we need to start from the base schema
			// else we can continue modification last known updated schema by adding additional mutations
			ReferenceSchemaContract currentSchema = this.lastMutationReflectedInSchema == 0 ?
				this.baseSchema : this.updatedSchema;

			if (this.lastMutationReflectedInSchema < this.mutations.size()) {
				// apply the mutations not reflected in the schema
				for (int i = this.lastMutationReflectedInSchema; i < this.mutations.size(); i++) {
					final LocalEntitySchemaMutation mutation = this.mutations.get(i);
					currentSchema = ((ReferenceSchemaMutation) mutation).mutate(this.entitySchema, currentSchema, ReferenceSchemaMutator.ConsistencyChecks.SKIP);
					if (currentSchema == null) {
						throw new GenericEvitaInternalError("Reference unexpectedly removed from inside!");
					}
				}
			}
			this.updatedSchema = currentSchema;
			this.updatedSchemaDirty = MutationImpact.NO_IMPACT;
			this.lastMutationReflectedInSchema = this.mutations.size();
		}
		return this.updatedSchema;
	}

	/**
	 * Sorts mutations, so that attribute mutations always come last.
	 */
	private void sortMutations() {
		// sort the mutations first, we need to apply reference schema properties such as faceted / indexed first
		final Iterator<LocalEntitySchemaMutation> it = this.mutations.iterator();
		final List<LocalEntitySchemaMutation> movedMutations = new LinkedList<>();
		while (it.hasNext()) {
			final LocalEntitySchemaMutation mutation = it.next();
			if (mutation instanceof ModifyReferenceAttributeSchemaMutation) {
				it.remove();
				movedMutations.add(mutation);
			}
		}
		this.mutations.addAll(movedMutations);
	}

	/**
	 * The {@code ReferenceSchemaBuilderResult} class represents the result of building a reference schema.
	 * It contains the built reference schema and a collection of mutations applied to the schema.
	 */
	public record ReferenceSchemaBuilderResult(
		@Nonnull ReferenceSchemaContract schema,
		@Nonnull Collection<LocalEntitySchemaMutation> mutations
	) {

	}

}<|MERGE_RESOLUTION|>--- conflicted
+++ resolved
@@ -114,15 +114,11 @@
 					referencedEntityTypeManaged,
 					this.baseSchema.getReferencedGroupType(),
 					this.baseSchema.isReferencedGroupTypeManaged(),
-<<<<<<< HEAD
-					Arrays.stream(Scope.values()).filter(this.baseSchema::isIndexedInScope).toArray(Scope[]::new),
-=======
 					this.baseSchema.getReferenceIndexTypeInScopes()
 						.entrySet()
 						.stream()
 						.map(it -> new ScopedReferenceIndexType(it.getKey(), it.getValue()))
 						.toArray(ScopedReferenceIndexType[]::new),
->>>>>>> b20221d3
 					Arrays.stream(Scope.values()).filter(this.baseSchema::isFacetedInScope).toArray(Scope[]::new)
 				)
 			);
