/*
 *
 *                         _ _        ____  ____
 *               _____   _(_) |_ __ _|  _ \| __ )
 *              / _ \ \ / / | __/ _` | | | |  _ \
 *             |  __/\ V /| | || (_| | |_| | |_) |
 *              \___| \_/ |_|\__\__,_|____/|____/
 *
 *   Copyright (c) 2023
 *
 *   Licensed under the Business Source License, Version 1.1 (the "License");
 *   you may not use this file except in compliance with the License.
 *   You may obtain a copy of the License at
 *
 *   https://github.com/FgForrest/evitaDB/blob/master/LICENSE
 *
 *   Unless required by applicable law or agreed to in writing, software
 *   distributed under the License is distributed on an "AS IS" BASIS,
 *   WITHOUT WARRANTIES OR CONDITIONS OF ANY KIND, either express or implied.
 *   See the License for the specific language governing permissions and
 *   limitations under the License.
 */

package io.evitadb.api.requestResponse.schema;

import io.evitadb.api.CatalogContract;
import io.evitadb.api.exception.SchemaAlteringException;
import io.evitadb.api.requestResponse.data.ContentComparator;
import io.evitadb.api.requestResponse.data.Versioned;
<<<<<<< HEAD
=======
import io.evitadb.api.requestResponse.schema.dto.EntitySchemaProvider;
>>>>>>> 9f91d616
import io.evitadb.exception.EvitaInvalidUsageException;

import javax.annotation.Nonnull;
import java.util.Collection;
import java.util.Optional;
import java.util.Set;

/**
 * Catalog schema defines the basic properties of the {@link CatalogContract} that is a main container
 * of evitaDB data comparable to the single schema/database in a relational database system. Single catalog usually
 * contains data of single customer and represents a distinguishing unit in multi-tenant system.
 *
 * Catalog is uniquely identified by its {@link #getName()} among all other catalogs in the same evitaDB engine.
 * The instance of the catalog is represented by the {@link CatalogContract}.
 *
 * @see  CatalogContract
 * @author Jan Novotný (novotny@fg.cz), FG Forrest a.s. (c) 2022
 */
public interface CatalogSchemaContract
<<<<<<< HEAD
	extends NamedSchemaContract,
	Versioned,
=======
	extends
	Versioned,
	NamedSchemaContract,
>>>>>>> 9f91d616
	ContentComparator<CatalogSchemaContract>,
	EntitySchemaProvider,
	AttributeSchemaProvider<GlobalAttributeSchemaContract> {

	/**
	 * Returns set of allowed evolution modes. These allow to specify how strict is evitaDB when unknown information is
	 * presented to her for the first time. When no evolution mode is set, each violation of the {@link EntitySchemaContract} is
	 * reported by an exception. This behaviour can be changed by this evolution mode, however.
	 */
	@Nonnull
	Set<CatalogEvolutionMode> getCatalogEvolutionMode();

	/**
	 * Returns a collection of all entity schemas in catalog.
	 *
	 * @return a collection of entity schemas in catalog
	 */
	@Nonnull
	Collection<EntitySchemaContract> getEntitySchemas();

	/**
	 * Returns entity schema that is connected with passed `entityType` or NULL if such entity collection doesn't
	 * exist.
	 */
	@Nonnull
	Optional<EntitySchemaContract> getEntitySchema(@Nonnull String entityType);

	/**
	 * Returns entity schema that is connected with passed `entityType` or throws an exception if such entity collection
	 * doesn't exist.
	 */
	@Nonnull
	default EntitySchemaContract getEntitySchemaOrThrowException(@Nonnull String entityType) {
		return getEntitySchema(entityType)
			.orElseThrow(() -> new EvitaInvalidUsageException("Schema for entity with name `" + entityType + "` was not found!"));
	}

	/**
	 * Validates the current state of the object. If the object is not valid, {@link SchemaAlteringException} is thrown.
	 * Method validates all entity schemas using {@link EntitySchemaContract#validate(CatalogSchemaContract)}.
	 *
	 * @throws SchemaAlteringException if current schema contains validation errors
	 */
	void validate() throws SchemaAlteringException;

}<|MERGE_RESOLUTION|>--- conflicted
+++ resolved
@@ -6,7 +6,7 @@
  *             |  __/\ V /| | || (_| | |_| | |_) |
  *              \___| \_/ |_|\__\__,_|____/|____/
  *
- *   Copyright (c) 2023
+ *   Copyright (c) 2023-2024
  *
  *   Licensed under the Business Source License, Version 1.1 (the "License");
  *   you may not use this file except in compliance with the License.
@@ -27,10 +27,7 @@
 import io.evitadb.api.exception.SchemaAlteringException;
 import io.evitadb.api.requestResponse.data.ContentComparator;
 import io.evitadb.api.requestResponse.data.Versioned;
-<<<<<<< HEAD
-=======
 import io.evitadb.api.requestResponse.schema.dto.EntitySchemaProvider;
->>>>>>> 9f91d616
 import io.evitadb.exception.EvitaInvalidUsageException;
 
 import javax.annotation.Nonnull;
@@ -50,14 +47,9 @@
  * @author Jan Novotný (novotny@fg.cz), FG Forrest a.s. (c) 2022
  */
 public interface CatalogSchemaContract
-<<<<<<< HEAD
-	extends NamedSchemaContract,
-	Versioned,
-=======
 	extends
 	Versioned,
 	NamedSchemaContract,
->>>>>>> 9f91d616
 	ContentComparator<CatalogSchemaContract>,
 	EntitySchemaProvider,
 	AttributeSchemaProvider<GlobalAttributeSchemaContract> {
