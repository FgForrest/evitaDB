--- conflicted
+++ resolved
@@ -111,16 +111,12 @@
 					entityType,
 					reflectedReferenceName,
 					this.baseSchema.isIndexedInherited() ?
-<<<<<<< HEAD
-						null : Arrays.stream(Scope.values()).filter(this.baseSchema::isIndexedInScope).toArray(Scope[]::new),
-=======
 						null :
 						this.baseSchema.getReferenceIndexTypeInScopes()
 							.entrySet()
 							.stream()
 							.map(it -> new ScopedReferenceIndexType(it.getKey(), it.getValue()))
 							.toArray(ScopedReferenceIndexType[]::new),
->>>>>>> b20221d3
 					this.baseSchema.isFacetedInherited() ?
 						null : Arrays.stream(Scope.values()).filter(this.baseSchema::isFacetedInScope).toArray(Scope[]::new),
 					this.baseSchema.getAttributesInheritanceBehavior(),
