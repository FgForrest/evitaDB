/*
 *
 *                         _ _        ____  ____
 *               _____   _(_) |_ __ _|  _ \| __ )
 *              / _ \ \ / / | __/ _` | | | |  _ \
 *             |  __/\ V /| | || (_| | |_| | |_) |
 *              \___| \_/ |_|\__\__,_|____/|____/
 *
 *   Copyright (c) 2023-2025
 *
 *   Licensed under the Business Source License, Version 1.1 (the "License");
 *   you may not use this file except in compliance with the License.
 *   You may obtain a copy of the License at
 *
 *   https://github.com/FgForrest/evitaDB/blob/master/LICENSE
 *
 *   Unless required by applicable law or agreed to in writing, software
 *   distributed under the License is distributed on an "AS IS" BASIS,
 *   WITHOUT WARRANTIES OR CONDITIONS OF ANY KIND, either express or implied.
 *   See the License for the specific language governing permissions and
 *   limitations under the License.
 */

package io.evitadb.api.requestResponse.schema.mutation.reference;

import io.evitadb.api.exception.InvalidSchemaMutationException;
import io.evitadb.api.requestResponse.cdc.Operation;
import io.evitadb.api.requestResponse.schema.Cardinality;
import io.evitadb.api.requestResponse.schema.CatalogSchemaContract;
import io.evitadb.api.requestResponse.schema.EntitySchemaContract;
import io.evitadb.api.requestResponse.schema.NamedSchemaContract;
import io.evitadb.api.requestResponse.schema.NamedSchemaWithDeprecationContract;
import io.evitadb.api.requestResponse.schema.ReferenceSchemaContract;
import io.evitadb.api.requestResponse.schema.ReflectedReferenceSchemaContract;
import io.evitadb.api.requestResponse.schema.annotation.SerializableCreator;
import io.evitadb.api.requestResponse.schema.builder.InternalSchemaBuilderHelper.MutationCombinationResult;
import io.evitadb.api.requestResponse.schema.dto.EntitySchema;
import io.evitadb.api.requestResponse.schema.dto.ReferenceIndexType;
import io.evitadb.api.requestResponse.schema.dto.ReferenceSchema;
import io.evitadb.api.requestResponse.schema.mutation.CombinableLocalEntitySchemaMutation;
import io.evitadb.api.requestResponse.schema.mutation.CreateMutation;
import io.evitadb.api.requestResponse.schema.mutation.LocalEntitySchemaMutation;
import io.evitadb.api.requestResponse.schema.mutation.ReferenceSchemaMutation;
import io.evitadb.api.requestResponse.schema.mutation.attribute.RemoveAttributeSchemaMutation;
import io.evitadb.api.requestResponse.schema.mutation.sortableAttributeCompound.RemoveSortableAttributeCompoundSchemaMutation;
import io.evitadb.dataType.ClassifierType;
import io.evitadb.dataType.Scope;
import io.evitadb.utils.Assert;
import io.evitadb.utils.ClassifierUtils;
import lombok.EqualsAndHashCode;
import lombok.Getter;

import javax.annotation.Nonnull;
import javax.annotation.Nullable;
import javax.annotation.concurrent.Immutable;
import javax.annotation.concurrent.ThreadSafe;
import java.io.Serial;
import java.util.Arrays;
import java.util.Collections;
import java.util.Objects;
import java.util.Optional;
import java.util.function.Function;
import java.util.stream.Collectors;
import java.util.stream.Stream;

import static io.evitadb.dataType.Scope.DEFAULT_SCOPE;
import static io.evitadb.dataType.Scope.NO_SCOPE;

/**
 * Mutation is responsible for setting up a new {@link ReferenceSchemaContract} in the {@link EntitySchemaContract}.
 * Mutation can be used for altering also the existing {@link ReferenceSchemaContract} alone.
 * Mutation implements {@link CombinableLocalEntitySchemaMutation} allowing to resolve conflicts with
 * {@link RemoveReferenceSchemaMutation} mutation (if such is found in mutation pipeline).
 *
 * @author Jan Novotný (novotny@fg.cz), FG Forrest a.s. (c) 2022
 */
@ThreadSafe
@Immutable
@EqualsAndHashCode
public class CreateReferenceSchemaMutation
	implements ReferenceSchemaMutation, CombinableLocalEntitySchemaMutation, CreateMutation {
	@Serial private static final long serialVersionUID = -5200773391501101688L;

	@Getter @Nonnull private final String name;
	@Getter @Nullable private final String description;
	@Getter @Nullable private final String deprecationNotice;
	@Getter @Nonnull private final Cardinality cardinality;
	@Getter @Nonnull private final String referencedEntityType;
	@Getter private final boolean referencedEntityTypeManaged;
	@Getter @Nullable private final String referencedGroupType;
	@Getter private final boolean referencedGroupTypeManaged;
	@Getter private final ScopedReferenceIndexType[] indexedInScopes;
	@Getter private final Scope[] facetedInScopes;

	public CreateReferenceSchemaMutation(
		@Nonnull String name,
		@Nullable String description,
		@Nullable String deprecationNotice,
		@Nullable Cardinality cardinality,
		@Nonnull String referencedEntityType,
		boolean referencedEntityTypeManaged,
		@Nullable String referencedGroupType,
		boolean referencedGroupTypeManaged,
		boolean indexed,
		boolean faceted
	) {
		this(
			name, description, deprecationNotice, cardinality,
			referencedEntityType, referencedEntityTypeManaged,
			referencedGroupType, referencedGroupTypeManaged,
			indexed ? new ScopedReferenceIndexType[] {new ScopedReferenceIndexType(DEFAULT_SCOPE, ReferenceIndexType.FOR_FILTERING)} : ScopedReferenceIndexType.EMPTY,
			faceted ? Scope.DEFAULT_SCOPES : NO_SCOPE
		);
	}

	@SerializableCreator
	public CreateReferenceSchemaMutation(
		@Nonnull String name,
		@Nullable String description,
		@Nullable String deprecationNotice,
		@Nullable Cardinality cardinality,
		@Nonnull String referencedEntityType,
		boolean referencedEntityTypeManaged,
		@Nullable String referencedGroupType,
		boolean referencedGroupTypeManaged,
		@Nullable ScopedReferenceIndexType[] indexedInScopes,
		@Nullable Scope[] facetedInScopes
	) {
		ClassifierUtils.validateClassifierFormat(ClassifierType.REFERENCE, name);
		ClassifierUtils.validateClassifierFormat(ClassifierType.ENTITY, referencedEntityType);
		this.name = name;
		this.description = description;
		this.deprecationNotice = deprecationNotice;
		this.cardinality = cardinality == null ? Cardinality.ZERO_OR_MORE : cardinality;
		this.referencedEntityType = referencedEntityType;
		this.referencedEntityTypeManaged = referencedEntityTypeManaged;
		this.referencedGroupType = referencedGroupType;
		this.referencedGroupTypeManaged = referencedGroupTypeManaged;
		this.indexedInScopes = indexedInScopes == null ? ScopedReferenceIndexType.EMPTY : indexedInScopes;
		this.facetedInScopes = facetedInScopes == null ? NO_SCOPE : facetedInScopes;
	}

	public boolean isIndexed() {
		return Arrays.stream(this.indexedInScopes)
			.anyMatch(it -> it.scope() == DEFAULT_SCOPE && it.indexType() != ReferenceIndexType.NONE);
	}

	public boolean isFaceted() {
		return Arrays.stream(this.facetedInScopes).anyMatch(scope -> scope == DEFAULT_SCOPE);
	}

	@Nullable
	@Override
	public MutationCombinationResult<LocalEntitySchemaMutation> combineWith(
		@Nonnull CatalogSchemaContract currentCatalogSchema,
		@Nonnull EntitySchemaContract currentEntitySchema,
		@Nonnull LocalEntitySchemaMutation existingMutation
	) {
		// when the reference schema was removed before and added again, we may remove both operations
		// and leave only operations that reset the original settings do defaults
		final Optional<ReferenceSchemaContract> currentReference = currentEntitySchema.getReference(this.name);
		if (
			existingMutation instanceof RemoveReferenceSchemaMutation removeReferenceMutation &&
				Objects.equals(removeReferenceMutation.getName(), this.name) && currentReference.isPresent()
		) {
			// we can convert mutation to updates only if the reference type matches
			final ReferenceSchemaContract existingVersion = currentReference.get();
			if (!(existingVersion instanceof ReflectedReferenceSchemaContract)) {
				final ReferenceSchemaContract createdVersion = Objects.requireNonNull(
					mutate(currentEntitySchema, null)
				);

				return new MutationCombinationResult<>(
					null,
					Stream.of(
							Stream.of(
								makeMutationIfDifferent(
									ReferenceSchemaContract.class,
									createdVersion, existingVersion,
									NamedSchemaContract::getDescription,
									newValue -> new ModifyReferenceSchemaDescriptionMutation(this.name, newValue)
								),
								makeMutationIfDifferent(
									ReferenceSchemaContract.class,
									createdVersion, existingVersion,
									NamedSchemaWithDeprecationContract::getDeprecationNotice,
									newValue -> new ModifyReferenceSchemaDeprecationNoticeMutation(this.name, newValue)
								),
								makeMutationIfDifferent(
									ReferenceSchemaContract.class,
									createdVersion, existingVersion,
									ReferenceSchemaContract::getCardinality,
									newValue -> new ModifyReferenceSchemaCardinalityMutation(this.name, newValue)
								),
								makeMutationIfDifferent(
									ReferenceSchemaContract.class,
									createdVersion, existingVersion,
									ReferenceSchemaContract::getReferencedEntityType,
									newValue -> new ModifyReferenceSchemaRelatedEntityMutation(this.name, newValue, this.referencedEntityTypeManaged)
								),
								makeMutationIfDifferent(
									ReferenceSchemaContract.class,
									createdVersion, existingVersion,
									ReferenceSchemaContract::getReferencedGroupType,
									newValue -> new ModifyReferenceSchemaRelatedEntityGroupMutation(this.name, newValue, this.referencedGroupTypeManaged)
								),
								makeMutationIfDifferent(
									ReferenceSchemaContract.class,
									createdVersion, existingVersion,
<<<<<<< HEAD
									ref -> Arrays.stream(Scope.values()).filter(ref::isIndexedInScope).toArray(Scope[]::new),
=======
									ref -> ref.getReferenceIndexTypeInScopes()
										.entrySet()
										.stream()
										.map(it -> new ScopedReferenceIndexType(it.getKey(), it.getValue()))
										.toArray(ScopedReferenceIndexType[]::new),
>>>>>>> b20221d3
									newValue -> new SetReferenceSchemaIndexedMutation(this.name, newValue)
								),
								makeMutationIfDifferent(
									ReferenceSchemaContract.class,
									createdVersion, existingVersion,
									ref -> Arrays.stream(Scope.values()).filter(ref::isFacetedInScope).toArray(Scope[]::new),
									newValue -> new SetReferenceSchemaFacetedMutation(this.name, newValue)
								)
							),
							existingVersion.getAttributes()
								.values()
								.stream()
								.map(attribute -> new ModifyReferenceAttributeSchemaMutation(this.name, new RemoveAttributeSchemaMutation(attribute.getName()))),
							existingVersion.getSortableAttributeCompounds()
								.values()
								.stream()
								.map(attribute -> new ModifyReferenceSortableAttributeCompoundSchemaMutation(this.name, new RemoveSortableAttributeCompoundSchemaMutation(attribute.getName())))
						)
						.flatMap(Function.identity())
						.filter(Objects::nonNull)
						.toArray(LocalEntitySchemaMutation[]::new)
				);
			} else {
				return null;
			}
		} else {
			return null;
		}
	}

	@Nonnull
	@Override
	public ReferenceSchemaContract mutate(@Nonnull EntitySchemaContract entitySchema, @Nullable ReferenceSchemaContract referenceSchema, @Nonnull ConsistencyChecks consistencyChecks) {
		return ReferenceSchema._internalBuild(
			this.name, this.description, this.deprecationNotice,
			this.referencedEntityType, this.referencedEntityTypeManaged,
			this.cardinality,
			this.referencedGroupType, this.referencedGroupTypeManaged,
			this.indexedInScopes, this.facetedInScopes,
			Collections.emptyMap(),
			Collections.emptyMap()
		);
	}

	@Nonnull
	@Override
	public EntitySchemaContract mutate(@Nonnull CatalogSchemaContract catalogSchema, @Nullable EntitySchemaContract entitySchema) {
		Assert.isPremiseValid(entitySchema != null, "Entity schema is mandatory!");
		final ReferenceSchemaContract newReferenceSchema = this.mutate(entitySchema, null);
		final Optional<ReferenceSchemaContract> existingReferenceSchema = entitySchema.getReference(this.name);
		if (existingReferenceSchema.isEmpty()) {
			return EntitySchema._internalBuild(
				entitySchema.version() + 1,
				entitySchema.getName(),
				entitySchema.getNameVariants(),
				entitySchema.getDescription(),
				entitySchema.getDeprecationNotice(),
				entitySchema.isWithGeneratedPrimaryKey(),
				entitySchema.isWithHierarchy(),
				entitySchema.getHierarchyIndexedInScopes(),
				entitySchema.isWithPrice(),
				entitySchema.getPriceIndexedInScopes(),
				entitySchema.getIndexedPricePlaces(),
				entitySchema.getLocales(),
				entitySchema.getCurrencies(),
				entitySchema.getAttributes(),
				entitySchema.getAssociatedData(),
				Stream.concat(
						entitySchema.getReferences().values().stream(),
						Stream.of(newReferenceSchema)
					)
					.collect(
						Collectors.toMap(
							ReferenceSchemaContract::getName,
							Function.identity()
						)
					),
				entitySchema.getEvolutionMode(),
				entitySchema.getSortableAttributeCompounds()
			);
		} else if (existingReferenceSchema.get().equals(newReferenceSchema)) {
			// the mutation must have been applied previously - return the schema we don't need to alter
			return entitySchema;
		} else {
			// ups, there is conflict in associated data settings
			throw new InvalidSchemaMutationException(
				"The reference `" + this.name + "` already exists in entity `" + entitySchema.getName() + "` schema and" +
					" has different definition. To alter existing reference schema you need to use different mutations."
			);
		}
	}

	@Nonnull
	@Override
	public Operation operation() {
		return Operation.UPSERT;
	}

	@Override
	public String toString() {
		return "Create entity reference schema: " +
			"name='" + this.name + '\'' +
			", description='" + this.description + '\'' +
			", deprecationNotice='" + this.deprecationNotice + '\'' +
			", cardinality=" + this.cardinality +
			", entityType='" + this.referencedEntityType + '\'' +
			", referencedEntityTypeManaged=" + this.referencedEntityTypeManaged +
			", groupType='" + this.referencedGroupType + '\'' +
			", referencedGroupTypeManaged=" + this.referencedGroupTypeManaged +
			", indexed=" + Arrays.toString(this.indexedInScopes) +
			", faceted=" + Arrays.toString(this.facetedInScopes);
	}

}<|MERGE_RESOLUTION|>--- conflicted
+++ resolved
@@ -207,15 +207,11 @@
 								makeMutationIfDifferent(
 									ReferenceSchemaContract.class,
 									createdVersion, existingVersion,
-<<<<<<< HEAD
-									ref -> Arrays.stream(Scope.values()).filter(ref::isIndexedInScope).toArray(Scope[]::new),
-=======
 									ref -> ref.getReferenceIndexTypeInScopes()
 										.entrySet()
 										.stream()
 										.map(it -> new ScopedReferenceIndexType(it.getKey(), it.getValue()))
 										.toArray(ScopedReferenceIndexType[]::new),
->>>>>>> b20221d3
 									newValue -> new SetReferenceSchemaIndexedMutation(this.name, newValue)
 								),
 								makeMutationIfDifferent(
