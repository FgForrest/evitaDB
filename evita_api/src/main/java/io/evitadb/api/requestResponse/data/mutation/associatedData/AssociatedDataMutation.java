/*
 *
 *                         _ _        ____  ____
 *               _____   _(_) |_ __ _|  _ \| __ )
 *              / _ \ \ / / | __/ _` | | | |  _ \
 *             |  __/\ V /| | || (_| | |_| | |_) |
 *              \___| \_/ |_|\__\__,_|____/|____/
 *
 *   Copyright (c) 2023-2024
 *
 *   Licensed under the Business Source License, Version 1.1 (the "License");
 *   you may not use this file except in compliance with the License.
 *   You may obtain a copy of the License at
 *
 *   https://github.com/FgForrest/evitaDB/blob/master/LICENSE
 *
 *   Unless required by applicable law or agreed to in writing, software
 *   distributed under the License is distributed on an "AS IS" BASIS,
 *   WITHOUT WARRANTIES OR CONDITIONS OF ANY KIND, either express or implied.
 *   See the License for the specific language governing permissions and
 *   limitations under the License.
 */

package io.evitadb.api.requestResponse.data.mutation.associatedData;

import io.evitadb.api.exception.InvalidMutationException;
import io.evitadb.api.requestResponse.data.AssociatedDataContract.AssociatedDataKey;
import io.evitadb.api.requestResponse.data.AssociatedDataContract.AssociatedDataValue;
import io.evitadb.api.requestResponse.data.EntityContract;
import io.evitadb.api.requestResponse.data.structure.AssociatedData;
import io.evitadb.api.requestResponse.mutation.Mutation;
import io.evitadb.api.requestResponse.schema.AssociatedDataSchemaContract;
import io.evitadb.api.requestResponse.schema.EntitySchemaEditor.EntitySchemaBuilder;
import io.evitadb.api.requestResponse.schema.EvolutionMode;
import io.evitadb.dataType.ClassifierType;
import io.evitadb.utils.Assert;
import lombok.EqualsAndHashCode;
import lombok.Getter;

import javax.annotation.Nonnull;
import java.io.Serial;
import java.io.Serializable;
import java.util.Optional;
import java.util.function.Consumer;

/**
 * Associated data {@link Mutation} allows to execute mutation operations on {@link AssociatedData} of
 * the {@link EntityContract} object. Each associated data change increments {@link AssociatedDataValue#version()} by
 * one, associated data removal only sets tombstone flag on a associated data value and doesn't really remove it.
 * Possible removal will be taken care of during compaction process, leaving associatedData in place allows to see last
 * assigned value to the associated data and also consult last version of the associated data.
 *
 * These traits should help to manage concurrent transactional process as updates to the same entity could be executed
 * safely and concurrently as long as associated data modification doesn't overlap. Some mutations may also overcome same
 * associated data concurrent modification if it's safely additive (i.e. incrementation / decrementation and so on).
 *
 * Exact mutations also allows engine implementation to safely update only those indexes that the change really affects
 * and doesn't require additional analysis.
 *
 * @author Jan Novotný (novotny@fg.cz), FG Forrest a.s. (c) 2021
 */
@EqualsAndHashCode
public abstract class AssociatedDataMutation implements NamedLocalMutation<AssociatedDataValue, AssociatedDataKey> {
	@Serial private static final long serialVersionUID = 2877681453791825337L;
	/**
	 * Identification of the associated data that the mutation affects.
	 */
	@Nonnull
	@Getter protected final AssociatedDataKey associatedDataKey;

	protected AssociatedDataMutation(@Nonnull AssociatedDataKey associatedDataKey) {
		Assert.isTrue(associatedDataKey != null, "Associated data key cannot be null for set associated data mutation!");
		this.associatedDataKey = associatedDataKey;
	}

	@Nonnull
	@Override
<<<<<<< HEAD
	public ClassifierType getClassifierType() {
		return ClassifierType.ASSOCIATED_DATA;
=======
	public String containerName() {
		return associatedDataKey.associatedDataName();
	}

	@Nonnull
	@Override
	public ContainerType containerType() {
		return ContainerType.ASSOCIATED_DATA;
>>>>>>> f5f46c63
	}

	@Override
	public AssociatedDataKey getComparableKey() {
		return associatedDataKey;
	}

	protected void verifyOrEvolveSchema(
		@Nonnull EntitySchemaBuilder entitySchemaBuilder,
		@Nonnull Serializable associatedDataValue,
		@Nonnull Consumer<EntitySchemaBuilder> schemaEvolutionApplicator
	) throws InvalidMutationException {
		final Optional<AssociatedDataSchemaContract> associatedDataOpt = entitySchemaBuilder.getAssociatedData(associatedDataKey.associatedDataName());
		associatedDataOpt
			.ifPresent(associatedDataSchema -> {
				// when associated data definition is known execute first encounter formal verification
				Assert.isTrue(
					associatedDataSchema.getType().isInstance(associatedDataValue),
					() -> new InvalidMutationException(
						"Invalid type: `" + associatedDataValue.getClass() + "`! " +
							"Associated data `" + associatedDataKey.associatedDataName() + "` in schema `" + entitySchemaBuilder.getName() + "` was already stored as type `" + associatedDataSchema.getType() + "`. " +
							"All values of associated data `" + associatedDataKey.associatedDataName() + "` must respect this data type!"
					)
				);
				if (associatedDataSchema.isLocalized()) {
					Assert.isTrue(
						associatedDataKey.localized(),
						() -> new InvalidMutationException(
							"Associated data `" + associatedDataKey.associatedDataName() + "` in schema `" + entitySchemaBuilder.getName() + "` was already stored as localized value. " +
								"All values of associated data `" + associatedDataKey.associatedDataName() + "` must be localized now " +
								"- use different associated data name for locale independent variant of associated data!!"
						)
					);
				} else {
					Assert.isTrue(
						!associatedDataKey.localized(),
						() -> new InvalidMutationException(
							"Associated data `" + associatedDataKey.associatedDataName() + "` in schema `" + entitySchemaBuilder.getName() + "` was not stored as localized value. " +
								"No values of associated data `" + associatedDataKey.associatedDataName() + "` can be localized now " +
								"- use different associated data name for localized variant of associated data!"
						)
					);
				}
			});

		// else check whether adding associated data on the fly is allowed
		if (associatedDataOpt.isEmpty()) {
			if (entitySchemaBuilder.allows(EvolutionMode.ADDING_ASSOCIATED_DATA)) {
				// evolve schema automatically
				schemaEvolutionApplicator.accept(entitySchemaBuilder);
			} else {
				throw new InvalidMutationException(
					"Unknown associated data `" + associatedDataKey.associatedDataName() + "` in entity `" + entitySchemaBuilder.getName() + "`!" +
						" You must first alter entity schema to be able to add this associated data to the entity!"
				);
			}
		}
	}

}<|MERGE_RESOLUTION|>--- conflicted
+++ resolved
@@ -75,10 +75,6 @@
 
 	@Nonnull
 	@Override
-<<<<<<< HEAD
-	public ClassifierType getClassifierType() {
-		return ClassifierType.ASSOCIATED_DATA;
-=======
 	public String containerName() {
 		return associatedDataKey.associatedDataName();
 	}
@@ -87,7 +83,6 @@
 	@Override
 	public ContainerType containerType() {
 		return ContainerType.ASSOCIATED_DATA;
->>>>>>> f5f46c63
 	}
 
 	@Override
