/*
 *
 *                         _ _        ____  ____
 *               _____   _(_) |_ __ _|  _ \| __ )
 *              / _ \ \ / / | __/ _` | | | |  _ \
 *             |  __/\ V /| | || (_| | |_| | |_) |
 *              \___| \_/ |_|\__\__,_|____/|____/
 *
 *   Copyright (c) 2023-2024
 *
 *   Licensed under the Business Source License, Version 1.1 (the "License");
 *   you may not use this file except in compliance with the License.
 *   You may obtain a copy of the License at
 *
 *   https://github.com/FgForrest/evitaDB/blob/master/LICENSE
 *
 *   Unless required by applicable law or agreed to in writing, software
 *   distributed under the License is distributed on an "AS IS" BASIS,
 *   WITHOUT WARRANTIES OR CONDITIONS OF ANY KIND, either express or implied.
 *   See the License for the specific language governing permissions and
 *   limitations under the License.
 */

package io.evitadb.api.requestResponse.schema.mutation.entity;

import io.evitadb.api.requestResponse.cdc.Operation;
import io.evitadb.api.requestResponse.schema.CatalogSchemaContract;
import io.evitadb.api.requestResponse.schema.EntitySchemaContract;
import io.evitadb.api.requestResponse.schema.builder.InternalSchemaBuilderHelper.MutationCombinationResult;
import io.evitadb.api.requestResponse.schema.dto.EntitySchema;
import io.evitadb.api.requestResponse.schema.mutation.CombinableEntitySchemaMutation;
import io.evitadb.api.requestResponse.schema.mutation.EntitySchemaMutation;
import io.evitadb.utils.Assert;
import lombok.EqualsAndHashCode;
import lombok.Getter;

import javax.annotation.Nonnull;
import javax.annotation.Nullable;
import javax.annotation.concurrent.Immutable;
import javax.annotation.concurrent.ThreadSafe;
import java.io.Serial;

/**
 * Mutation is responsible for setting a {@link EntitySchemaContract#isWithGeneratedPrimaryKey()} ()}
 * in {@link EntitySchemaContract}.
 * Mutation implements {@link CombinableEntitySchemaMutation} allowing to resolve conflicts with the same mutation
 * if it's present in the mutation pipeline.
 *
 * @author Jan Novotný (novotny@fg.cz), FG Forrest a.s. (c) 2022
 */
@ThreadSafe
@Immutable
@EqualsAndHashCode
public class SetEntitySchemaWithGeneratedPrimaryKeyMutation implements CombinableEntitySchemaMutation {
	@Serial private static final long serialVersionUID = -1233789832547473632L;
	@Getter private final boolean withGeneratedPrimaryKey;

<<<<<<< HEAD
	@Nonnull
	@Override
	public Operation getOperation() {
		return Operation.UPDATE;
=======
	public SetEntitySchemaWithGeneratedPrimaryKeyMutation(boolean withGeneratedPrimaryKey) {
		this.withGeneratedPrimaryKey = withGeneratedPrimaryKey;
>>>>>>> 9f91d616
	}

	@Nullable
	@Override
	public MutationCombinationResult<EntitySchemaMutation> combineWith(@Nonnull CatalogSchemaContract currentCatalogSchema, @Nonnull EntitySchemaContract currentEntitySchema, @Nonnull EntitySchemaMutation existingMutation) {
		if (existingMutation instanceof SetEntitySchemaWithGeneratedPrimaryKeyMutation) {
			return new MutationCombinationResult<>(null, this);
		} else {
			return null;
		}
	}

	@Nullable
	@Override
	public EntitySchemaContract mutate(@Nonnull CatalogSchemaContract catalogSchema, @Nullable EntitySchemaContract entitySchema) {
		Assert.isPremiseValid(entitySchema != null, "Entity schema is mandatory!");
		if (withGeneratedPrimaryKey == entitySchema.isWithGeneratedPrimaryKey()) {
			// no need to change the schema
			return entitySchema;
		} else {
			return EntitySchema._internalBuild(
				entitySchema.version() + 1,
				entitySchema.getName(),
				entitySchema.getNameVariants(),
				entitySchema.getDescription(),
				entitySchema.getDeprecationNotice(),
				withGeneratedPrimaryKey,
				entitySchema.isWithHierarchy(),
				entitySchema.isWithPrice(),
				entitySchema.getIndexedPricePlaces(),
				entitySchema.getLocales(),
				entitySchema.getCurrencies(),
				entitySchema.getAttributes(),
				entitySchema.getAssociatedData(),
				entitySchema.getReferences(),
				entitySchema.getEvolutionMode(),
				entitySchema.getSortableAttributeCompounds()
			);
		}
	}

	@Override
	public String toString() {
		return "Set entity schema: " +
			"withGeneratedPrimaryKey=" + withGeneratedPrimaryKey;
	}
}<|MERGE_RESOLUTION|>--- conflicted
+++ resolved
@@ -55,15 +55,14 @@
 	@Serial private static final long serialVersionUID = -1233789832547473632L;
 	@Getter private final boolean withGeneratedPrimaryKey;
 
-<<<<<<< HEAD
+	public SetEntitySchemaWithGeneratedPrimaryKeyMutation(boolean withGeneratedPrimaryKey) {
+		this.withGeneratedPrimaryKey = withGeneratedPrimaryKey;
+	}
+
 	@Nonnull
 	@Override
 	public Operation getOperation() {
 		return Operation.UPDATE;
-=======
-	public SetEntitySchemaWithGeneratedPrimaryKeyMutation(boolean withGeneratedPrimaryKey) {
-		this.withGeneratedPrimaryKey = withGeneratedPrimaryKey;
->>>>>>> 9f91d616
 	}
 
 	@Nullable
