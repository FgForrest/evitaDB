--- conflicted
+++ resolved
@@ -265,7 +265,23 @@
 	Optional<SealedEntitySchema> getEntitySchema(@Nonnull String entityType);
 
 	/**
-<<<<<<< HEAD
+	 * Determines whether the entity or process is going live. When the catalog is in the process of going live,
+	 * no sessions should be created or mutations applied to the catalog.
+	 *
+	 * @return true if the entity or process is going live, otherwise false.
+	 */
+	boolean isGoingLive();
+
+	/**
+	 * Changes state of the catalog from {@link CatalogState#WARMING_UP} to {@link CatalogState#ALIVE}.
+	 *
+	 * @param progressObserver optional observer that will be notified about the progress of the go-live operation
+	 * @see CatalogState
+	 */
+	@Nonnull
+	GoLiveProgress goLive(@Nullable IntConsumer progressObserver);
+
+	/**
 	 * Creates new publisher that emits {@link ChangeCatalogCapture}s that match the request. Change catalog capture
 	 * operates on WAL (Write Ahead Log) and can be enabled only when the catalog is in {@link CatalogState#ALIVE} state.
 	 *
@@ -276,23 +292,6 @@
 	@Nonnull
 	ChangeCapturePublisher<ChangeCatalogCapture> registerChangeCatalogCapture(@Nonnull ChangeCatalogCaptureRequest request)
 		throws CatalogNotAliveException;
-=======
-	 * Determines whether the entity or process is going live. When the catalog is in the process of going live,
-	 * no sessions should be created or mutations applied to the catalog.
-	 *
-	 * @return true if the entity or process is going live, otherwise false.
-	 */
-	boolean isGoingLive();
-
-	/**
-	 * Changes state of the catalog from {@link CatalogState#WARMING_UP} to {@link CatalogState#ALIVE}.
-	 *
-	 * @param progressObserver optional observer that will be notified about the progress of the go-live operation
-	 * @see CatalogState
-	 */
-	@Nonnull
-	GoLiveProgress goLive(@Nullable IntConsumer progressObserver);
->>>>>>> 3562975f
 
 	/**
 	 * Method checks whether there are new records in the WAL that haven't been incorporated into the catalog yet and
