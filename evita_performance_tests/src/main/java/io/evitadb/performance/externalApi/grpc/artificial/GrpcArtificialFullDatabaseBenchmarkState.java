--- conflicted
+++ resolved
@@ -88,18 +88,10 @@
 		// start grpc server
 		server = new ExternalApiServer(
 			this.evita,
-<<<<<<< HEAD
-			new ApiOptions(
-				null, null, null, false, new CertificateSettings.Builder().build(), Map.of(
-				SystemProvider.CODE, new SystemConfig(AbstractApiConfiguration.LOCALHOST + ":" + SystemConfig.DEFAULT_SYSTEM_PORT),
-				GrpcProvider.CODE, new GrpcConfig())
-			),
-=======
 			ApiOptions.builder()
 				.enable(SystemProvider.CODE, new SystemConfig(AbstractApiConfiguration.LOCALHOST + ":" + SystemConfig.DEFAULT_SYSTEM_PORT))
 				.enable(GrpcProvider.CODE, new GrpcConfig())
 				.build(),
->>>>>>> 0dcbd2d5
 			List.of(new GrpcProviderRegistrar(), new SystemProviderRegistrar())
 		);
 		server.start();
