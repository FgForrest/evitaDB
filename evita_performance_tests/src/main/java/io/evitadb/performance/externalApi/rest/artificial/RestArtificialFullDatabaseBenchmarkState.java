--- conflicted
+++ resolved
@@ -85,13 +85,9 @@
 		// start rest server
 		server = new ExternalApiServer(
 			this.evita,
-<<<<<<< HEAD
-			new ApiOptions(null, null, null, false, new CertificateSettings.Builder().build(), Map.of(RestProvider.CODE, new RestConfig())),
-=======
 			ApiOptions.builder()
 				.enable(RestProvider.CODE, new RestConfig())
 				.build(),
->>>>>>> 0dcbd2d5
 			Collections.singleton(new RestProviderRegistrar())
 		);
 		server.start();
