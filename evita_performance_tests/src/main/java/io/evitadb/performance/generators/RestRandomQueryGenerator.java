--- conflicted
+++ resolved
@@ -362,42 +362,7 @@
 	}
 
 	/**
-<<<<<<< HEAD
-	 * Creates randomized query requiring {@link io.evitadb.api.requestResponse.extraResult.HierarchyStatistics} computation for
-=======
-	 * Creates randomized query requiring {@link io.evitadb.api.requestResponse.extraResult.Parents} computation for passed entity
-	 * schema based on passed set.
-	 */
-	default RestQuery generateRandomParentSummaryQuery(@Nonnull Random random, @Nonnull EntitySchemaContract schema, @Nonnull Set<String> referencedHierarchyEntities, int maxProductId) {
-		final Integer[] requestedPks = new Integer[20];
-		int firstPk = random.nextInt(maxProductId / 2);
-		for (int i = 0; i < requestedPks.length; i++) {
-			requestedPks[i] = firstPk;
-			firstPk += random.nextInt(maxProductId / 40);
-		}
-
-		return new RestQuery(
-			null,
-			schema.getName(),
-			new RestConstraint(
-				EntityPrimaryKeyInSet.class,
-				(Object[]) requestedPks
-			),
-			null,
-			ArrayUtils.mergeArrays(
-				new RestConstraint[] {
-					new RestConstraint(Page.class, Map.of("number", 1, "size", 20)),
-				},
-				Arrays.stream(getRandomItems(random, referencedHierarchyEntities).toArray(String[]::new))
-					.map(it -> new RestConstraint(it, HierarchyParentsOfReference.class, true))
-					.toArray(RestConstraint[]::new)
-			)
-		);
-	}
-
-	/**
 	 * Creates randomized query requiring {@link Hierarchy} computation for
->>>>>>> 98d3aabd
 	 * passed entity schema based on passed set.
 	 */
 	default RestQuery generateRandomParentSummaryQuery(@Nonnull Random random, @Nonnull EntitySchemaContract schema, @Nonnull Set<String> referencedHierarchyEntities) {
