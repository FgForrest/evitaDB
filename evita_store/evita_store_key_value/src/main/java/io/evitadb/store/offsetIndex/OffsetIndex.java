/*
 *
 *                         _ _        ____  ____
 *               _____   _(_) |_ __ _|  _ \| __ )
 *              / _ \ \ / / | __/ _` | | | |  _ \
 *             |  __/\ V /| | || (_| | |_| | |_) |
 *              \___| \_/ |_|\__\__,_|____/|____/
 *
 *   Copyright (c) 2023-2025
 *
 *   Licensed under the Business Source License, Version 1.1 (the "License");
 *   you may not use this file except in compliance with the License.
 *   You may obtain a copy of the License at
 *
 *   https://github.com/FgForrest/evitaDB/blob/master/LICENSE
 *
 *   Unless required by applicable law or agreed to in writing, software
 *   distributed under the License is distributed on an "AS IS" BASIS,
 *   WITHOUT WARRANTIES OR CONDITIONS OF ANY KIND, either express or implied.
 *   See the License for the specific language governing permissions and
 *   limitations under the License.
 */

package io.evitadb.store.offsetIndex;

import com.esotericsoftware.kryo.Kryo;
import com.esotericsoftware.kryo.KryoException;
import com.esotericsoftware.kryo.util.Pool;
import io.evitadb.api.configuration.StorageOptions;
import io.evitadb.exception.GenericEvitaInternalError;
import io.evitadb.exception.UnexpectedIOException;
import io.evitadb.store.exception.StorageException;
import io.evitadb.store.kryo.ObservableInput;
import io.evitadb.store.kryo.ObservableOutput;
import io.evitadb.store.kryo.VersionedKryo;
import io.evitadb.store.kryo.VersionedKryoKeyInputs;
import io.evitadb.store.model.FileLocation;
import io.evitadb.store.model.StoragePart;
import io.evitadb.store.offsetIndex.exception.CorruptedKeyValueRecordException;
import io.evitadb.store.offsetIndex.exception.CorruptedRecordException;
import io.evitadb.store.offsetIndex.exception.PoolExhaustedException;
import io.evitadb.store.offsetIndex.exception.RecordNotYetWrittenException;
import io.evitadb.store.offsetIndex.io.ReadOnlyHandle;
import io.evitadb.store.offsetIndex.io.WriteOnlyHandle;
import io.evitadb.store.offsetIndex.model.OffsetIndexRecordTypeRegistry;
import io.evitadb.store.offsetIndex.model.RecordKey;
import io.evitadb.store.offsetIndex.model.StorageRecord;
import io.evitadb.store.offsetIndex.model.StorageRecord.RawRecord;
import io.evitadb.store.offsetIndex.model.VersionedValue;
import io.evitadb.store.service.KeyCompressor;
import io.evitadb.stream.RandomAccessFileInputStream;
import io.evitadb.utils.ArrayUtils;
import io.evitadb.utils.Assert;
import io.evitadb.utils.BitUtils;
import io.evitadb.utils.CollectionUtils;
import io.evitadb.utils.IOUtils;
import io.evitadb.utils.MemoryMeasuringConstants;
import lombok.Getter;
import lombok.RequiredArgsConstructor;
import lombok.extern.slf4j.Slf4j;

import javax.annotation.Nonnull;
import javax.annotation.Nullable;
import javax.annotation.concurrent.ThreadSafe;
import java.io.ByteArrayOutputStream;
import java.io.FileNotFoundException;
import java.io.FileOutputStream;
import java.io.IOException;
import java.io.InputStream;
import java.io.OutputStream;
import java.io.RandomAccessFile;
import java.io.Serializable;
import java.nio.file.Path;
import java.time.Instant;
import java.time.OffsetDateTime;
import java.time.ZoneId;
import java.util.*;
import java.util.Map.Entry;
import java.util.concurrent.ConcurrentHashMap;
import java.util.concurrent.CopyOnWriteArrayList;
import java.util.concurrent.TimeUnit;
import java.util.concurrent.atomic.AtomicBoolean;
import java.util.concurrent.atomic.AtomicLong;
import java.util.concurrent.locks.ReentrantLock;
import java.util.function.BiFunction;
import java.util.function.Consumer;
import java.util.function.Function;
import java.util.function.IntConsumer;
import java.util.function.LongConsumer;
import java.util.stream.Collectors;

import static io.evitadb.store.offsetIndex.OffsetIndexSerializationService.*;
import static io.evitadb.utils.Assert.isPremiseValid;
import static io.evitadb.utils.CollectionUtils.createHashMap;
import static java.util.Optional.empty;
import static java.util.Optional.of;
import static java.util.Optional.ofNullable;

/**
 * OffsetIndex represents simple key-value storage that is append-only. Ie. no data are ever overwritten in the file created
 * by OffsetIndex. We know that appending the file is very fast operation in all OSes and all types of hard drives - so this
 * implementation build on top of this idea.
 *
 * The key concept here is that the file might contain "dead" data that are not mapped by current OffsetIndex instance.
 * This dead content of the file needs to be cleaned (or vacuumed) periodically so that OS page cache is more efficient
 * and does not contain fragments of the dead data.
 *
 * Single {@link FileLocation} information needs to be kept outside OffsetIndex. This location points to the last part
 * of the OffsetIndex fragment written in the file. This fragment contains latest "updates" (ie. inserts / deletes)
 * to the OffsetIndex and refers to previous fragment that contains updates done before. This chain points to initial
 * fragment that has no ancestor and this fragment contains the initial load of the OffsetIndex records. OffsetIndex fragments
 * are limited to the {@link #writeHandle} buffer limit - this is by default {@link StorageOptions#outputBufferSize()} in Bytes.
 * So even the initial OffsetIndex state might be split into several OffsetIndex fragments.
 *
 * OffsetIndex contains only set of keys that points to file locations in the mapped file. This is how main operations are
 * handled:
 *
 * WRITE:
 * - writes record to the end of the mapped file
 * - stores returned {@link FileLocation} along with key to {@link #keyToLocations}
 *
 * READ:
 * - looks up {@link FileLocation} by the passed key (this is expected to be fast)
 * - uses {@link RandomAccessFile} to seek the position in the file and reads its contents
 * - performance of this operation depends on the OS page cache - so the OS should have enough RAM left for this sake
 *
 * DELETE:
 * - removes record in the {@link #keyToLocations}
 * - information about the remove is also tracked in MemoryFragment (when written to disk) so that when OffsetIndex is
 * reconstructed from fragments the record inserted in previous fragments will be ignored as well
 *
 * @author Jan Novotný (novotny@fg.cz), FG Forrest a.s. (c) 2021
 */
@Slf4j
@ThreadSafe
public class OffsetIndex {
	/**
	 * Initial size of the central {@link #keyToLocations} index.
	 */
	public static final int KEY_HASH_MAP_INITIAL_SIZE = 65_536;
	/**
	 * Initial size of the central {@link #histogram} index.
	 */
	public static final int HISTOGRAM_INITIAL_CAPACITY = 16;
	/**
	 * Default size of the pools for decompression.
	 */
	public static final int DECOMPRESSION_ARRAY_POOL_MAXIMUM_CAPACITY = 5;
	/**
	 * Pool that is usually empty, but may contain large byte arrays that are used as temporary containers during
	 * decompression of binary records.
	 */
	private final Pool<byte[]> decompressionPool;
	/**
	 * Contains configuration options for the {@link OffsetIndex},
	 */
	@Getter private final StorageOptions storageOptions;
	/**
	 * Contains configuration of record types that could be stored into the mem-table.
	 */
	@Getter private final OffsetIndexRecordTypeRegistry recordTypeRegistry;
	/**
	 * Single {@link Kryo} instance used for writing - it's internal {@link KeyCompressor} may be modified.
	 */
	private final Kryo writeKryo;
	/**
	 * Single output stream to the mapped file.
	 */
	private final WriteOnlyHandle writeHandle;
	/**
	 * Pool of {@link Kryo} instances which are not thread safe and are used for reading.
	 */
	private final FileOffsetIndexKryoPool readKryoPool;
	/**
	 * Pool of {@link ObservableInput} instances which are not thread safe.
	 */
	private final OffsetIndexObservableInputPool readOnlyHandlePool = new OffsetIndexObservableInputPool();
	/**
	 * List of all currently opened handles.
	 */
	private final CopyOnWriteArrayList<ReadOnlyHandle> readOnlyOpenedHandles;
	/**
	 * Contains flag that signalizes that shutdown procedure is active.
	 */
	private final AtomicBoolean shutdownDownProcedureActive = new AtomicBoolean(false);
	/**
	 * Keeps track of maximum record size ever written to this OffsetIndex. The number doesn't respect record removals and
	 * should be used only for informational purposes.
	 */
	private final AtomicLong maxRecordSizeBytes = new AtomicLong(0);
	/**
	 * Keeps track of total size of records held in this OffsetIndex. This number reflect the gross size of all ACTIVE
	 * records except the OffsetIndex index. The removals and dead data are not reflected by this property.
	 */
	private final AtomicLong totalSizeBytes = new AtomicLong(0);
	/**
	 * Volatile values contains history of previous writes and removals so that offset index can provide access to
	 * the correct contents based on the catalog version. Volatile values keep track only of the changes that have
	 * chance to be read by the client and try to be purged immediately when there is no chance to read them anymore.
	 * Otherwise their size would grow too large.
	 */
	private final VolatileValues volatileValues;
	/**
	 * Map contains counts for each type of record stored in OffsetIndex.
	 */
	private final ConcurrentHashMap<Byte, Integer> histogram;
	/**
	 * Contains flag signalizing that OffsetIndex is open and can be used. Flag is set to false on {@link #close()} operation.
	 * No additional calls are allowed after that.
	 */
	@Getter private boolean operative = true;
	/**
	 * Contains the catalog version that conforms to the values in {@link #keyToLocations} state.
	 */
	private long keyCatalogVersion;
	/**
	 * OffsetIndex descriptor used when creating OffsetIndex instance or created on last {@link #flush(long)} operation.
	 * Contains all information necessary to read/write data in OffsetIndex instance using {@link Kryo}.
	 */
	private OffsetIndexDescriptor fileOffsetDescriptor;
	/**
	 * Main index that keeps track of record keys file locations. Used for persisted record reading.
	 * This map is completely replaced on each flush, so it could be "non-concurrent" map.
	 */
	private Map<RecordKey, FileLocation> keyToLocations;
	/**
	 * This field contains the information about last known position that has been synced to the file on disk and can
	 * be safely read.
	 */
	private long lastSyncedPosition;

	/**
	 * Reads particular storage part from the target file path. This method will take `fileLocation` as leading pointer
	 * to the offset index mapping and iterates over all records in this file looking for the last occurrence of
	 * the particular storage part and returns it.
	 *
	 * @param filePath          The path to the file.
	 * @param fileLocation      The location of the leading pointer to the offset index mapping.
	 * @param recordKey         The looked up record key
	 * @param storagePartReader implementation that will take care of deserialization of the storage record from
	 *                          particular position in the file.
	 * @param <T>               The type of the storage part.
	 * @return deserialized storage part or null if the record was not found
	 */
	@Nonnull
	public static <T extends StoragePart> T readSingleRecord(
		@Nonnull StorageOptions storageOptions,
		@Nonnull Path filePath,
		@Nonnull FileLocation fileLocation,
		@Nonnull RecordKey recordKey,
		@Nonnull BiFunction<OffsetIndexBuilder, ObservableInput<?>, T> storagePartReader
	) {
		try (
			final ObservableInput<InputStream> input = new ObservableInput<>(
				new RandomAccessFileInputStream(
					new RandomAccessFile(filePath.toFile(), "r"),
					true
				)
			)
		) {
			if (storageOptions.computeCRC32C()) {
				input.computeCRC32();
			}
			if (storageOptions.compress()) {
				input.compress();
			}
			final FilteringOffsetIndexBuilder filteringOffsetIndexBuilder = new FilteringOffsetIndexBuilder(recordKey);
			deserialize(
				input,
				fileLocation,
				filteringOffsetIndexBuilder
			);
			return Objects.requireNonNull(
				storagePartReader.apply(filteringOffsetIndexBuilder, input)
			);
		} catch (FileNotFoundException e) {
			throw new UnexpectedIOException(
				"Cannot create read offset file index from file `" + filePath + "`!",
				"OffsetIndex file not found! Critical error.",
				e
			);
		}
	}

	public OffsetIndex(
		long catalogVersion,
		@Nonnull OffsetIndexDescriptor fileOffsetDescriptor,
		@Nonnull StorageOptions storageOptions,
		@Nonnull OffsetIndexRecordTypeRegistry recordTypeRegistry,
		@Nonnull WriteOnlyHandle writeHandle,
		@Nullable Consumer<NonFlushedBlock> nonFlushedBlockObserver,
		@Nullable Consumer<Optional<OffsetDateTime>> historicalRecordObserver
	) {
		this.storageOptions = storageOptions;
		this.fileOffsetDescriptor = fileOffsetDescriptor;
		this.recordTypeRegistry = recordTypeRegistry;
		this.volatileValues = new VolatileValues(
			nonFlushedBlockObserver == null ? nonFlushedBlock -> {
			} : nonFlushedBlockObserver,
			historicalRecordObserver == null ? historicalRecord -> {
			} : historicalRecordObserver
		);

		this.readOnlyOpenedHandles = new CopyOnWriteArrayList<>();
		this.readKryoPool = new FileOffsetIndexKryoPool(
			storageOptions.maxOpenedReadHandles(),
			version -> this.fileOffsetDescriptor.getReadKryoFactory().apply(version)
		);
		this.writeKryo = fileOffsetDescriptor.getWriteKryo();
		this.writeHandle = writeHandle;
		this.lastSyncedPosition = writeHandle.getLastWrittenPosition();
		try {
			final Optional<CollectingOffsetIndexBuilder> fileOffsetIndexBuilder;
			if (this.lastSyncedPosition == 0) {
				fileOffsetIndexBuilder = Optional.empty();
			} else {
				fileOffsetIndexBuilder = of(
					readFileOffsetIndex(fileOffsetDescriptor.fileLocation())
				);
			}
			this.keyCatalogVersion = catalogVersion;
			this.keyToLocations = fileOffsetIndexBuilder
				.map(CollectingOffsetIndexBuilder::getBuiltIndex)
				.orElseGet(() -> CollectionUtils.createConcurrentHashMap(KEY_HASH_MAP_INITIAL_SIZE));
			this.histogram = fileOffsetIndexBuilder
				.map(CollectingOffsetIndexBuilder::getHistogram)
				.orElseGet(() -> CollectionUtils.createConcurrentHashMap(HISTOGRAM_INITIAL_CAPACITY));
			fileOffsetIndexBuilder
				.ifPresent(it -> {
					this.totalSizeBytes.set(it.getTotalSizeBytes());
					this.maxRecordSizeBytes.set(it.getMaxSizeBytes());
				});
			this.decompressionPool = new Pool<>(true, false, DECOMPRESSION_ARRAY_POOL_MAXIMUM_CAPACITY) {
				@Override
				protected byte[] create() {
					return new byte[storageOptions.outputBufferSize()];
				}
			};
		} catch (RuntimeException ex) {
			clearReadOnlyOpenedHandles();
			// clean resources before rethrowing the exception
			throw ex;
		}
	}

	public OffsetIndex(
		long catalogVersion,
		@Nonnull Path filePath,
		@Nonnull FileLocation fileLocation,
		@Nonnull StorageOptions storageOptions,
		@Nonnull OffsetIndexRecordTypeRegistry recordTypeRegistry,
		@Nonnull WriteOnlyHandle writeHandle,
		@Nullable Consumer<NonFlushedBlock> nonFlushedBlockObserver,
		@Nullable Consumer<Optional<OffsetDateTime>> historicalRecordObserver,
		@Nonnull BiFunction<OffsetIndexBuilder, ObservableInput<?>, ? extends OffsetIndexDescriptor> offsetIndexDescriptorFactory
	) {
		this.storageOptions = storageOptions;
		this.writeHandle = writeHandle;
		this.volatileValues = new VolatileValues(
			nonFlushedBlockObserver == null ? nonFlushedBlock -> {
			} : nonFlushedBlockObserver,
			historicalRecordObserver == null ? historicalRecord -> {
			} : historicalRecordObserver
		);

		this.recordTypeRegistry = recordTypeRegistry;
		this.readOnlyOpenedHandles = new CopyOnWriteArrayList<>();
		this.lastSyncedPosition = writeHandle.getLastWrittenPosition();
		if (this.lastSyncedPosition == 0) {
			throw new UnexpectedIOException(
				"Cannot create OffsetIndex from empty file: `" + filePath + "`!",
				"Cannot create OffsetIndex from empty file!"
			);
		}

		try (
			final ObservableInput<InputStream> input = new ObservableInput<>(
				new RandomAccessFileInputStream(
					new RandomAccessFile(filePath.toFile(), "r"),
					true
				)
			)
		) {
			if (storageOptions.computeCRC32C()) {
				input.computeCRC32();
			}
			if (storageOptions.compress()) {
				input.compress();
			}
			final CollectingOffsetIndexBuilder fileOffsetIndexBuilder = new CollectingOffsetIndexBuilder();
			deserialize(
				input,
				fileLocation,
				fileOffsetIndexBuilder
			);
			this.keyToLocations = fileOffsetIndexBuilder.getBuiltIndex();
			this.histogram = fileOffsetIndexBuilder.getHistogram();
			this.totalSizeBytes.set(fileOffsetIndexBuilder.getTotalSizeBytes());
			this.maxRecordSizeBytes.set(fileOffsetIndexBuilder.getMaxSizeBytes());
			this.fileOffsetDescriptor = offsetIndexDescriptorFactory.apply(fileOffsetIndexBuilder, input);
			this.keyCatalogVersion = catalogVersion;
			this.readKryoPool = new FileOffsetIndexKryoPool(
				storageOptions.maxOpenedReadHandles(),
				version -> this.fileOffsetDescriptor.getReadKryoFactory().apply(version)
			);
			this.writeKryo = this.fileOffsetDescriptor.getWriteKryo();
			this.decompressionPool = new Pool<>(true, false, DECOMPRESSION_ARRAY_POOL_MAXIMUM_CAPACITY) {
				@Override
				protected byte[] create() {
					return new byte[storageOptions.outputBufferSize()];
				}
			};
		} catch (FileNotFoundException e) {
			throw new UnexpectedIOException(
				"Cannot create read offset file index from file `" + filePath + "`!",
				"OffsetIndex file not found! Critical error.",
				e
			);
		}
	}

	public OffsetIndex(
		long catalogVersion,
		@Nonnull Path filePath,
		@Nonnull StorageOptions storageOptions,
		@Nonnull OffsetIndexRecordTypeRegistry recordTypeRegistry,
		@Nonnull WriteOnlyHandle writeHandle,
		@Nullable Consumer<NonFlushedBlock> nonFlushedBlockObserver,
		@Nullable Consumer<Optional<OffsetDateTime>> historicalRecordObserver,
		@Nonnull OffsetIndex previousOffsetIndex,
		@Nonnull OffsetIndexDescriptor fileOffsetIndexDescriptor
	) {
		this.storageOptions = storageOptions;
		this.recordTypeRegistry = recordTypeRegistry;
		this.readOnlyOpenedHandles = new CopyOnWriteArrayList<>();
		this.writeHandle = writeHandle;
		this.volatileValues = new VolatileValues(
			nonFlushedBlockObserver == null ? nonFlushedBlock -> {
			} : nonFlushedBlockObserver,
			historicalRecordObserver == null ? historicalRecord -> {
			} : historicalRecordObserver
		);

		this.lastSyncedPosition = writeHandle.getLastWrittenPosition();
		if (this.lastSyncedPosition == 0) {
			throw new UnexpectedIOException(
				"Cannot create OffsetIndex from empty file: `" + filePath + "`!",
				"Cannot create OffsetIndex from empty file!"
			);
		}

		this.keyToLocations = previousOffsetIndex.keyToLocations;
		this.histogram = previousOffsetIndex.histogram;
		this.totalSizeBytes.set(previousOffsetIndex.totalSizeBytes.get());
		this.maxRecordSizeBytes.set(previousOffsetIndex.getMaxRecordSizeBytes());
		this.fileOffsetDescriptor = fileOffsetIndexDescriptor;
		this.keyCatalogVersion = catalogVersion;
		this.readKryoPool = new FileOffsetIndexKryoPool(
			storageOptions.maxOpenedReadHandles(),
			version -> this.fileOffsetDescriptor.getReadKryoFactory().apply(version)
		);
		this.writeKryo = this.fileOffsetDescriptor.getWriteKryo();
		this.decompressionPool = new Pool<>(true, false, DECOMPRESSION_ARRAY_POOL_MAXIMUM_CAPACITY) {
			@Override
			protected byte[] create() {
				return new byte[storageOptions.outputBufferSize()];
			}
		};
	}

	/**
	 * Returns version of the current OffsetIndexDescriptor instance. This version can be used to recognize, whether
	 * there was any real change made before and after {@link #flush(long)} or {@link #close()} operations.
	 */
	public long getVersion() {
		return this.fileOffsetDescriptor.version();
	}

	/**
	 * Returns readable instance of key compressor.
	 */
	public KeyCompressor getReadOnlyKeyCompressor() {
		return this.fileOffsetDescriptor.getReadOnlyKeyCompressor();
	}

	/**
	 * Returns unmodifiable map of current index of compressed keys.
	 *
	 * @return unmodifiable map of current index of compressed keys
	 */
	@Nonnull
	public Map<Integer, Object> getCompressedKeys() {
		return Collections.unmodifiableMap(
			this.fileOffsetDescriptor.getWriteKeyCompressor().getKeys()
		);
	}

	/**
	 * Returns unmodifiable collection of all ACTIVE entries in the OffsetIndex.
	 */
	public Collection<Entry<RecordKey, FileLocation>> getEntries() {
		assertOperative();
		return Collections.unmodifiableCollection(this.keyToLocations.entrySet());
	}

	/**
	 * Returns current count of ACTIVE entries in OffsetIndex.
	 */
	public int count(long catalogVersion) {
		assertOperative();
		return this.keyToLocations.size() + this.volatileValues.countDifference(catalogVersion);
	}

	/**
	 * Returns current count of ACTIVE entries of certain type in OffsetIndex.
	 */
	public int count(long catalogVersion, @Nonnull Class<? extends StoragePart> recordType) {
		assertOperative();
		final byte recordTypeId = this.recordTypeRegistry.idFor(recordType);
		return ofNullable(this.histogram.get(recordTypeId)).orElse(0) + this.volatileValues.countDifference(catalogVersion, recordTypeId);
	}

	/**
	 * Returns value assigned to the primary key.
	 *
	 * Beware method may not return previously written record via {@link #put(long, StoragePart)} until method
	 * {@link #flush(long)} is called. In this situation {@link RecordNotYetWrittenException} is thrown.
	 */
	@Nullable
	public <T extends StoragePart> T get(long catalogVersion, long primaryKey, @Nonnull Class<T> recordType) throws RecordNotYetWrittenException {
		assertOperative();
		final RecordKey key = new RecordKey(
			this.recordTypeRegistry.idFor(recordType),
			primaryKey
		);

		final Optional<VersionedValue> nonFlushedValueRef = this.volatileValues.getNonFlushedValueIfVersionMatches(catalogVersion, key);
		if (nonFlushedValueRef.isPresent()) {
			final VersionedValue nonFlushedValue = nonFlushedValueRef.get();
			if (nonFlushedValue.removed()) {
				return null;
			} else {
				try {
					// if the record was not yet flushed to the disk we need to enforce sync so that we can read it
					if (this.lastSyncedPosition < nonFlushedValue.fileLocation().endPosition()) {
						doSoftFlush();
					}
					//noinspection unchecked
					return (T) get(nonFlushedValue.fileLocation(), this.recordTypeRegistry.typeFor(nonFlushedValue.recordType()));
				} catch (KryoException exception) {
					throw new RecordNotYetWrittenException(primaryKey, recordType, exception);
				}
			}
		}

		if (catalogVersion < this.keyCatalogVersion) {
			final Optional<VolatileValueInformation> volatileValueRef = this.volatileValues.getVolatileValueInformation(catalogVersion, key);
			if (volatileValueRef.isPresent()) {
				final VolatileValueInformation volatileValue = volatileValueRef.get();
				if (volatileValue.removed() || volatileValue.addedInFuture()) {
					return null;
				} else {
					final VersionedValue rewrittenValue = volatileValue.versionedValue();
					if (rewrittenValue == null) {
						return null;
					} else {
						//noinspection unchecked
						return (T) get(rewrittenValue.fileLocation(), this.recordTypeRegistry.typeFor(rewrittenValue.recordType()));
					}
				}
			}
		}

		return ofNullable(this.keyToLocations.get(key))
			.map(it -> doGet(recordType, primaryKey, it))
			.filter(it -> it.generationId() <= catalogVersion)
			.map(StorageRecord::payload)
			.orElse(null);
	}

	/**
	 * Returns value assigned to the particular location in OffsetIndex. This method is optimized for sequential access
	 * by {@link #getEntries()} or {@link #getFileLocations()} avoiding unnecessary index lookup.
	 */
	@Nullable
	public <T extends Serializable> T get(@Nonnull FileLocation location, @Nonnull Class<T> recordType) {
		// if the record was not yet flushed to the disk we need to enforce sync so that we can read it
		if (this.lastSyncedPosition < location.endPosition()) {
			doSoftFlush();
		}

		return doGet(recordType, -1, location).payload();
	}

	/**
	 * Returns unparsed value assigned to the primary key.
	 *
	 * Beware method may not return previously written record via {@link #put(long, StoragePart)} until method
	 * {@link #flush(long)} is called. In this situation {@link RecordNotYetWrittenException} is thrown.
	 */
	@Nullable
	public <T extends StoragePart> byte[] getBinary(long catalogVersion, long primaryKey, @Nonnull Class<T> recordType) throws RecordNotYetWrittenException {
		assertOperative();

		final RecordKey key = new RecordKey(
			this.recordTypeRegistry.idFor(recordType),
			primaryKey
		);

		final Optional<VersionedValue> nonFlushedValueRef = this.volatileValues.getNonFlushedValueIfVersionMatches(catalogVersion, key);
		if (nonFlushedValueRef.isPresent()) {
			final VersionedValue nonFlushedValue = nonFlushedValueRef.get();
			if (nonFlushedValue.removed()) {
				return null;
			} else {
				try {
					// if the record was not yet flushed to the disk we need to enforce sync so that we can read it
					if (this.lastSyncedPosition < nonFlushedValue.fileLocation().endPosition()) {
						doSoftFlush();
					}
					return getBinary(nonFlushedValue.fileLocation(), this.recordTypeRegistry.typeFor(nonFlushedValue.recordType()));
				} catch (KryoException exception) {
					throw new RecordNotYetWrittenException(primaryKey, recordType, exception);
				}
			}
		}

		if (catalogVersion < this.keyCatalogVersion) {
			final Optional<VolatileValueInformation> volatileValueRef = this.volatileValues.getVolatileValueInformation(catalogVersion, key);
			if (volatileValueRef.isPresent()) {
				final VolatileValueInformation volatileValue = volatileValueRef.get();
				if (volatileValue.removed() || volatileValue.addedInFuture()) {
					return null;
				} else {
					final VersionedValue rewrittenValue = volatileValue.versionedValue();
					if (rewrittenValue == null) {
						return null;
					} else {
						return getBinary(rewrittenValue.fileLocation(), this.recordTypeRegistry.typeFor(rewrittenValue.recordType()));
					}
				}
			}
		}

		return ofNullable(this.keyToLocations.get(key))
			.map(it -> doGetBinary(recordType, primaryKey, it))
			.filter(it -> it.generationId() <= catalogVersion)
			.map(StorageRecord::payload)
			.orElse(null);
	}

	/**
	 * Returns value assigned to the particular location in OffsetIndex. This method is optimized for sequential access
	 * by {@link #getEntries()} or {@link #getFileLocations()} avoiding unnecessary index lookup.
	 */
	@Nullable
	public <T extends Serializable> byte[] getBinary(@Nonnull FileLocation location, @Nonnull Class<T> recordType) {
		return doGetBinary(recordType, -1, location).payload();
	}

	/**
	 * Returns true if {@link OffsetIndex} contains record with this id and type.
	 *
	 * @param catalogVersion The catalog version.
	 * @param primaryKey     The primary key of the record.
	 * @param recordType     The class object representing the record type.
	 * @param <T>            The type of the record.
	 * @return {@code true} if the record exists in the storage, {@code false} otherwise.
	 */
	public <T extends StoragePart> boolean contains(long catalogVersion, long primaryKey, @Nonnull Class<T> recordType) {
		assertOperative();
		final RecordKey key = new RecordKey(
			this.recordTypeRegistry.idFor(recordType),
			primaryKey
		);

		final Optional<VersionedValue> nonFlushedValueRef = this.volatileValues.getNonFlushedValueIfVersionMatches(catalogVersion, key);
		if (nonFlushedValueRef.isPresent()) {
			final VersionedValue nonFlushedValue = nonFlushedValueRef.get();
			return !nonFlushedValue.removed();
		}

		if (catalogVersion < this.keyCatalogVersion) {
			final Optional<VolatileValueInformation> volatileValueRef = this.volatileValues.getVolatileValueInformation(catalogVersion, key);
			if (volatileValueRef.isPresent()) {
				final VolatileValueInformation volatileValue = volatileValueRef.get();
				return !(volatileValue.removed() || volatileValue.addedInFuture());
			}
		}

		return this.keyToLocations.containsKey(key);
	}

	/**
	 * Stores or overwrites record with passed primary key in OffsetIndex. Values of different types are distinguished by
	 * the OffsetIndex so that two different types of objects with same primary keys don't overwrite each other.
	 *
	 * @param catalogVersion will be propagated to {@link StorageRecord#generationId()}
	 * @param value          value to be stored
	 */
	public <T extends StoragePart> long put(long catalogVersion, @Nonnull T value) {
		return this.writeHandle.checkAndExecute(
			"Storing record",
			this::assertOperative,
			exclusiveWriteAccess -> {
				final long partId = ofNullable(value.getStoragePartPK())
					.orElseGet(() -> value.computeUniquePartIdAndSet(this.fileOffsetDescriptor.getWriteKeyCompressor()));
				doPut(
					catalogVersion,
					partId, value,
					exclusiveWriteAccess
				);
				return partId;
			}
		);
	}

	/**
	 * Removes existing record with passed primary key in OffsetIndex. True is returned if particular record is found and
	 * removed.
	 *
	 * @param primaryKey primary key of the record that is removed
	 * @param recordType type of the container that is connected with the passed id
	 * @return true if the record was found and removed
	 */
	public <T extends StoragePart> boolean remove(long catalogVersion, long primaryKey, @Nonnull Class<T> recordType) {
		return this.writeHandle.checkAndExecute(
			"Removing record",
			this::assertOperative,
			exclusiveWriteAccess -> doRemove(
				catalogVersion,
				primaryKey,
				recordType
			)
		);
	}

	/**
	 * This method will check whether the related OffsetIndex file is consistent with internal rules - it checks:
	 *
	 * - whether there is non interrupted monotonic row of transactionIds
	 * - whether the final record has control bit that closes the transaction
	 * - whether all the records has CRC-32C checksum valid (when CRC32-C checksums are enabled)
	 */
	@Nonnull
	public FileOffsetIndexStatistics verifyContents() {
		return this.readOnlyHandlePool.borrowAndExecute(
			readOnlyFileHandle -> readOnlyFileHandle.execute(
				inputStream -> {
					assertOperative();
					return this.readKryoPool.borrowAndExecute(
						kryo -> verify(
							inputStream,
							readOnlyFileHandle.getLastWrittenPosition(),
							new FileOffsetIndexStatistics(
								// use the latest possible version - we need actual count of records
								this.count(Long.MAX_VALUE),
								this.getTotalSizeBytes()
							), this.getStorageOptions()
						)
					);
				}
			)
		);
	}

	/**
	 * Flushes current state of the OffsetIndex to the disk. File contents are in sync when this method finalizes.
	 *
	 * @param catalogVersion will be propagated to {@link StorageRecord#generationId()}
	 */
	@Nonnull
	public OffsetIndexDescriptor flush(long catalogVersion) {
		assertOperative();
		this.keyCatalogVersion = catalogVersion;
		this.fileOffsetDescriptor = doFlush(catalogVersion, this.fileOffsetDescriptor, false);
		return this.fileOffsetDescriptor;
	}

	/**
	 * Purges the catalog for the given catalog version. This method should be called when there is no client using
	 * a particular version of the catalog.
	 *
	 * @param catalogVersion the version of the catalog that can be purged
	 * @throws IllegalStateException if the catalog is not in an operative state
	 */
	public void purge(long catalogVersion) {
		assertOperative();
		this.volatileValues.purge(catalogVersion);
	}

	/**
	 * Copies entire living data set to the target output stream. The output stream is not closed in the method,
	 * the caller is responsible for closing the stream.
	 *
	 * @param outputStream   target output stream to write the copy to
	 * @param progressConsumer consumer that will be called with the progress of the copy
	 * @param catalogVersion will be propagated to {@link StorageRecord#generationId()}
	 * @return result containing the file location and the file descriptor actual when the copy was made
	 */
	@Nonnull
	public OffsetIndexDescriptor copySnapshotTo(
		@Nonnull OutputStream outputStream,
		@Nullable IntConsumer progressConsumer,
		long catalogVersion,
		@Nullable StoragePart... updatedStorageParts
	) {
		// flush all non-flushed values to the disk
		this.doSoftFlush();
		// copy the active parts to a new file
		return this.readOnlyHandlePool.borrowAndExecute(
			readOnlyFileHandle -> readOnlyFileHandle.execute(
				// by requesting write-handle we enforce no other thread can write to the source file while we are copying
				inputStream -> this.writeHandle.checkAndExecute(
					"Writing mem table",
					this::assertOperative,
					output -> this.readKryoPool.borrowAndExecute(
						kryo -> {
							Assert.isTrue(inputStream.getInputStream() instanceof RandomAccessFileInputStream, "Input stream must be RandomAccessFileInputStream!");
							@SuppressWarnings("unchecked") final ObservableInput<RandomAccessFileInputStream> randomAccessFileInputStream =
								(ObservableInput<RandomAccessFileInputStream>) inputStream;
							final Map<RecordKey, byte[]> overriddenEntries;
							if (updatedStorageParts != null && updatedStorageParts.length > 0) {
								overriddenEntries = CollectionUtils.createHashMap(updatedStorageParts.length);
								final ByteArrayOutputStream baos = new ByteArrayOutputStream(this.storageOptions.outputBufferSize());
								final ObservableOutput<ByteArrayOutputStream> observableOutput = new ObservableOutput<>(
									baos, this.storageOptions.outputBufferSize(), 0
								);
								for (StoragePart value : updatedStorageParts) {
									final RecordKey recordKey = new RecordKey(
										this.recordTypeRegistry.idFor(value.getClass()),
										ofNullable(value.getStoragePartPK())
											.orElseGet(() -> value.computeUniquePartIdAndSet(this.fileOffsetDescriptor.getWriteKeyCompressor()))
									);
									baos.reset();
									observableOutput.reset();
									serializeValue(value, observableOutput);
									observableOutput.flush();
									overriddenEntries.put(recordKey, baos.toByteArray());
								}
							} else {
								overriddenEntries = Collections.emptyMap();
							}
							final FileLocationAndWrittenBytes locationAndWrittenBytes = OffsetIndexSerializationService.copySnapshotTo(
								this,
								randomAccessFileInputStream,
								outputStream,
								catalogVersion,
								overriddenEntries,
								this.volatileValues,
								progressConsumer
							);
							return new OffsetIndexDescriptor(
								this.fileOffsetDescriptor.version() + 1,
								locationAndWrittenBytes.fileLocation(),
								this.getCompressedKeys(),
								this.fileOffsetDescriptor.getKryoFactory(),
								1,
								locationAndWrittenBytes.writtenBytes()
							);
						}
					)
				)
			)
		);
	}

	/**
	 * Closes the OffsetIndex and writes all data to disk. File contents are in sync when this method finalizes.
	 * No additional operations with this instance will be possible after calling this method. All file handles are
	 * released.
	 */
	@Nonnull
	public FileLocation close() {
		assertOperative();
		// this will forbid new read handles to be created
		this.operative = false;
		try {
			if (!this.shutdownDownProcedureActive.compareAndExchange(false, true)) {
				// spinning lock to close all opened handles once they occur free in pool
				clearReadOnlyOpenedHandles();
				// at last flush OffsetIndex and close write handle
				this.fileOffsetDescriptor = doFlush(
					// if there are any non-flushed values, use their version as the last version
					this.volatileValues.getLastNonFlushedCatalogVersionIfExists()
						.orElse(this.keyCatalogVersion),
					this.fileOffsetDescriptor,
					true
				);
				return this.fileOffsetDescriptor.fileLocation();
			} else {
				throw new GenericEvitaInternalError("OffsetIndex is already being closed!");
			}
		} finally {
			this.shutdownDownProcedureActive.compareAndExchange(true, false);
		}
	}

	/**
	 * Clears read-only file handles that have been opened but not properly released.
	 *
	 * This method attempts to close all handles in the `readOnlyOpenedHandles` collection that were unable to be
	 * released within a specific timeout defined by `storageOptions.waitOnCloseSeconds()`. It performs a cleanup
	 * of file handles to ensure that resources are released and avoid resource leakage.
	 */
	private void clearReadOnlyOpenedHandles() {
		long start = System.currentTimeMillis();
		while (!this.readOnlyOpenedHandles.isEmpty() && System.currentTimeMillis() - start > this.storageOptions.waitOnCloseSeconds() * 1000) {
			if (this.readOnlyHandlePool.getFree() > 0) {
				final ReadOnlyHandle handleToClose = this.readOnlyHandlePool.obtain();
				try {
					handleToClose.execute(
						exclusiveReadAccess -> {
							IOUtils.closeQuietly(exclusiveReadAccess::close);
							return null;
						});
					this.readOnlyOpenedHandles.remove(handleToClose);
				} catch (Exception ex) {
					log.error("Read handle cannot be closed!", ex);
					// ignore this - we need to close other files
				}
			}
		}
		// these handles were not released by the clients within the timeout
		for (ReadOnlyHandle readOnlyOpenedHandle : this.readOnlyOpenedHandles) {
			readOnlyOpenedHandle.close();
		}
		this.readOnlyOpenedHandles.clear();
	}

	/**
	 * Returns position of last fragment of the current {@link OffsetIndex} in the tracked file.
	 */
	@Nonnull
	public FileLocation getFileOffsetIndexLocation() {
		return this.fileOffsetDescriptor.fileLocation();
	}

	/**
	 * Method allows to execute custom "(de)serialization" function in the context of current OffsetIndex Kryo read
	 * instance. The serialization MUST NOT attempt to produce new keys via. {@link KeyCompressor} otherwise the
	 * exception will be thrown.
	 */
	public <T> T executeWithKryo(@Nonnull Function<Kryo, T> logic) {
		return this.readKryoPool.borrowAndExecute(
			logic::apply
		);
	}

	/**
	 * Returns record id for passed type of {@link StoragePart}.
	 */
	public byte getIdForRecordType(Class<? extends StoragePart> storagePartClass) {
		return this.recordTypeRegistry.idFor(storagePartClass);
	}

	/**
	 * Returns maximal observed record size in this index.
	 *
	 * @return maximal observed record size in this index
	 */
	public long getMaxRecordSizeBytes() {
		return this.maxRecordSizeBytes.get();
	}

	/**
	 * Returns the oldest record kept timestamp.
	 *
	 * @return the oldest record kept timestamp
	 */
	@Nonnull
	public Optional<OffsetDateTime> getOldestRecordKeptTimestamp() {
		return this.volatileValues.getOldestRecordKeptTimestamp();
	}

	/**
	 * Returns histogram (counts) of particular record types in this index.
	 *
	 * @return histogram of particular record types in this index
	 */
	@Nonnull
	public Map<String, Integer> getHistogram() {
		return this.histogram.entrySet().stream()
			.collect(
				Collectors.toMap(
					it -> this.recordTypeRegistry.typeFor(it.getKey()).getSimpleName(),
					Entry::getValue
				)
			);
	}

	/**
	 * Returns the total size of records held in this OffsetIndex. This number reflect the gross size of all ACTIVE
	 * records except the OffsetIndex index. The removals and dead data are not reflected by this property.
	 *
	 * @return the total size
	 */
	public long getTotalSizeBytes() {
		return this.totalSizeBytes.get() + (long) this.keyToLocations.size() * (long) MEM_TABLE_RECORD_SIZE;
	}

	/**
	 * Returns the total size of records held in this OffsetIndex. This number reflect the gross size of all ACTIVE
	 * records except the OffsetIndex index. The removals and dead data are not reflected by this property.
	 *
	 * @return the total size
	 */
	public long getTotalSizeIncludingVolatileData() {
		return getTotalSizeBytes() + this.volatileValues.getTotalSize();
	}

	/**
	 * Calculates the living object share.
	 * The living object share is calculated as the ratio of the total size of the object and the size of the file
	 * that is being written to.
	 *
	 * @return the living object share as a double value
	 */
	public double getActiveRecordShare(long fileSize) {
		final double activeRecordShare = fileSize == 0 ? 1.0d : (double) getTotalActiveSize() / (double) fileSize;
		Assert.isPremiseValid(activeRecordShare >= 0, "Active record share must be non-negative!");
		return activeRecordShare;
	}

	/**
	 * Forgets all non-flushed values. This method is used when it's known those data will never be promoted to
	 * the shared state.
	 */
	public void forgetVolatileData() {
		this.volatileValues.forgetNonFlushedValues();
	}

	/**
	 * Creates new file that contains only records directly reachable from {@link #keyToLocations} index. While
	 * compacting, the original offset index is locked for writing (but reading is still possible).
	 *
	 * Original file remains unchanged and must be removed later manually when the history is no longer needed.
	 *
	 * @param newFilePath new file location
	 * @return new file location
	 */
	@Nonnull
	public OffsetIndexDescriptor compact(@Nonnull Path newFilePath) {
		try (final FileOutputStream fos = new FileOutputStream(newFilePath.toFile())) {
			return copySnapshotTo(fos, null, this.keyCatalogVersion);
		} catch (IOException e) {
			throw new UnexpectedIOException(
				"Error occurred while compacting the snapshot to the new file: " + e.getMessage(),
				"Error occurred while compacting the snapshot to the new file.",
				e
			);
		}
	}

	/**
	 * Returns unmodifiable collection of all ACTIVE keys in the OffsetIndex.
	 */
	Collection<RecordKey> getKeys() {
		assertOperative();
		return Collections.unmodifiableCollection(this.keyToLocations.keySet());
	}

	/**
	 * Returns unmodifiable collection of all ACTIVE file locations in the OffsetIndex.
	 */
	Collection<FileLocation> getFileLocations() {
		assertOperative();
		return Collections.unmodifiableCollection(this.keyToLocations.values());
	}

	/**
	 * Just for testing purposes - verifies whether the OffsetIndex contents equals the other OffsetIndex contents.
	 */
	boolean fileOffsetIndexEquals(@Nonnull OffsetIndex o) {
		if (this == o) return true;
		return this.keyToLocations.equals(o.keyToLocations);
	}

	/**
	 * Method serializes single {@link StoragePart} to an observable output stream. The value is not wrapped into
	 * a {@link StorageRecord} and is written in a bare form, so that it could be wrapped in {@link StorageRecord}
	 * later on.
	 *
	 * @param value            value to be serialized
	 * @param observableOutput target output stream
	 */
	private void serializeValue(
		@Nonnull StoragePart value,
		@Nonnull ObservableOutput<? extends OutputStream> observableOutput
	) {
		// we cant write new values into the kryo here, because we write to snapshot file
		this.readKryoPool.borrowAndExecute(
			kryo -> {
				kryo.writeObject(observableOutput, value);
				return null;
			}
		);
	}

	/*
		PRIVATE METHODS
	 */

	/**
	 * Calculates estimated total active size. In case of compression enabled this size might exceed the actual size
	 * of the file on the disk, since it calculates potential size of the all the records in the index (compressed)
	 * and the index itself (uncompressed - since it hasn't been compressed yet).
	 *
	 * Note: we could make this more precise if we'd store the size of the index in the {@link OffsetIndexDescriptor}
	 * and estimate the uncompressed size only for the volatile values. But we don't necessarily need that precision now.
	 *
	 * @return The total active size.
	 */
	private long getTotalActiveSize() {
		return this.totalSizeBytes.get() + countFileOffsetTableSize(this.keyToLocations.size(), this.storageOptions);
	}

	/**
	 * Checks whether the OffsetIndex is still opened and operative.
	 */
	private void assertOperative() {
		isPremiseValid(
			this.operative || this.shutdownDownProcedureActive.get(),
			"OffsetIndex has been already closed!"
		);
	}

	/**
	 * Reads OffsetIndex from the disk using write handle.
	 */
	private CollectingOffsetIndexBuilder readFileOffsetIndex(@Nonnull FileLocation location) {
		return this.readOnlyHandlePool.borrowAndExecute(
			readOnlyFileHandle -> readOnlyFileHandle.execute(
				exclusiveReadAccess -> {
					assertOperative();
					final CollectingOffsetIndexBuilder builder = new CollectingOffsetIndexBuilder();
					return this.readKryoPool.borrowAndExecute(kryo -> {
						deserialize(
							exclusiveReadAccess,
							location,
							builder
						);
						return builder;
					});
				}
			)
		);
	}

	/**
	 * Flushes current OffsetIndex data (and it's changes) to the disk. File is synced within this method. Frequent flushes
	 * limit the I/O performance.
	 */
	@Nonnull
	private OffsetIndexDescriptor doFlush(
		long catalogVersion,
		@Nonnull OffsetIndexDescriptor fileOffsetIndexDescriptor,
		boolean close
	) {
		// if there are any non-flushed values, we need to flush them to the disk (of if the offset index was not yet created)
		if (this.volatileValues.hasValuesToFlush() || fileOffsetIndexDescriptor.fileLocation() == FileLocation.EMPTY) {
			final OffsetIndexDescriptor newFileOffsetIndexDescriptor = this.writeHandle.checkAndExecuteAndSync(
				"Writing mem table",
				this::assertOperative,
				outputStream -> {
					// serialize all non-flushed values to the output stream
					final Collection<NonFlushedValueSet> nonFlushedEntries = this.volatileValues.getNonFlushedEntriesToPromote(catalogVersion);
					final List<VersionedValue> valuesToPromote = nonFlushedEntries
						.stream()
						.flatMap(it -> it.getAllValues().stream())
						.toList();
					return new NonFlushedValuesWithFileLocation(
						nonFlushedEntries,
						valuesToPromote.size(),
						serialize(
							outputStream,
							catalogVersion,
							valuesToPromote,
							this.getFileOffsetIndexLocation(),
							this.getStorageOptions(),
							"File: " + this.writeHandle + ", last written position: " + this.writeHandle.getLastWrittenPosition()
						)
					);
				},
				(outputStream, nonFlushedValuesWithFileLocation) -> {
					// update last synced position, since in post action we are already after sync
					this.lastSyncedPosition = this.writeHandle.getLastWrittenPosition();
					// now empty all NonFlushedValueSet and move them to current state
					promoteNonFlushedValuesToSharedState(
						nonFlushedValuesWithFileLocation.valueCount(),
						nonFlushedValuesWithFileLocation.nonFlushedValueSets()
					);
					// propagate changes in KeyCompressor to the read kryo pool
					if (fileOffsetIndexDescriptor.resetDirty()) {
						this.readKryoPool.expireAllPreviouslyCreated();
					}
					// create new OffsetIndexDescriptor with updated version
					final long fileSize = this.writeHandle.getLastWrittenPosition();
					return new OffsetIndexDescriptor(
						nonFlushedValuesWithFileLocation.fileLocation(),
						fileOffsetIndexDescriptor,
						getActiveRecordShare(this.writeHandle.getLastWrittenPosition()),
						fileSize
					);
				}
			);

			if (close) {
				IOUtils.closeQuietly(this.writeHandle::close);
			}
			return newFileOffsetIndexDescriptor;
		} else {
			if (close) {
				IOUtils.closeQuietly(this.writeHandle::close);
			}
			return fileOffsetIndexDescriptor;
		}
	}

	/**
	 * Method executes soft flush meaning, that all records currently held in the buffer are fSynced on disk so that
	 * they can be read. This soft flush happens outside regular flushes that we want to do not so frequently, but
	 * when there is request to read the record, that has been just written, and it still sits in non-flushed memory,
	 * we have to enforce the flush.
	 */
	private void doSoftFlush() {
		if (this.volatileValues.hasValuesToFlush()) {
			this.writeHandle.checkAndExecuteAndSync(
				"Syncing changes to disk.",
				this::assertOperative,
				it -> null,
				(output, result) -> {
					// update last synced position, since in post action we are already after sync
					this.lastSyncedPosition = this.writeHandle.getLastWrittenPosition();
					// propagate changes in KeyCompressor to the read kryo pool
					if (this.fileOffsetDescriptor.resetDirty()) {
						this.fileOffsetDescriptor = new OffsetIndexDescriptor(
<<<<<<< HEAD
							this.fileOffsetDescriptor.fileLocation(),
=======
							new FileLocationAndWrittenBytes(
								this.fileOffsetDescriptor.fileLocation(),
								0,
								"Soft flush of non-flushed values"
							),
>>>>>>> f3af7ab1
							this.fileOffsetDescriptor,
							getActiveRecordShare(this.lastSyncedPosition),
							this.lastSyncedPosition
						);
						this.readKryoPool.expireAllPreviouslyCreated();
					}
					return null;
				}
			);

		}
	}

	/**
	 * Method moves all `nonFlushedValues` to a `keyToLocations` entries and purges them from the main memory.
	 */
	private void promoteNonFlushedValuesToSharedState(int valueCount, @Nonnull Collection<NonFlushedValueSet> nonFlushedValueSets) {
		this.volatileValues.recordHistoricalVersions(nonFlushedValueSets, this.keyToLocations);
		// promote changes to shared state
		final Map<RecordKey, FileLocation> newKeyToLocations = createHashMap(
			this.keyToLocations.size() + valueCount
		);
		// we need to start with the original set - this is expensive operation - it would be much better to
		// have something like persistent map that would allow us to create new instance with reusing the old segments
		newKeyToLocations.putAll(this.keyToLocations);

		long workingMaxRecordSize = this.maxRecordSizeBytes.get();
		long recordLengthDelta = 0;

		final Map<Byte, Integer> histogramDiff = CollectionUtils.createHashMap(this.histogram.size());
		for (NonFlushedValueSet volatileValues : nonFlushedValueSets) {
			for (Entry<RecordKey, VersionedValue> entry : volatileValues.entrySet()) {
				final RecordKey recordKey = entry.getKey();
				final VersionedValue nonFlushedValue = entry.getValue();

				final int count;
				if (nonFlushedValue.removed()) {
					final FileLocation removedLocation = newKeyToLocations.remove(recordKey);
					// location might not exist when value was created and immediately removed
					if (removedLocation != null) {
						count = -1;
						recordLengthDelta -= removedLocation.recordLength();
					} else {
						count = 0;
					}
				} else if (volatileValues.wasAdded(recordKey)) {
					final FileLocation recordLocation = nonFlushedValue.fileLocation();
					final int currentRecordLength = recordLocation.recordLength();
					recordLengthDelta += currentRecordLength;
					if (currentRecordLength > workingMaxRecordSize) {
						workingMaxRecordSize = currentRecordLength;
					}
					final FileLocation previousValue = newKeyToLocations.put(recordKey, recordLocation);
					Assert.isPremiseValid(
						previousValue == null,
						"Record was already present!"
					);
					count = 1;
				} else {
					final FileLocation newRecordLocation = nonFlushedValue.fileLocation();
					final FileLocation existingRecordLocation = newKeyToLocations.put(recordKey, newRecordLocation);
					Assert.isPremiseValid(existingRecordLocation != null, "Record was not present!");
					recordLengthDelta += newRecordLocation.recordLength() - existingRecordLocation.recordLength();
					if (newRecordLocation.recordLength() > workingMaxRecordSize) {
						workingMaxRecordSize = newRecordLocation.recordLength();
					}
					count = 0;
				}

				histogramDiff.merge(
					recordKey.recordType(), count, Integer::sum
				);
			}
		}

		// update statistics
		this.totalSizeBytes.addAndGet(recordLengthDelta);
		this.maxRecordSizeBytes.set(workingMaxRecordSize);
		for (Entry<Byte, Integer> entry : histogramDiff.entrySet()) {
			this.histogram.merge(entry.getKey(), entry.getValue(), Integer::sum);
		}
		// and the locations finally
		this.keyToLocations = newKeyToLocations;
	}

	/**
	 * Method stores new record to the OffsetIndex. This method should be called only from singleton writer and never
	 * directly from the code. All writes are serialized by exclusive write access.
	 */
	private void doPut(long catalogVersion, long primaryKey, @Nonnull StoragePart value, @Nonnull ObservableOutput<?> exclusiveWriteAccess) {
		final byte recordType = this.recordTypeRegistry.idFor(value.getClass());
		final RecordKey key = new RecordKey(recordType, primaryKey);

		final boolean update = this.keyToLocations.containsKey(key);
		final FileLocation recordLocation = new StorageRecord<>(
			this.writeKryo,
			exclusiveWriteAccess,
			catalogVersion,
			false,
			value
		).fileLocation();

		// mark dirty read
		this.volatileValues.putValue(
			catalogVersion, key,
			new VersionedValue(primaryKey, recordType, recordLocation),
			!update
		);
	}

	/**
	 * Method removes existing record from the OffsetIndex. This method should be called only from singleton writer and
	 * never directly from the code. All writes are serialized by exclusive write access.
	 */
	private boolean doRemove(long catalogVersion, long primaryKey, @Nonnull Class<? extends StoragePart> valueType) {
		final byte recordType = this.recordTypeRegistry.idFor(valueType);
		final RecordKey key = new RecordKey(recordType, primaryKey);

		final Optional<VersionedValue> nonFlushedValueRef = this.volatileValues.getNonFlushedValueIfVersionMatches(catalogVersion, key);
		if (nonFlushedValueRef.isPresent()) {
			final VersionedValue nonFlushedValue = nonFlushedValueRef.get();
			if (nonFlushedValue.removed()) {
				return false;
			} else {
				this.volatileValues.removeValue(catalogVersion, key, nonFlushedValue.fileLocation());
				return true;
			}
		}

		if (catalogVersion < this.keyCatalogVersion) {
			final Optional<VolatileValueInformation> volatileValueRef = this.volatileValues.getVolatileValueInformation(catalogVersion, key);
			if (volatileValueRef.isPresent()) {
				final VolatileValueInformation volatileValue = volatileValueRef.get();
				if (volatileValue.removed() || volatileValue.addedInFuture()) {
					return false;
				}
			}
		}

		final FileLocation currentLocation = this.keyToLocations.get(key);
		if (currentLocation == null) {
			return false;
		} else {
			this.volatileValues.removeValue(catalogVersion, key, currentLocation);
			return true;
		}
	}

	/**
	 * Method retrieves existing record from the OffsetIndex.
	 */
	private <T extends Serializable> StorageRecord<T> doGet(@Nonnull Class<T> recordType, long primaryKey, @Nonnull FileLocation it) {
		return this.readOnlyHandlePool.borrowAndExecute(
			readOnlyFileHandle -> readOnlyFileHandle.execute(
				exclusiveReadAccess -> {
					assertOperative();
					return this.readKryoPool.borrowAndExecute(
						kryo -> {
							try {
								return StorageRecord.read(
									exclusiveReadAccess,
									it,
									(stream, length, control) -> kryo.readObject(stream, recordType)
								);
							} catch (CorruptedRecordException ex) {
								throw new CorruptedKeyValueRecordException(
									"Record " + primaryKey + " of type " + recordType.getName() + " is corrupted after reading!",
									recordType, primaryKey, ex
								);
							}
						});
				}
			)
		);
	}

	/**
	 * Method retrieves existing record from the OffsetIndex without parsing its contents.
	 */
	private <T extends Serializable> StorageRecord<byte[]> doGetBinary(@Nonnull Class<T> recordType, long primaryKey, @Nonnull FileLocation it) {
		return this.readOnlyHandlePool.borrowAndExecute(
			readOnlyFileHandle -> readOnlyFileHandle.execute(
				exclusiveReadAccess -> {
					assertOperative();
					return this.readKryoPool.borrowAndExecute(
						kryo -> {
							try {
								exclusiveReadAccess.seek(it);
								final RawRecord rawRecord = StorageRecord.readRaw(exclusiveReadAccess);
								/* TOBEDONE 13 - THIS LOGIC SHOULD BE EXTRACTED TO HIGHER LEVELS,
								     DECOMPRESSION SHOULD OCCUR ON THE CLIENT TO SAVE NETWORK BANDWITH */
								final byte[] decompressed;
								if (BitUtils.isBitSet(rawRecord.control(), StorageRecord.COMPRESSION_BIT)) {
									// decompress the record first
									byte[] utility = null;
									try {
										utility = this.decompressionPool.obtain();
										final int decompressedBytes = exclusiveReadAccess.decompress(rawRecord.rawData(), utility);
										decompressed = Arrays.copyOf(utility, decompressedBytes);
									} finally {
										if (utility != null) {
											this.decompressionPool.free(utility);
										}
									}
								} else {
									decompressed = rawRecord.rawData();
								}
								// we need to manually read generation id, hence it may have been compressed
								return new StorageRecord<>(
									rawRecord.generationId(),
									BitUtils.isBitSet(rawRecord.control(), StorageRecord.GENERATION_CLOSING_BIT),
									decompressed,
									rawRecord.location()
								);
							} catch (CorruptedRecordException ex) {
								throw new CorruptedKeyValueRecordException(
									"Record " + primaryKey + " of type " + recordType.getName() + " is corrupted after reading!",
									recordType, primaryKey, ex
								);
							}
						});
				}
			)
		);
	}

	/**
	 * Contains statistics about the OffsetIndex file.
	 */
	@RequiredArgsConstructor
	@Getter
	public static class FileOffsetIndexStatistics {
		private final long livingRecordCount;
		private final long livingRecordSize;
		private int recordCount;
		private long totalSize;
		private int maxRecordSize;

		public double getActiveRecordShare() {
			return (double) this.livingRecordSize / (double) this.totalSize;
		}

		/**
		 * Registers a record with the specified length in the statistics of the OffsetIndex file.
		 *
		 * @param length The length of the record to be registered.
		 */
		void registerRecord(int length) {
			this.recordCount++;
			this.totalSize += length;
			if (length > this.maxRecordSize) {
				this.maxRecordSize = length;
			}
		}

	}

	/**
	 * This class / instance collects all information connected with the data that may or may be not present
	 * in the persistent storage. In the meanwhile the data still needs to be accessible by the readers so this
	 * implementation needs to use concurrent implementations of the data structures.
	 *
	 * Instance is discarded with each {@link #flush(long)} invocation because after the flush is finished all data must
	 * be correctly and safely retrievable from the disk.
	 */
	@ThreadSafe
	private static class NonFlushedValueSet {
		/**
		 * Catalog version associated with this instance.
		 */
		@Getter private final long catalogVersion;
		/**
		 * Map of non-flushed values. We can use "non-concurrent" map because this instance is secured by the write
		 * handle for concurrent access.
		 */
		private final Map<RecordKey, VersionedValue> nonFlushedValueIndex = CollectionUtils.createHashMap(64);
		/**
		 * Map of non-flushed values. We can use "non-concurrent" map because this instance is secured by the write
		 * handle for concurrent access.
		 */
		private final Map<Byte, Integer> nonFlushedValuesHistogram = CollectionUtils.createHashMap(64);
		/**
		 * Set of added records.
		 */
		@Getter private final Set<RecordKey> addedKeys = CollectionUtils.createHashSet(64);
		/**
		 * Set of removed records.
		 */
		@Getter private final Set<RecordKey> removedKeys = CollectionUtils.createHashSet(64);
		/**
		 * Observer that is notified when a non-flushed block size increases.
		 */
		private final LongConsumer nonFlushedBlockSizeChangedCallback;

		public NonFlushedValueSet(long catalogVersion, @Nonnull LongConsumer nonFlushedBlockSizeChangedCallback) {
			this.catalogVersion = catalogVersion;
			this.nonFlushedBlockSizeChangedCallback = nonFlushedBlockSizeChangedCallback;
		}

		/**
		 * Returns instance of the record by its key if present in non-flushed index.
		 */
		@Nullable
		public VersionedValue get(@Nonnull RecordKey key) {
			return this.nonFlushedValueIndex.get(key);
		}

		/**
		 * Checks if a record with the specified key was added to the non-flushed index.
		 *
		 * @param key The key of the record to check.
		 * @return {@code true} if the record was added, {@code false} otherwise.
		 */
		public boolean wasAdded(@Nonnull RecordKey key) {
			return this.addedKeys.contains(key);
		}

		/**
		 * Returns a collection of all VersionedValue objects stored in the nonFlushedValueIndex.
		 *
		 * @return a collection of all VersionedValue objects
		 */
		@Nonnull
		public Collection<VersionedValue> getAllValues() {
			return this.nonFlushedValueIndex.values();
		}

		/**
		 * Stores instance of the record to the non-flushed index.
		 *
		 * @param create - when true it affects {@link #histogram} results
		 */
		public void put(@Nonnull RecordKey key, @Nonnull VersionedValue value, boolean create) {
			if (create) {
				this.nonFlushedValuesHistogram.merge(key.recordType(), 1, Integer::sum);
				this.addedKeys.add(key);
				this.removedKeys.remove(key);
			}
			this.nonFlushedValueIndex.put(key, value);
			this.nonFlushedBlockSizeChangedCallback.accept(value.fileLocation().recordLength());
		}

		/**
		 * Stores information about record removal to the non-flushed index.
		 * This will prevent loading record from the persistent storage even if its present there.
		 */
		public void remove(@Nonnull RecordKey key, @Nonnull FileLocation fileLocation) {
			this.nonFlushedValuesHistogram.merge(key.recordType(), -1, Integer::sum);
			this.nonFlushedValueIndex.put(key, new VersionedValue(key.primaryKey(), (byte) (key.recordType() * -1), fileLocation));
			this.addedKeys.remove(key);
			this.removedKeys.add(key);
			this.nonFlushedBlockSizeChangedCallback.accept(fileLocation.recordLength());
		}

		/**
		 * Returns iterator over all non-flushed records.
		 */
		@Nonnull
		public Iterable<? extends Entry<RecordKey, VersionedValue>> entrySet() {
			return this.nonFlushedValueIndex.entrySet();
		}

		/**
		 * Creates map of original values for keys that were rewritten by this non-flushed value set.
		 *
		 * @param currentLocations current locations of the records
		 * @return map of original values for keys that were rewritten by this non-flushed value set
		 */
		@Nonnull
		public PastMemory createFrom(@Nonnull Map<RecordKey, FileLocation> currentLocations) {
			final Map<RecordKey, VersionedValue> result = CollectionUtils.createHashMap(this.nonFlushedValueIndex.size());
			for (RecordKey replacedKey : this.nonFlushedValueIndex.keySet()) {
				ofNullable(currentLocations.get(replacedKey))
					.map(it -> new VersionedValue(replacedKey.primaryKey(), replacedKey.recordType(), it))
					.ifPresent(it -> result.put(replacedKey, it));
			}
			return new PastMemory(
				Collections.unmodifiableMap(result),
				this.addedKeys.isEmpty() ? Collections.emptySet() : Collections.unmodifiableSet(this.addedKeys),
				this.removedKeys.isEmpty() ? Collections.emptySet() : Collections.unmodifiableSet(this.removedKeys),
				this.nonFlushedValuesHistogram
			);
		}

		/**
		 * Merges the existingHistory map with the currentLocations map.
		 * If a key in the existingHistory map is not present in the currentLocations map, a new VersionedValue
		 * is created using the currentLocations map and added to the existingHistory map.
		 *
		 * @param existingHistory  The existing history map.
		 * @param currentLocations The current locations map.
		 * @return The merged map.
		 */
		@Nonnull
		public PastMemory mergeWith(
			@Nonnull PastMemory existingHistory,
			@Nonnull Map<RecordKey, FileLocation> currentLocations
		) {
			final Set<RecordKey> addedKeys = new HashSet<>(existingHistory.getAddedKeys());
			addedKeys.addAll(this.addedKeys);
			final Set<RecordKey> removedKeys = new HashSet<>(existingHistory.getRemovedKeys());
			removedKeys.addAll(this.removedKeys);
			final Map<Byte, Integer> histogram = new HashMap<>(existingHistory.getHistogram());
			for (Entry<Byte, Integer> entry : this.nonFlushedValuesHistogram.entrySet()) {
				histogram.compute(entry.getKey(), (k, v) -> v == null ? entry.getValue() : v + entry.getValue());
			}
			final Map<RecordKey, VersionedValue> replacedValues = new HashMap<>(existingHistory.getReplacedValues());
			for (RecordKey replacedKey : this.nonFlushedValueIndex.keySet()) {
				// if the existing history already contains the key, we must not overwrite it, the currentLocations
				// already contains value written in this catalog version and we would store invalid value (and lose
				// the proper historical one) - the single record may have been written multiple times in single tx
				if (!existingHistory.containsKey(replacedKey)) {
					ofNullable(currentLocations.get(replacedKey))
						.map(it -> new VersionedValue(replacedKey.primaryKey(), replacedKey.recordType(), it))
						.ifPresent(it -> replacedValues.put(replacedKey, it));
				}
			}
			return new PastMemory(
				Collections.unmodifiableMap(replacedValues),
				addedKeys.isEmpty() ? Collections.emptySet() : Collections.unmodifiableSet(addedKeys),
				removedKeys.isEmpty() ? Collections.emptySet() : Collections.unmodifiableSet(removedKeys),
				histogram
			);
		}

		/**
		 * Returns the estimated memory size occupied by this instance in Bytes.
		 *
		 * @return the estimated memory size occupied by this instance in Bytes
		 */
		public long getTotalSize() {
			return MemoryMeasuringConstants.LONG_SIZE +
				MemoryMeasuringConstants.OBJECT_HEADER_SIZE * 7 +
				this.nonFlushedValueIndex.size() * (RecordKey.MEMORY_SIZE + VersionedValue.MEMORY_SIZE) +
				this.nonFlushedValuesHistogram.size() * (2 * MemoryMeasuringConstants.OBJECT_HEADER_SIZE) +
				this.addedKeys.size() * RecordKey.MEMORY_SIZE +
				this.removedKeys.size() * RecordKey.MEMORY_SIZE;
		}

		/**
		 * Returns the count of non-flushed records of particular type.
		 * @param recordTypeId the record type id
		 * @return the count of non-flushed records of particular type
		 */
		public int getCountFor(byte recordTypeId) {
			return this.nonFlushedValuesHistogram.getOrDefault(recordTypeId, 0);
		}
	}

	/**
	 * The VolatileValues class represents a collection of non-flushed values and their versions and also list
	 * of previously written values in previous versions of the OffsetIndex in case there is still client referencing
	 * to such version. The owner of the OffsetIndex is responsible to report when there are no more clients referencing
	 * to the previous versions so that the memory can be released.
	 *
	 * Because the OffsetIndex points only to the latest version of the record by the primary key, we must keep pointers
	 * to all previous versions that were overwritten by the new version in order to be able to retrieve the correct
	 * versions to the clients referencing to older versions of the catalog (so that we keep the SNAPSHOT consistency
	 * level).
	 */
	@RequiredArgsConstructor
	static class VolatileValues {
		/**
		 * Contains catalog version which can be purged from {@link #historicalVersions} and {@link #volatileValues}
		 * on the next promotion.
		 */
		private final AtomicLong purgeOlderThan = new AtomicLong(-1);
		/**
		 * Observer that is notified when a non-flushed block size changes in any way.
		 */
		@Nonnull
		private final Consumer<NonFlushedBlock> nonFlushedBlockObserver;
		/**
		 * Observer that is notified when a historical versions data is purged.
		 */
		@Nonnull
		private final Consumer<Optional<OffsetDateTime>> historicalVersionsObserver;
		/**
		 * Lock guarding the access to the {@link #historicalVersions}.
		 */
		private final ReentrantLock lock = new ReentrantLock();
		/**
		 * Non flushed values contains all values that has been modified in this OffsetIndex instance and their locations were
		 * not yet flushed to the disk. They might have been written to the disk, but their location is still only in memory
		 * and in case of crash they wouldn't be retrievable. Flush persists all file locations to disk and performs sync.
		 */
		@Nullable
		private volatile ConcurrentHashMap<Long, NonFlushedValueSet> nonFlushedValues;
		/**
		 * Contains the information about all non-flushed versions.
		 */
		@Nullable
		private volatile long[] nonFlushedVersions;
		/**
		 * Pointers to the records that have been overwritten by the new versions of the same record.
		 */
		@Nullable
		private volatile ConcurrentHashMap<Long, PastMemory> volatileValues;
		/**
		 * Represents a sorted set of catalog versions used as keys in {@link #volatileValues} living in the memory.
		 * This variable can be modified only in critical sections that are covered by write-handle lock to single
		 * threaded access.
		 */
		@Nullable
		private volatile long[] historicalVersions;
		/**
		 * Contains the last count of non-flushed records.
		 */
		private int nonFlushedRecordCount;
		/**
		 * Contains the last size of non-flushed records in Bytes.
		 */
		private long nonFlushedRecordSizeInBytes;

		/**
		 * Counts all non-flushed records not yet promoted to the shared state and the historical versions we still
		 * keep memory.
		 *
		 * @param catalogVersion the catalog version that limits the visibility of changes
		 * @return the count of non-flushed records
		 */
		public int countDifference(long catalogVersion) {
			int diff = 0;

			// scan non-flushed values
			final ConcurrentHashMap<Long, NonFlushedValueSet> nvValues = this.nonFlushedValues;
			final long[] nv = this.nonFlushedVersions;
			if (nv != null && nvValues != null) {
				int index = Arrays.binarySearch(nv, catalogVersion);
				if (index != -1) {
					final int startIndex = index >= 0 ? index : -index - 1;
					for (int ix = nv.length - 1; ix >= startIndex && ix >= 0; ix--) {
						final NonFlushedValueSet nonFlushedValueSet = nvValues.get(nv[ix]);
						diff += nonFlushedValueSet.getAddedKeys().size() - nonFlushedValueSet.getRemovedKeys().size();
					}
				}
			}

			// scan also all previous versions we still keep in memory
			if (this.volatileValues != null) {
				final ConcurrentHashMap<Long, PastMemory> hvValues;
				final long[] hv;
				try {
					this.lock.lock();
					hvValues = this.volatileValues;
					hv = this.historicalVersions;
				} finally {
					this.lock.unlock();
				}
				if (hv != null) {
					int index = Arrays.binarySearch(hv, catalogVersion);
					if (index != -1 && hvValues != null) {
						final int startIndex = index >= 0 ? index : -index - 1;
						for (int ix = hv.length - 1; ix > startIndex && ix >= 0; ix--) {
							final PastMemory differenceSet = hvValues.get(hv[ix]);
							diff -= differenceSet.getAddedKeys().size() - differenceSet.getRemovedKeys().size();
						}
					}
				}
			}

			return diff;
		}

		/**
		 * Counts all non-flushed records of specific type not yet promoted to the shared state.
		 *
		 * @param recordTypeId   the record type id
		 * @param catalogVersion the catalog version that limits the visibility of changes
		 * @return the count of non-flushed records of particular type
		 */
		public int countDifference(long catalogVersion, byte recordTypeId) {
			int diff = 0;

			// scan non-flushed values
			final ConcurrentHashMap<Long, NonFlushedValueSet> nvValues = this.nonFlushedValues;
			final long[] nv = this.nonFlushedVersions;
			if (nv != null) {
				int index = Arrays.binarySearch(nv, catalogVersion);
				if (index != -1 && nvValues != null) {
					final int startIndex = index >= 0 ? index : -index - 1;
					for (int ix = nv.length - 1; ix >= startIndex && ix >= 0; ix--) {
						final NonFlushedValueSet nonFlushedValueSet = nvValues.get(nv[ix]);
						diff += nonFlushedValueSet == null ? 0 : nonFlushedValueSet.getCountFor(recordTypeId);
					}
				}
			}

			// scan also all previous versions we still keep in memory
			if (this.volatileValues != null) {
				final ConcurrentHashMap<Long, PastMemory> hvValues;
				final long[] hv;
				try {
					this.lock.lock();
					hvValues = this.volatileValues;
					hv = this.historicalVersions;
				} finally {
					this.lock.unlock();
				}
				if (hv != null && hvValues != null) {
					int index = Arrays.binarySearch(hv, catalogVersion);
					if (index != -1) {
						final int startIndex = index >= 0 ? index : -index - 1;
						for (int ix = hv.length - 1; ix > startIndex && ix >= 0; ix--) {
							final PastMemory differenceSet = hvValues.get(hv[ix]);
							diff -= differenceSet == null ? 0 : differenceSet.getCountFor(recordTypeId);
						}
					}
				}
			}

			return diff;
		}

		/**
		 * Retrieves the non-flushed versioned value associated with the given catalog version (or lesser) and key.
		 *
		 * @param catalogVersion the catalog version to check against
		 * @param key            the record key
		 * @return an Optional containing the non-flushed VersionedValue if it exists, empty Optional otherwise
		 */
		@Nonnull
		public Optional<VersionedValue> getNonFlushedValueIfVersionMatches(long catalogVersion, @Nonnull RecordKey key) {
			final ConcurrentHashMap<Long, NonFlushedValueSet> nvSet = this.nonFlushedValues;
			final long[] nv = this.nonFlushedVersions;
			if (nv != null && nvSet != null) {
				int index = Arrays.binarySearch(nv, catalogVersion);
				final int startIndex = index >= 0 ? index : -index - 2;
				if (startIndex >= 0) {
					for (int ix = startIndex; ix >= 0; ix--) {
						final NonFlushedValueSet nfvs = nvSet.get(nv[ix]);
						if (nfvs != null) {
							final Optional<VersionedValue> versionedValue = ofNullable(nfvs.get(key));
							if (versionedValue.isPresent()) {
								return versionedValue;
							}
						}
					}
				}
			}
			return empty();
		}

		/**
		 * Retrieves the non-flushed entries if they exist.
		 *
		 * @return an Optional containing the NonFlushedValueSet if it exists, empty Optional otherwise
		 */
		@Nonnull
		public OptionalLong getLastNonFlushedCatalogVersionIfExists() {
			final long[] nv = this.nonFlushedVersions;
			return nv == null || nv.length == 0 ?
				OptionalLong.empty() :
				OptionalLong.of(nv[nv.length - 1]);
		}

		/**
		 * Returns true if there are non-flushed values waiting to be flushed.
		 *
		 * @return true if there are non-flushed values, false otherwise
		 */
		public boolean hasValuesToFlush() {
			final ConcurrentHashMap<Long, NonFlushedValueSet> nvSet = this.nonFlushedValues;
			return nvSet != null && !nvSet.isEmpty();
		}

		/**
		 * Retrieves the {@link VersionedValue} location associated with the passed key and valid for particular catalog
		 * version. The method first looks at the non-flushed values and then at the previously rewritten ones.
		 *
		 * @param catalogVersion the catalog version to check against
		 * @param key            the record key
		 * @return the VersionedValue location if it exists, empty otherwise
		 */
		@Nonnull
		public Optional<VolatileValueInformation> getVolatileValueInformation(long catalogVersion, @Nonnull RecordKey key) {
			// scan also all previous versions we still keep in memory
			final long[] hv;
			final ConcurrentHashMap<Long, PastMemory> hvValues;
			try {
				this.lock.lock();
				hvValues = this.volatileValues;
				hv = this.historicalVersions;
			} finally {
				this.lock.unlock();
			}
			if (hv != null && hvValues != null) {
				int index = Arrays.binarySearch(hv, catalogVersion);
				final int startIndex = index >= 0 ? index : -index - 1;
				boolean addedInFuture = false;
				for (int ix = startIndex; ix < hv.length; ix++) {
					final long examinedVersion = hv[ix];
					final PastMemory pastMemory = hvValues.get(examinedVersion);
					if (pastMemory.getRemovedKeys().contains(key)) {
						//noinspection DataFlowIssue
						addedInFuture = false;
					}
					if (pastMemory.getAddedKeys().contains(key) && examinedVersion != catalogVersion) {
						addedInFuture = true;
					}
					// we must skip the current version, because it contains previous value that was overwritten
					// not the currently valid one
					if (examinedVersion != catalogVersion) {
						final VersionedValue previousValue = pastMemory.getPreviousValue(key);
						if (previousValue != null) {
							return of(new VolatileValueInformation(previousValue, previousValue.removed(), addedInFuture));
						} else if (addedInFuture) {
							return of(new VolatileValueInformation(null, false, addedInFuture));
						}
					}
				}
			}
			// ok - we didn't find anything
			return empty();
		}

		/**
		 * Stores new value to non-flushed storage. The value will be propagated to the shared state once the
		 * {@link #flush(long)} method is called.
		 *
		 * @param catalogVersion  the catalog version the value is written for
		 * @param key             the record key
		 * @param nonFlushedValue the non-flushed value to store
		 * @param create          whether the record was created or not (affects the histogram)
		 */
		public void putValue(long catalogVersion, @Nonnull RecordKey key, @Nonnull VersionedValue nonFlushedValue, boolean create) {
			getNonFlushedValues(catalogVersion).put(key, nonFlushedValue, create && !contains(key));
		}

		/**
		 * Stores information about removal of the existing value to non-flushed storage. The removal will be propagated
		 * to the shared state once the {@link #flush(long)} method is called.
		 *
		 * @param key            the record key
		 * @param catalogVersion the catalog version the value is written for
		 * @param fileLocation   the existing file location of the removed value
		 */
		public void removeValue(long catalogVersion, @Nonnull RecordKey key, @Nonnull FileLocation fileLocation) {
			getNonFlushedValues(catalogVersion).remove(key, fileLocation);
		}

		/**
		 * Retrieves the non-flushed entries associated with the given catalog version.
		 *
		 * @param catalogVersion the catalog version to check against
		 * @return a collection of non-flushed entries if they exist, an empty collection otherwise
		 */
		@Nonnull
		public Collection<NonFlushedValueSet> getNonFlushedEntriesToPromote(long catalogVersion) {
			final ConcurrentHashMap<Long, NonFlushedValueSet> nvSet = this.nonFlushedValues;
			final long[] nv = this.nonFlushedVersions;
			if (nv != null && nvSet != null) {
				Assert.isPremiseValid(
					catalogVersion >= nv[nv.length - 1],
					"Catalog version is expected to be at least " + nv[nv.length - 1] + "!"
				);
				final List<NonFlushedValueSet> result = new ArrayList<>(nv.length);
				for (long cv : nv) {
					result.add(
						Objects.requireNonNull(nvSet.get(cv), "Non-flushed value set for catalog version " + cv + " is unexpectedly missing!")
					);
				}
				// clear all the data that has been promoted
				this.nonFlushedVersions = null;
				this.nonFlushedValues = null;
				this.nonFlushedRecordCount = 0;
				this.nonFlushedRecordSizeInBytes = 0L;
				// notify the observer
				this.nonFlushedBlockObserver.accept(new NonFlushedBlock(0, 0L));
				return result;
			} else {
				return Collections.emptyList();
			}
		}

		/**
		 * Returns the set of non-flushed values to promote to the shared state and clears the container so that it
		 * could be initialized lazily on first next write. Method also stores information about locations of previous
		 * versions of the records that were overwritten by the new versions.
		 *
		 * @param nonFlushedValueSetsToPromote the set of non-flushed values to promote to the shared state
		 * @param keyToLocations               the map of current shared state of the record keys to their file locations
		 */
		public void recordHistoricalVersions(
			@Nonnull Collection<NonFlushedValueSet> nonFlushedValueSetsToPromote,
			@Nonnull Map<RecordKey, FileLocation> keyToLocations
		) {
			final long versionToPurge = this.purgeOlderThan.getAndSet(-1);
			// remove all versions that are lower than the given catalog version in a safe - single threaded scope
			if (versionToPurge > -1) {
				try {
					this.lock.lock();
					final long[] versionsToPurge = this.historicalVersions;
					final ConcurrentHashMap<Long, PastMemory> theVolatileValues = this.volatileValues;
					if (versionsToPurge != null && theVolatileValues != null) {
						int index = Arrays.binarySearch(versionsToPurge, versionToPurge);
						final int startIndex = index >= 0 ? index : -index - 2;
						if (index != -1) {
							for (int ix = startIndex; ix >= 0; ix--) {
								theVolatileValues.remove(versionsToPurge[ix]);
							}
						}
						this.historicalVersions = Arrays.copyOfRange(versionsToPurge, startIndex + 1, versionsToPurge.length);
						// notify the observer
						this.historicalVersionsObserver.accept(getOldestRecordKeptTimestamp());
					}
				} finally {
					this.lock.unlock();
				}
			}
			for (NonFlushedValueSet valuesToPromote : nonFlushedValueSetsToPromote) {
				final long catalogVersion = valuesToPromote.getCatalogVersion();
				try {
					this.lock.lock();
					final long[] hv = this.historicalVersions;
					final ConcurrentHashMap<Long, PastMemory> theVolatileValues = this.volatileValues;
					if (hv == null || theVolatileValues == null) {
						final ConcurrentHashMap<Long, PastMemory> newVolatileValues = CollectionUtils.createConcurrentHashMap(16);
						newVolatileValues.put(catalogVersion, valuesToPromote.createFrom(keyToLocations));
						this.historicalVersions = new long[]{catalogVersion};
						this.volatileValues = newVolatileValues;
					} else {
						theVolatileValues.compute(
							catalogVersion,
							(key, value) -> {
								if (value == null) {
									this.historicalVersions = ArrayUtils.insertLongIntoOrderedArray(catalogVersion, hv);
									return valuesToPromote.createFrom(keyToLocations);
								} else {
									return valuesToPromote.mergeWith(value, keyToLocations);
								}
							}
						);
					}
				} finally {
					this.lock.unlock();
				}
			}
		}

		/**
		 * Removes all versions of volatile record backup that are lower than the given catalog version.
		 * There will never be another client asking for those values.
		 *
		 * @param catalogVersion the catalog version to compare against, all values related to this or
		 *                       lesser version will be removed
		 */
		public void purge(long catalogVersion) {
			final long[] hv;
			try {
				this.lock.lock();
				hv = this.historicalVersions;
			} finally {
				this.lock.unlock();
			}
			if (hv != null && hv.length > 0) {
				this.purgeOlderThan.accumulateAndGet(
					catalogVersion,
					(prev, next) -> prev > -1 ? Math.min(prev, next) : next
				);
			}
		}

		/**
		 * Clears all non-flushed values.
		 */
		public void forgetNonFlushedValues() {
			this.nonFlushedVersions = null;
			this.nonFlushedValues = null;
			this.nonFlushedRecordCount = 0;
			this.nonFlushedRecordSizeInBytes = 0L;
			// notify the observer
			this.nonFlushedBlockObserver.accept(new NonFlushedBlock(0, 0L));
		}

		/**
		 * Estimates memory usage of the non-flushed values.
		 *
		 * @return the estimated memory usage of the non-flushed values in Bytes
		 */
		public long getTotalSize() {
			return Optional.ofNullable(this.nonFlushedVersions)
				.map(nv -> (long) nv.length * MemoryMeasuringConstants.LONG_SIZE)
				.orElse(0L) +
				Optional.ofNullable(this.historicalVersions)
					.map(hv -> (long) hv.length * MemoryMeasuringConstants.LONG_SIZE)
					.orElse(0L) +
				Optional.ofNullable(this.nonFlushedValues)
					.map(nv -> nv.values().stream().mapToLong(it -> MemoryMeasuringConstants.LONG_SIZE + it.getTotalSize()).sum())
					.orElse(0L) +
				Optional.ofNullable(this.volatileValues)
					.map(vv -> vv.values().stream().mapToLong(it -> MemoryMeasuringConstants.LONG_SIZE + it.getTotalSize()).sum())
					.orElse(0L)
				+ MemoryMeasuringConstants.OBJECT_HEADER_SIZE * 4
				+ MemoryMeasuringConstants.INT_SIZE + MemoryMeasuringConstants.LONG_SIZE;
		}

		/**
		 * Returns the timestamp of the oldest record kept in the volatile values.
		 *
		 * @return the timestamp of the oldest record kept in the volatile values
		 */
		@Nonnull
		public Optional<OffsetDateTime> getOldestRecordKeptTimestamp() {
			return ofNullable(this.volatileValues)
				.map(it -> {
					final long index = ofNullable(this.historicalVersions)
						.filter(hv -> !ArrayUtils.isEmpty(hv))
						.map(hv -> hv[0])
						.orElse(-1L);
					return index == -1 ? null :
						OffsetDateTime.ofInstant(
							Instant.ofEpochMilli(it.get(index).getTimestamp()),
							ZoneId.systemDefault()
						);
				});
		}

		/**
		 * Returns true if the non-flushed values contain the non-removed specified key.
		 * @param key the record key
		 * @return true if the non-flushed values contain the non-removed specified key, false otherwise
		 */
		public boolean contains(@Nonnull RecordKey key) {
			final long[] nv = this.nonFlushedVersions;
			final ConcurrentHashMap<Long, NonFlushedValueSet> theNonVlushedValues = this.nonFlushedValues;
			if (nv != null && theNonVlushedValues != null) {
				for (int i = nv.length - 1; i >= 0; i--) {
					long nonFlushedVersion = nv[i];
					final NonFlushedValueSet nfSet = theNonVlushedValues.get(nonFlushedVersion);
					if (nfSet != null) {
						if (nfSet.removedKeys.contains(key)) {
							return false;
						} else if (nfSet.addedKeys.contains(key)) {
							return true;
						}
					}
				}
			}
			return false;
		}

		/**
		 * Retrieves the NonFlushedValueSet associated with the given catalog version or creates new set.
		 *
		 * @param catalogVersion the catalog version to check against
		 * @return the NonFlushedValueSet if it exists, otherwise it creates a new one and returns it
		 */
		@Nonnull
		private NonFlushedValueSet getNonFlushedValues(long catalogVersion) {
			final long[] nv = this.nonFlushedVersions;
			final ConcurrentHashMap<Long, NonFlushedValueSet> theNonFlushedValues = this.nonFlushedValues;
			if (nv == null || theNonFlushedValues == null) {
				final ConcurrentHashMap<Long, NonFlushedValueSet> newNonFlushedValues = CollectionUtils.createConcurrentHashMap(16);
				final NonFlushedValueSet nvSet = new NonFlushedValueSet(catalogVersion, this::notifySizeIncrease);
				newNonFlushedValues.put(catalogVersion, nvSet);
				this.nonFlushedValues = newNonFlushedValues;
				this.nonFlushedVersions = new long[]{catalogVersion};
				return nvSet;
			} else {
				return theNonFlushedValues.computeIfAbsent(
					catalogVersion,
					cv -> {
						final long lastCatalogVersion = nv[nv.length - 1];
						Assert.isPremiseValid(
							lastCatalogVersion == -1 || lastCatalogVersion <= catalogVersion,
							() -> new GenericEvitaInternalError(
								"You're trying to write to an already completed version `" + catalogVersion + "`, current is `" + lastCatalogVersion + "`!",
								"You're trying to write to an already completed version!"
							)
						);
						this.nonFlushedVersions = ArrayUtils.insertLongIntoOrderedArray(catalogVersion, nv);
						return new NonFlushedValueSet(catalogVersion, this::notifySizeIncrease);
					}
				);
			}
		}

		/**
		 * Notifies the observer about the size increase of the non-flushed block.
		 *
		 * @param sizeInBytes the size increase in Bytes.
		 */
		private void notifySizeIncrease(long sizeInBytes) {
			this.nonFlushedRecordCount++;
			this.nonFlushedRecordSizeInBytes += sizeInBytes;
			this.nonFlushedBlockObserver.accept(new NonFlushedBlock(this.nonFlushedRecordCount, this.nonFlushedRecordSizeInBytes));
		}

	}

	/**
	 * This class is used to safely borrow and return Kryo instances to the pool.
	 */
	@ThreadSafe
	public static class FileOffsetIndexKryoPool extends Pool<VersionedKryo> {
		/**
		 * Function allows creating new instance of {@link VersionedKryo} with current Pool version.
		 */
		private final Function<Long, VersionedKryo> supplier;
		/**
		 * Version increases only by calling {@link #expireAllPreviouslyCreated()} method and allows to discard all
		 * obsolete {@link VersionedKryo} instances when they are about to be returned back to pool.
		 */
		private long version = 1L;

		public FileOffsetIndexKryoPool(int maxInstancesKept, @Nonnull Function<Long, VersionedKryo> supplier) {
			super(true, false, maxInstancesKept);
			this.supplier = supplier;
		}

		/**
		 * Method allowing safe way for obtaining {@link Kryo} instance and returning it back to the pool.
		 */
		public <T> T borrowAndExecute(@Nonnull Function<VersionedKryo, T> logic) {
			final VersionedKryo kryo = this.obtain();
			try {
				return logic.apply(kryo);
			} finally {
				this.free(kryo);
			}
		}

		/**
		 * This method will increase version of this pool which makes all previously created {@link VersionedKryo}
		 * instances obsolete. Borrowed instances will still work but when they are returned back by {@link #free(VersionedKryo)}
		 * method they are not accepted back to pool and they are going to be garbage collected. New {@link VersionedKryo}
		 * instances will be created on their place and these new versions will possibly have new configuration of key
		 * internal inputs ({@link VersionedKryoKeyInputs}).
		 */
		public void expireAllPreviouslyCreated() {
			this.version++;
			this.clear();
		}

		/**
		 * Creates new instance of {@link VersionedKryo} with current configuration of {@link VersionedKryoKeyInputs}.
		 */
		@Override
		protected VersionedKryo create() {
			return this.supplier.apply(this.version);
		}

		/**
		 * Returns borrowed instance back to the pool.
		 */
		@Override
		public void free(VersionedKryo object) {
			// if object version is the same as actual version, accept it,
			// otherwise it would be discarded and garbage collected
			if (object.getVersion() == this.version) {
				super.free(object);
			}
		}

	}

	/**
	 * The {@code PastMemory} class represents the past updates of a records in specific catalog version.
	 * It contains information about the replaced values, added keys, and removed keys.
	 */
	@RequiredArgsConstructor
	@Getter
	private static class PastMemory {
		@Getter private final long timestamp = System.currentTimeMillis();
		@Nonnull private final Map<RecordKey, VersionedValue> replacedValues;
		@Nonnull private final Set<RecordKey> addedKeys;
		@Nonnull private final Set<RecordKey> removedKeys;
		/**
		 * Map of non-flushed values. We can use "non-concurrent" map because this instance is secured by the write
		 * handle for concurrent access.
		 */
		private final Map<Byte, Integer> histogram;

		/**
		 * Retrieves the previous value associated with the specified record key.
		 *
		 * @param key The record key for which to retrieve the previous value.
		 * @return The previous value associated with the record key, or null if no previous value exists.
		 */
		@Nullable
		public VersionedValue getPreviousValue(@Nonnull RecordKey key) {
			return this.replacedValues.get(key);
		}

		/**
		 * Checks if the specified record key exists in the map of replaced values.
		 *
		 * @param replacedKey The record key to check for existence.
		 * @return true if the record key exists in the map of replaced values, false otherwise.
		 */
		public boolean containsKey(@Nonnull RecordKey replacedKey) {
			return this.replacedValues.containsKey(replacedKey);
		}

		/**
		 * Returns the estimated memory size occupied by this instance in Bytes.
		 *
		 * @return the estimated memory size occupied by this instance in Bytes
		 */
		public long getTotalSize() {
			return MemoryMeasuringConstants.OBJECT_HEADER_SIZE +
				MemoryMeasuringConstants.LONG_SIZE +
				this.replacedValues.size() * (RecordKey.MEMORY_SIZE + VersionedValue.MEMORY_SIZE) +
				this.addedKeys.size() * RecordKey.MEMORY_SIZE +
				this.removedKeys.size() * RecordKey.MEMORY_SIZE;
		}

		/**
		 * Returns the count of past memory records of particular type.
		 * @param recordTypeId the record type id
		 * @return the count of past memory records of particular type
		 */
		public int getCountFor(byte recordTypeId) {
			return this.histogram.getOrDefault(recordTypeId, 0);
		}
	}

	/**
	 * This record is used to propagate multiple values in the {@link #doFlush(long, OffsetIndexDescriptor, boolean)}
	 * method.
	 *
	 * @param nonFlushedValueSets set of non-flushed value sets that have been flushed
	 * @param valueCount          count of non-flushed values that have been flushed (allows to properly initialize collection sizes)
	 * @param fileLocation        the file location of the offset-index descriptor in the file that covers the newly flushed values
	 */
	private record NonFlushedValuesWithFileLocation(
		@Nonnull Collection<NonFlushedValueSet> nonFlushedValueSets,
		int valueCount,
		@Nonnull FileLocationAndWrittenBytes fileLocation
	) {
	}

	/**
	 * Contains information about volatile value and its location in the file. Contains information if the value was
	 * removed in the past or added in the future versions.
	 *
	 * @param versionedValue the versioned value pointer
	 * @param removed        true if the value was removed in the past
	 * @param addedInFuture  true if the value was added in future versions
	 */
	protected record VolatileValueInformation(
		@Nullable VersionedValue versionedValue,
		boolean removed,
		boolean addedInFuture
	) {
	}

	/**
	 * This record allows to propagate information about the current size of non-flushed block to outside world.
	 *
	 * @param recordCount                number of records in the non-flushed block
	 * @param estimatedMemorySizeInBytes estimated memory size of the non-flushed block in Bytes
	 */
	public record NonFlushedBlock(
		int recordCount,
		long estimatedMemorySizeInBytes
	) {
	}

	/**
	 * This class is used to monitor and limit {@link ReadOnlyHandle} pool. It creates new handles on demand in
	 * locked fashion and verifies that maximum opened handles limit is not exceeded.
	 */
	private class OffsetIndexObservableInputPool extends Pool<ReadOnlyHandle> {
		private final ReentrantLock readFilesLock = new ReentrantLock();

		private OffsetIndexObservableInputPool() {
			super(true, false);
		}

		/**
		 * Executes the provided logic on the borrowed ReadOnlyHandle and returns the result.
		 *
		 * @param logic the function that takes a ReadOnlyHandle and returns a result
		 * @param <T>   the type of the result
		 * @return the result of executing the provided logic
		 */
		public <T> T borrowAndExecute(@Nonnull Function<ReadOnlyHandle, T> logic) {
			final ReadOnlyHandle readOnlyFileHandle = this.obtain();
			try {
				return logic.apply(readOnlyFileHandle);
			} finally {
				if (this.getFree() < OffsetIndex.this.storageOptions.maxOpenedReadHandles()) {
					this.free(readOnlyFileHandle);
				} else {
					readOnlyFileHandle.close();
				}
			}
		}

		@Override
		protected ReadOnlyHandle create() {
			try {
				if (this.readFilesLock.tryLock(OffsetIndex.this.storageOptions.lockTimeoutSeconds(), TimeUnit.SECONDS)) {
					try {
						final ReadOnlyHandle readOnlyFileHandle = OffsetIndex.this.writeHandle.toReadOnlyHandle();
						if (OffsetIndex.this.readOnlyOpenedHandles.size() >= OffsetIndex.this.storageOptions.maxOpenedReadHandles()) {
							throw new PoolExhaustedException(OffsetIndex.this.storageOptions.maxOpenedReadHandles(), readOnlyFileHandle.toString());
						}
						OffsetIndex.this.readOnlyOpenedHandles.add(readOnlyFileHandle);
						return readOnlyFileHandle;
					} finally {
						this.readFilesLock.unlock();
					}
				}
				throw new StorageException("New handle to the file couldn't have been created within timeout!");
			} catch (InterruptedException e) {
				Thread.currentThread().interrupt();
				throw new StorageException("New handle to the file couldn't have been created due to interrupt!");
			}

		}

	}

}<|MERGE_RESOLUTION|>--- conflicted
+++ resolved
@@ -1235,15 +1235,11 @@
 					// propagate changes in KeyCompressor to the read kryo pool
 					if (this.fileOffsetDescriptor.resetDirty()) {
 						this.fileOffsetDescriptor = new OffsetIndexDescriptor(
-<<<<<<< HEAD
-							this.fileOffsetDescriptor.fileLocation(),
-=======
 							new FileLocationAndWrittenBytes(
 								this.fileOffsetDescriptor.fileLocation(),
 								0,
 								"Soft flush of non-flushed values"
 							),
->>>>>>> f3af7ab1
 							this.fileOffsetDescriptor,
 							getActiveRecordShare(this.lastSyncedPosition),
 							this.lastSyncedPosition
