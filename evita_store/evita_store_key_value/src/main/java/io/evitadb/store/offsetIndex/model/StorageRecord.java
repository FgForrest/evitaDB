--- conflicted
+++ resolved
@@ -790,11 +790,7 @@
 
 	@Override
 	public int hashCode() {
-<<<<<<< HEAD
-		int result = (int) (this.generationId ^ (this.generationId >>> 32));
-=======
 		int result = Long.hashCode(this.generationId);
->>>>>>> b20221d3
 		result = 31 * result + (this.closesGeneration ? 1 : 0);
 		result = 31 * result + (this.payload != null ? this.payload.hashCode() : 0);
 		result = 31 * result + this.fileLocation.hashCode();
