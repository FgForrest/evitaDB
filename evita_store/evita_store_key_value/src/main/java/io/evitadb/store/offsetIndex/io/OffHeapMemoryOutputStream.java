--- conflicted
+++ resolved
@@ -210,17 +210,11 @@
 		if (this.mode == Mode.READ) {
 			switchMode(Mode.WRITE);
 		}
-<<<<<<< HEAD
+		// reset position to first byte before dumping data
+		this.buffer.flip();
+		// write all data in a cycle
 		while(this.buffer.hasRemaining()) {
-			this.buffer.flip();
-			final int written = fileChannel.write(this.buffer);
-=======
-		// reset position to first byte before dumping data
-		buffer.flip();
-		// write all data in a cycle
-		while(buffer.hasRemaining()) {
 			final int written = fileChannel.write(buffer);
->>>>>>> 52c00cd5
 			Assert.isPremiseValid(
 				written == this.buffer.limit(),
 				"Failed to dump data to the file!"
