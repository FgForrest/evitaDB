```json
{
  "data": [
    {
<<<<<<< HEAD
      "primaryKey": 64703,
      "type": "Brand",
      "version": 1,
      "allLocales": [
=======
      "primaryKey" : 64703,
      "type" : "Brand",
      "version" : 1,
      "allLocales" : [
        "de",
>>>>>>> 721a48d7
        "en",
        "cs"
      ],
      "associatedData": {
        "global": {
          "allActiveUrls": [
            {
              "locale": "cs",
              "url": "/cs/samsung"
            },
            {
<<<<<<< HEAD
              "locale": "en",
              "url": "/en/samsung"
=======
              "locale" : "de",
              "url" : "/de/samsung"
            },
            {
              "locale" : "en",
              "url" : "/en/samsung"
>>>>>>> 721a48d7
            }
          ]
        }
      }
    }
  ],
  "type": "PAGE",
  "totalRecordCount": 1,
  "first": true,
  "last": true,
  "hasPrevious": false,
  "hasNext": false,
  "singlePage": true,
  "empty": false,
  "pageSize": 20,
  "pageNumber": 1,
  "lastPageNumber": 1,
  "firstPageItemNumber": 0,
  "lastPageItemNumber": 1
}
```<|MERGE_RESOLUTION|>--- conflicted
+++ resolved
@@ -1,59 +1,47 @@
 ```json
 {
-  "data": [
+  "data" : [
     {
-<<<<<<< HEAD
-      "primaryKey": 64703,
-      "type": "Brand",
-      "version": 1,
-      "allLocales": [
-=======
       "primaryKey" : 64703,
       "type" : "Brand",
       "version" : 1,
       "allLocales" : [
         "de",
->>>>>>> 721a48d7
         "en",
         "cs"
       ],
-      "associatedData": {
-        "global": {
-          "allActiveUrls": [
+      "associatedData" : {
+        "global" : {
+          "allActiveUrls" : [
             {
-              "locale": "cs",
-              "url": "/cs/samsung"
+              "locale" : "cs",
+              "url" : "/cs/samsung"
             },
             {
-<<<<<<< HEAD
-              "locale": "en",
-              "url": "/en/samsung"
-=======
               "locale" : "de",
               "url" : "/de/samsung"
             },
             {
               "locale" : "en",
               "url" : "/en/samsung"
->>>>>>> 721a48d7
             }
           ]
         }
       }
     }
   ],
-  "type": "PAGE",
-  "totalRecordCount": 1,
-  "first": true,
-  "last": true,
-  "hasPrevious": false,
-  "hasNext": false,
-  "singlePage": true,
-  "empty": false,
-  "pageSize": 20,
-  "pageNumber": 1,
-  "lastPageNumber": 1,
-  "firstPageItemNumber": 0,
-  "lastPageItemNumber": 1
+  "type" : "PAGE",
+  "totalRecordCount" : 1,
+  "first" : true,
+  "last" : true,
+  "hasPrevious" : false,
+  "hasNext" : false,
+  "singlePage" : true,
+  "empty" : false,
+  "pageSize" : 20,
+  "pageNumber" : 1,
+  "lastPageNumber" : 1,
+  "firstPageItemNumber" : 0,
+  "lastPageItemNumber" : 1
 }
 ```