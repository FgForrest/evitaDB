--- conflicted
+++ resolved
@@ -1,29 +1,24 @@
 ```json
 {
-  "data": [
+  "data" : [
     {
-      "primaryKey": 64703,
-      "associatedData": {
-        "allActiveUrls": [
+      "primaryKey" : 64703,
+      "associatedData" : {
+        "allActiveUrls" : [
           {
-            "locale": "cs",
-            "url": "/cs/samsung"
+            "locale" : "cs",
+            "url" : "/cs/samsung"
           },
           {
-<<<<<<< HEAD
-            "locale": "en",
-            "url": "/en/samsung"
-=======
             "locale" : "de",
             "url" : "/de/samsung"
           },
           {
             "locale" : "en",
             "url" : "/en/samsung"
->>>>>>> 721a48d7
           }
         ],
-        "allRelatedFiles": null
+        "allRelatedFiles" : null
       }
     }
   ]
