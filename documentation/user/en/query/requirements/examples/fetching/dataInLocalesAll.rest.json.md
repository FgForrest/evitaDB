```json
{
  "data": [
    {
<<<<<<< HEAD
      "primaryKey": 64703,
      "type": "Brand",
      "version": 1,
      "locales": [
        "en",
        "cs"
      ],
      "allLocales": [
=======
      "primaryKey" : 64703,
      "type" : "Brand",
      "version" : 1,
      "locales" : [
        "de",
        "en",
        "cs"
      ],
      "allLocales" : [
        "de",
>>>>>>> 721a48d7
        "en",
        "cs"
      ],
      "attributes": {
        "global": {
          "code": "samsung"
        },
        "localized": {
          "cs": {
            "name": "Samsung"
          },
<<<<<<< HEAD
          "en": {
            "name": "Samsung"
=======
          "de" : {
            "name" : "Samsung"
          },
          "en" : {
            "name" : "Samsung"
>>>>>>> 721a48d7
          }
        }
      }
    }
  ],
  "type": "PAGE",
  "totalRecordCount": 1,
  "first": true,
  "last": true,
  "hasPrevious": false,
  "hasNext": false,
  "singlePage": true,
  "empty": false,
  "pageSize": 20,
  "pageNumber": 1,
  "lastPageNumber": 1,
  "firstPageItemNumber": 0,
  "lastPageItemNumber": 1
}
```<|MERGE_RESOLUTION|>--- conflicted
+++ resolved
@@ -1,17 +1,7 @@
 ```json
 {
-  "data": [
+  "data" : [
     {
-<<<<<<< HEAD
-      "primaryKey": 64703,
-      "type": "Brand",
-      "version": 1,
-      "locales": [
-        "en",
-        "cs"
-      ],
-      "allLocales": [
-=======
       "primaryKey" : 64703,
       "type" : "Brand",
       "version" : 1,
@@ -22,45 +12,39 @@
       ],
       "allLocales" : [
         "de",
->>>>>>> 721a48d7
         "en",
         "cs"
       ],
-      "attributes": {
-        "global": {
-          "code": "samsung"
+      "attributes" : {
+        "global" : {
+          "code" : "samsung"
         },
-        "localized": {
-          "cs": {
-            "name": "Samsung"
+        "localized" : {
+          "cs" : {
+            "name" : "Samsung"
           },
-<<<<<<< HEAD
-          "en": {
-            "name": "Samsung"
-=======
           "de" : {
             "name" : "Samsung"
           },
           "en" : {
             "name" : "Samsung"
->>>>>>> 721a48d7
           }
         }
       }
     }
   ],
-  "type": "PAGE",
-  "totalRecordCount": 1,
-  "first": true,
-  "last": true,
-  "hasPrevious": false,
-  "hasNext": false,
-  "singlePage": true,
-  "empty": false,
-  "pageSize": 20,
-  "pageNumber": 1,
-  "lastPageNumber": 1,
-  "firstPageItemNumber": 0,
-  "lastPageItemNumber": 1
+  "type" : "PAGE",
+  "totalRecordCount" : 1,
+  "first" : true,
+  "last" : true,
+  "hasPrevious" : false,
+  "hasNext" : false,
+  "singlePage" : true,
+  "empty" : false,
+  "pageSize" : 20,
+  "pageNumber" : 1,
+  "lastPageNumber" : 1,
+  "firstPageItemNumber" : 0,
+  "lastPageItemNumber" : 1
 }
 ```