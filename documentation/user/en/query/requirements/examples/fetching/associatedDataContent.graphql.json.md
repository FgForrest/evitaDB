--- conflicted
+++ resolved
@@ -16,17 +16,12 @@
             "url": "/cs/samsung"
           },
           {
-<<<<<<< HEAD
+            "locale": "de",
+            "url": "/de/samsung"
+          },
+          {
             "locale": "en",
             "url": "/en/samsung"
-=======
-            "locale" : "de",
-            "url" : "/de/samsung"
-          },
-          {
-            "locale" : "en",
-            "url" : "/en/samsung"
->>>>>>> 721a48d7
           }
         ]
       }
