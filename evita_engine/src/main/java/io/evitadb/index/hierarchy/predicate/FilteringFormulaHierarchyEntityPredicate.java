--- conflicted
+++ resolved
@@ -394,13 +394,7 @@
 
 	@Override
 	public void traverse(int hierarchyNodeId, int level, int distance, @Nonnull Runnable traverser) {
-<<<<<<< HEAD
-		if (this.parent != null && Arrays.stream(this.parent).anyMatch(it -> it == hierarchyNodeId)) {
-			traverser.run();
-		} else if (this.filteringFormula.compute().contains(hierarchyNodeId)) {
-=======
 		if (this.filteringFormula.compute().contains(hierarchyNodeId)) {
->>>>>>> 369a9dd8
 			try {
 				this.stopNodeEncountered = true;
 				traverser.run();
@@ -414,12 +408,6 @@
 
 	@Override
 	public boolean test(int hierarchyNodeId) {
-<<<<<<< HEAD
-		if (this.parent != null && Arrays.stream(this.parent).anyMatch(it -> it == hierarchyNodeId)) {
-			return this.parentResult;
-		}
-		return this.filteringFormula.compute().contains(hierarchyNodeId);
-=======
 		return this.filteringFormula.compute().contains(hierarchyNodeId);
 	}
 
@@ -430,7 +418,6 @@
 		result = 31 * result + this.targetEntityType.hashCode();
 		result = 31 * result + this.requestedScopes.hashCode();
 		return result;
->>>>>>> 369a9dd8
 	}
 
 	@Override
@@ -439,28 +426,10 @@
 		if (o == null || getClass() != o.getClass()) return false;
 
 		FilteringFormulaHierarchyEntityPredicate that = (FilteringFormulaHierarchyEntityPredicate) o;
-<<<<<<< HEAD
-		return this.parentResult == that.parentResult &&
-			Arrays.equals(this.parent, that.parent) &&
-			this.filterBy.equals(that.filterBy) &&
-			this.targetEntitySchema.equals(that.targetEntitySchema) &&
-			this.requestedScopes.equals(that.requestedScopes);
-	}
-
-	@Override
-	public int hashCode() {
-		int result = Arrays.hashCode(this.parent);
-		result = 31 * result + Boolean.hashCode(this.parentResult);
-		result = 31 * result + this.filterBy.hashCode();
-		result = 31 * result + this.targetEntitySchema.hashCode();
-		result = 31 * result + this.requestedScopes.hashCode();
-		return result;
-=======
 		return Arrays.equals(this.parent, that.parent) &&
 			Objects.equals(this.filterBy, that.filterBy) &&
 			this.targetEntityType.equals(that.targetEntityType) &&
 			this.requestedScopes.equals(that.requestedScopes);
->>>>>>> 369a9dd8
 	}
 
 	@Override
@@ -468,11 +437,7 @@
 		return "HIERARCHY (" +
 			"parent=" + Arrays.toString(this.parent) +
 			", filterBy=" + this.filterBy +
-<<<<<<< HEAD
-			", targetEntitySchema='" + this.targetEntitySchema + '\'' +
-=======
 			", targetEntitySchema='" + this.targetEntityType + '\'' +
->>>>>>> 369a9dd8
 			", requestedScopes=" + this.requestedScopes.stream().map(Enum::toString).collect(Collectors.joining(", ")) +
 			')';
 	}
