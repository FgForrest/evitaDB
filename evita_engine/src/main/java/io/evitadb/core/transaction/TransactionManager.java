/*
 *
 *                         _ _        ____  ____
 *               _____   _(_) |_ __ _|  _ \| __ )
 *              / _ \ \ / / | __/ _` | | | |  _ \
 *             |  __/\ V /| | || (_| | |_| | |_) |
 *              \___| \_/ |_|\__\__,_|____/|____/
 *
 *   Copyright (c) 2024-2025
 *
 *   Licensed under the Business Source License, Version 1.1 (the "License");
 *   you may not use this file except in compliance with the License.
 *   You may obtain a copy of the License at
 *
 *   https://github.com/FgForrest/evitaDB/blob/master/LICENSE
 *
 *   Unless required by applicable law or agreed to in writing, software
 *   distributed under the License is distributed on an "AS IS" BASIS,
 *   WITHOUT WARRANTIES OR CONDITIONS OF ANY KIND, either express or implied.
 *   See the License for the specific language governing permissions and
 *   limitations under the License.
 */

package io.evitadb.core.transaction;

<<<<<<< HEAD
import io.evitadb.api.TransactionContract.CommitBehavior;
import io.evitadb.api.configuration.ChangeDataCaptureOptions;
=======
import io.evitadb.api.CommitProgressRecord;
>>>>>>> 34052b9c
import io.evitadb.api.configuration.EvitaConfiguration;
import io.evitadb.api.exception.TransactionException;
import io.evitadb.api.exception.TransactionTimedOutException;
import io.evitadb.api.requestResponse.cdc.ChangeCapturePublisher;
import io.evitadb.api.requestResponse.cdc.ChangeCatalogCapture;
import io.evitadb.api.requestResponse.cdc.ChangeCatalogCaptureRequest;
import io.evitadb.api.requestResponse.data.mutation.ConsistencyCheckingLocalMutationExecutor.ImplicitMutationBehavior;
import io.evitadb.api.requestResponse.data.mutation.EntityRemoveMutation;
import io.evitadb.api.requestResponse.data.mutation.EntityUpsertMutation;
import io.evitadb.api.requestResponse.mutation.Mutation;
import io.evitadb.api.requestResponse.transaction.TransactionMutation;
import io.evitadb.core.Catalog;
import io.evitadb.core.Transaction;
import io.evitadb.core.async.DelayedAsyncTask;
import io.evitadb.core.async.ObservableExecutorService;
import io.evitadb.core.async.Scheduler;
import io.evitadb.core.cdc.CatalogChangeObserver;
import io.evitadb.core.cdc.CatalogChangeObserverContract;
import io.evitadb.core.transaction.stage.CatalogSnapshotPropagationTransactionStage;
import io.evitadb.core.transaction.stage.ConflictResolutionTransactionStage;
import io.evitadb.core.transaction.stage.ConflictResolutionTransactionStage.ConflictResolutionTransactionTask;
import io.evitadb.core.transaction.stage.TransactionTask;
import io.evitadb.core.transaction.stage.TrunkIncorporationTransactionStage;
import io.evitadb.core.transaction.stage.TrunkIncorporationTransactionStage.TrunkIncorporationTransactionTask;
import io.evitadb.core.transaction.stage.TrunkIncorporationTransactionStage.UpdatedCatalogTransactionTask;
import io.evitadb.core.transaction.stage.WalAppendingTransactionStage;
import io.evitadb.core.transaction.stage.WalAppendingTransactionStage.WalAppendingTransactionTask;
import io.evitadb.core.transaction.stage.mutation.ServerEntityRemoveMutation;
import io.evitadb.core.transaction.stage.mutation.ServerEntityUpsertMutation;
import io.evitadb.exception.GenericEvitaInternalError;
import io.evitadb.store.spi.IsolatedWalPersistenceService;
import io.evitadb.store.spi.OffHeapWithFileBackupReference;
import io.evitadb.utils.Assert;
import lombok.Getter;
import lombok.extern.slf4j.Slf4j;

import javax.annotation.Nonnull;
import javax.annotation.Nullable;
import java.time.OffsetDateTime;
import java.util.ArrayList;
import java.util.EnumSet;
import java.util.Iterator;
import java.util.Optional;
import java.util.UUID;
import java.util.concurrent.ConcurrentSkipListSet;
import java.util.concurrent.RejectedExecutionException;
import java.util.concurrent.SubmissionPublisher;
import java.util.concurrent.TimeUnit;
import java.util.concurrent.atomic.AtomicInteger;
import java.util.concurrent.atomic.AtomicLong;
import java.util.concurrent.atomic.AtomicReference;
import java.util.concurrent.locks.ReentrantLock;
import java.util.function.Consumer;
import java.util.stream.Stream;

import static java.util.Optional.empty;
import static java.util.Optional.of;
import static java.util.Optional.ofNullable;

/**
 * Transaction manager is propagated through different versions / instances of the same catalog and is responsible for
 * managing the transaction processing pipeline. This pipeline or its parts might be closed anytime due to
 * the {@link RejectedExecutionException} and needs to be recreated from scratch when this happens. There must be no
 * more than single active transaction pipeline at a time.
 *
 * @author Jan Novotný (novotny@fg.cz), FG Forrest a.s. (c) 2024
 */
@Slf4j
public class TransactionManager {
	/**
	 * Represents reference to the currently active catalog version in the "live view" of the evitaDB engine.
	 */
	protected final AtomicReference<Catalog> livingCatalog;
	/**
	 * Reference to the configuration of the evitaDB engine.
	 */
	private final EvitaConfiguration configuration;
	/**
	 * The scheduler service used for scheduling tasks.
	 */
	private final Scheduler scheduler;
	/**
	 * The executor service used for notifying clients about transaction completion.
	 */
	@Getter private final ObservableExecutorService requestExecutor;
	/**
	 * The executor used for handling transactional tasks.
	 */
	private final ObservableExecutorService transactionalExecutor;
	/**
	 * Lambda function that is called when a new catalog version is available.
	 */
	private final Consumer<Catalog> newCatalogVersionConsumer;
	/**
	 * Contains the latest version created for appending to the WAL - this practically represents a sequence
	 * number increased with each committed transaction and denotes the next catalog version.
	 */
	private final AtomicLong lastAssignedCatalogVersion;
	/**
	 * Contains the last schema version of the catalog. This is used to estimate the proper catalog schema version
	 * in a particular catalog version.
	 */
	private final AtomicInteger accumulatedCatalogSchemaVersionDelta;
	/**
	 * Contains the last visible schema version of the catalog. This is used to estimate the proper catalog schema version
	 * in a particular catalog version.
	 */
	private final AtomicInteger lastCatalogSchemaVersion;
	/**
	 * Java {@link java.util.concurrent.Flow} implementation that allows to process transactional tasks in
	 * asynchronous reactive manner.
	 */
	private final AtomicReference<SubmissionPublisher<ConflictResolutionTransactionTask>> transactionalPipeline = new AtomicReference<>();
	/**
<<<<<<< HEAD
	 * Change observer that is used to notify all registered {@link io.evitadb.api.requestResponse.cdc.ChangeCapturePublisher} about changes in the
	 * catalog.
	 */
	@Getter private final CatalogChangeObserverContract changeObserver;
	/**
	 * Contains last catalog version appended successfully to the WAL.
=======
	 * Contains the last catalog version appended successfully to the WAL (i.e. {@link #lastAssignedCatalogVersion} that
	 * finally arrived to WAL file).
>>>>>>> 34052b9c
	 */
	private final AtomicLong lastWrittenCatalogVersion;
	/**
	 * Contains the ID of the last finalized transaction. This is used to skip already processed transaction.
	 */
	private final AtomicLong lastFinalizedCatalogVersion;
	/**
	 * Delta in catalog schema version that was incorporated into the last finalized catalog and could be deduced from
	 * {@link #accumulatedCatalogSchemaVersionDelta} when this version of catalog becomes visible.
	 */
	private final ConcurrentSkipListSet<FinalizedCatalogVersion> lastFinalizedCatalogVersionSchemaDelta;
	/**
	 * Contains reference to the current catalog snapshot this trunk incorporation task will be building upon.
	 * The catalog is being exchanged regularly and the instance of the TransactionManager is not recreated - i.e. stays
	 * the same for different catalog versions and is propagated throughout the whole lifetime of the "logical" catalog.
	 *
	 * This catalog might not be visible yet in evita instance and may differ from {@link #livingCatalog}.
	 */
	private final AtomicReference<Catalog> lastFinalizedCatalog;
	/**
	 * Task that is scheduled to drain the WAL and process the transactions that are not yet processed when there is
	 * emergency situation when some of the tasks was not processed.
	 */
	private final DelayedAsyncTask walDrainingTask;
	/**
	 * Variable that contains last version to be drained from the WAL by scheduled task if not processed.
	 */
	private final AtomicLong versionToDrain = new AtomicLong();
	/**
	 * Lock used for conflict resolution.
	 */
	private final ReentrantLock conflictResolutionLock = new ReentrantLock(true);
	/**
	 * Lock used for appending to WAL.
	 */
	private final ReentrantLock walAppendingLock = new ReentrantLock(true);
	/**
	 * Lock used for incorporation of transactions written to WAL.
	 */
	private final ReentrantLock trunkIncorporationLock = new ReentrantLock(true);
	/**
	 * Lock used for propagating new catalog versions to live view.
	 */
	private final ReentrantLock catalogPropagationLock = new ReentrantLock(true);

	/**
	 * Creates a new transaction based on the given parameters.
	 *
	 * @param transactionMutation The transaction mutation object.
	 * @param previousTransaction The previous transaction, can be null if there is no previous transaction.
	 * @param transactionHandler  The transaction trunk finalizer object.
	 * @return The newly created transaction.
	 */
	@Nonnull
	private static Transaction createTransaction(
		@Nonnull TransactionMutation transactionMutation,
		@Nullable Transaction previousTransaction,
		@Nonnull TransactionTrunkFinalizer transactionHandler
	) {
		return previousTransaction == null ?
			new Transaction(
				transactionMutation.getTransactionId(),
				transactionHandler,
				true
			)
			:
			new Transaction(
				transactionMutation.getTransactionId(),
				transactionHandler,
				previousTransaction.getTransactionalMemory(),
				true
			);
	}

	/**
	 * Commits the changes made to the shared catalog.
	 *
	 * @param lastTransactionMutation The last transaction mutation made on the catalog.
	 * @param transaction             The transaction used to commit the changes.
	 * @param transactionHandler      The handler responsible for finalizing the transaction.
	 */
	@Nonnull
	private static Catalog commitChangesToSharedCatalog(
		@Nonnull TransactionMutation lastTransactionMutation,
		@Nonnull Transaction transaction,
		@Nonnull TransactionTrunkFinalizer transactionHandler
	) {
		return Transaction.executeInTransactionIfProvided(
			transaction,
			() -> {
				try {
					log.debug("Materializing catalog version: {}", lastTransactionMutation.getCatalogVersion());
					return transactionHandler.commitCatalogChanges(
						lastTransactionMutation.getCatalogVersion(),
						lastTransactionMutation
					);
				} catch (RuntimeException ex) {
					log.error("Error while committing transaction: " + lastTransactionMutation.getCatalogVersion() + ".", ex);
					throw ex;
				}
			}
		);
	}

	/**
	 * Returns true if the current time minus start is within timeoutMs and there is enough data to process.
	 */
	private static boolean thereIsEnoughDataAndTime(
		long timeoutMs,
		long start,
		@Nonnull Catalog latestCatalog,
		@Nonnull TransactionMutation lastTransaction
	) {
		return System.currentTimeMillis() - start < timeoutMs &&
			// and the next transaction is fully written by previous stage
			latestCatalog.getLastCatalogVersionInMutationStream() > lastTransaction.getCatalogVersion();
	}

	public TransactionManager(
		@Nonnull Catalog catalog,
		@Nonnull EvitaConfiguration configuration,
		@Nonnull Scheduler scheduler,
		@Nonnull ObservableExecutorService requestExecutor,
		@Nonnull ObservableExecutorService transactionalExecutor,
		@Nonnull Consumer<Catalog> newCatalogVersionConsumer
	) {
		this.configuration = configuration;
		this.scheduler = scheduler;
		this.requestExecutor = requestExecutor;
		this.transactionalExecutor = transactionalExecutor;
		this.newCatalogVersionConsumer = newCatalogVersionConsumer;
		final ChangeDataCaptureOptions cdcOptions = configuration.server().changeDataCapture();
		this.changeObserver = cdcOptions.enabled() ?
			new CatalogChangeObserver(
				cdcOptions,
				requestExecutor,
				scheduler,
				catalog
			) :
			CatalogChangeObserverContract.NOOP;

		this.lastFinalizedCatalog = new AtomicReference<>(catalog);
		this.livingCatalog = new AtomicReference<>(catalog);
		// fetch from the persistence store initially - might be greater than current version
		this.lastAssignedCatalogVersion = new AtomicLong(catalog.getLastCatalogVersionInMutationStream());
		this.lastCatalogSchemaVersion = new AtomicInteger(catalog.getSchema().version());
		this.accumulatedCatalogSchemaVersionDelta = new AtomicInteger(0);
		this.lastWrittenCatalogVersion = new AtomicLong(this.lastAssignedCatalogVersion.get());
		// this is the catalog version really used (propagated in indexes)
		this.lastFinalizedCatalogVersion = new AtomicLong(catalog.getVersion());
		this.lastFinalizedCatalogVersionSchemaDelta = new ConcurrentSkipListSet<>();

		Assert.isPremiseValid(
			this.lastWrittenCatalogVersion.get() >= this.lastAssignedCatalogVersion.get(),
			"The last finalized catalog version must be greater or equal to last assigned catalog version!"
		);

		this.walDrainingTask = new DelayedAsyncTask(
			catalog.getName(), "WAL draining task",
			scheduler,
			this::drainWal,
			1000, TimeUnit.MILLISECONDS
		);
		// init the publisher
		getTransactionalPublisher();
	}

	/**
	 * Processes the write-ahead log and returns the catalog instance that is the result of the processing.
	 *
	 * @return the catalog instance after processing the write-ahead log
	 */
	@Nonnull
	public Catalog processWriteAheadLog(
		long nextCatalogVersion,
		long timeoutMs,
		boolean alive
	) {
		return processTransactions(nextCatalogVersion, timeoutMs, alive)
			.map(ProcessResult::catalog)
			.orElseGet(this.lastFinalizedCatalog::get);
	}

	/**
	 * Commits the transaction to the transactional pipeline.
	 */
	public void commit(
		@Nonnull UUID transactionId,
		int catalogSchemaVersionDelta,
		@Nonnull IsolatedWalPersistenceService walPersistenceService,
		@Nonnull CommitProgressRecord commitProgress
	) {
		getTransactionalPublisher().offer(
			new ConflictResolutionTransactionTask(
				getCatalogName(),
				transactionId,
				walPersistenceService.getMutationCount(),
				walPersistenceService.getMutationSizeInBytes(),
				catalogSchemaVersionDelta,
				walPersistenceService.getWalReference(),
				commitProgress
			),
			(subscriber, task) -> {
				invalidateTransactionalPublisher();
				commitProgress.completeExceptionally(
					new TransactionException(
						"Conflict resolution transaction queue is full! Transaction cannot be processed at the moment."
					)
				);
				return false;
			}
		);
	}

	/**
	 * Returns the name of the catalog this transaction manager is bound to.
	 *
	 * @return the name of the catalog
	 */
	@Nonnull
	public String getCatalogName() {
		return this.livingCatalog.get().getName();
	}

	/**
	 * This method is called when any of the {@link SubmissionPublisher}
	 * gets closed - for example due to the exception in the processing of the transactional task. One of the possible
	 * issues is that the system can't keep up and throws {@link RejectedExecutionException}.
	 *
	 * In such a situation, the submission publisher is automatically closed and needs to be recreated from scratch.
	 * This is design decision form the authors of the {@link java.util.concurrent.Flow} API.
	 */
	public void invalidateTransactionalPublisher() {
		synchronized (this.transactionalPipeline) {
			ofNullable(this.transactionalPipeline.getAndSet(null))
				.ifPresent(SubmissionPublisher::close);
		}
	}

	/**
	 * This method is called when any of the {@link SubmissionPublisher}
	 * gets closed - for example due to the exception in the processing of the transactional task. One of the possible
	 * issues is that the system can't keep up and throws {@link RejectedExecutionException}.
	 *
	 * In such a situation, the submission publisher is automatically closed and needs to be recreated from scratch.
	 * This is design decision form the authors of the {@link java.util.concurrent.Flow} API.
	 */
	public void invalidateTransactionalPublisher(@Nonnull TransactionTask task, @Nonnull Throwable ex) {
		synchronized (this.transactionalPipeline) {
			ofNullable(this.transactionalPipeline.getAndSet(null))
				.ifPresent(SubmissionPublisher::close);

			if ((task instanceof WalAppendingTransactionTask && ex.getCause() instanceof RejectedExecutionException) ||
				task instanceof TrunkIncorporationTransactionTask ||
				task instanceof UpdatedCatalogTransactionTask
			) {
				this.versionToDrain.updateAndGet(operand -> Math.max(operand, task.catalogVersion()));
				this.walDrainingTask.schedule();
			}
		}
	}

	/**
	 * This method registers the number of catalog versions that were dropped due to the processor being overloaded
	 * or the WAL appending failing. We need to lower newly assigned catalog versions so that they take the dropped
	 * versions into account and produce a consistent sequence of catalog versions.
	 */
	public void notifyCatalogVersionDropped(int numberOfDroppedCatalogVersions, int schemaVersionDelta) {
		if (numberOfDroppedCatalogVersions > 0) {
			this.lastAssignedCatalogVersion.addAndGet(-numberOfDroppedCatalogVersions);
			this.accumulatedCatalogSchemaVersionDelta.addAndGet(-schemaVersionDelta);
			final Catalog theLivingCatalog = getLivingCatalog();
			final long theLastAssignedCatalogVersion = getLastAssignedCatalogVersion();
			Assert.isPremiseValid(
				theLastAssignedCatalogVersion >= theLivingCatalog.getVersion(),
				"Unexpected catalog version " + theLivingCatalog.getVersion() + " vs. " + theLastAssignedCatalogVersion + "!"
			);
		} else if (numberOfDroppedCatalogVersions < 0) {
			throw new GenericEvitaInternalError("Negative number of dropped catalog versions!");
		}
	}

	/**
	 * This method is called to assign a new catalog version to a newly committed / accepted transaction.
	 *
	 * @return the next catalog version to assign
	 */
	public long getNextCatalogVersionToAssign() {
		return this.lastAssignedCatalogVersion.incrementAndGet();
	}

	/**
	 * This method estimates the catalog schema version based on the given delta. The catalog schema version cannot be
	 * known upfront at the transaction commit time, because it is not known how parallel transactions queue up. Multiple
	 * transaction may have updated the schema in parallel and the version is dependent on the order of the transactions
	 * in the queue.
	 *
	 * @param delta the delta to add to the last catalog schema version
	 * @return the estimated catalog schema version
	 */
	public int addDeltaAndEstimateCatalogSchemaVersion(int delta) {
		return this.lastCatalogSchemaVersion.get() + this.accumulatedCatalogSchemaVersionDelta.addAndGet(delta);
	}

	/**
	 * Informs transactional pipeline jobs that the catalog version has advanced due to external reasons (such as
	 * catalog renaming).
	 */
	public void advanceVersion(long catalogVersion) {
		// we need to advance the version to the latest committed version
		final long theLastAssignedCatalogVersion = getLastAssignedCatalogVersion();
		Assert.isPremiseValid(
			theLastAssignedCatalogVersion <= catalogVersion,
			"Unexpected catalog version " + catalogVersion + " vs. " + theLastAssignedCatalogVersion + "!"
		);
		this.lastAssignedCatalogVersion.set(catalogVersion);
		final long theLastWrittenCatalogVersion = getLastWrittenCatalogVersion();
		Assert.isPremiseValid(
			theLastWrittenCatalogVersion <= catalogVersion,
			"Unexpected catalog version " + catalogVersion + " vs. " + theLastWrittenCatalogVersion + "!"
		);
		this.lastWrittenCatalogVersion.set(catalogVersion);
		final long theLastFinalizedCatalogVersion = getLastFinalizedCatalogVersion();
		Assert.isPremiseValid(
			theLastFinalizedCatalogVersion <= catalogVersion,
			"Unexpected catalog version " + catalogVersion + " vs. " + theLastFinalizedCatalogVersion + "!"
		);
		this.lastFinalizedCatalogVersion.set(catalogVersion);
	}

	/**
	 * Returns the last catalog version successfully written to WAL.
	 *
	 * @return the last written catalog version
	 */
	public long getLastWrittenCatalogVersion() {
		return this.lastWrittenCatalogVersion.get();
	}

	/**
	 * Updates the last catalog version written to WAL to the given value.
	 *
	 * @param catalogVersion the last written catalog version
	 */
	public void updateLastWrittenCatalogVersion(long catalogVersion) {
		final long theLastWrittenCatalogVersion = getLastWrittenCatalogVersion();
		Assert.isPremiseValid(
			theLastWrittenCatalogVersion < catalogVersion,
			"Catalog versions written to WAL must be in order! " +
				"Expected " + (theLastWrittenCatalogVersion + 1) + ", got " + catalogVersion + "."
		);
		final long theLastAssignedCatalogVersion = getLastAssignedCatalogVersion();
		Assert.isPremiseValid(
			theLastAssignedCatalogVersion >= catalogVersion,
			"Last assigned catalog version is expected to be larger or same as WAL written version! " +
				"Expected " + theLastAssignedCatalogVersion + ", got " + catalogVersion + "."
		);
		this.lastWrittenCatalogVersion.set(catalogVersion);
	}

	/**
	 * Returns the last catalog version incorporated in {@link #lastFinalizedCatalog} instance.
	 *
	 * @return the last incorporated catalog version
	 */
	public long getLastFinalizedCatalogVersion() {
		return this.lastFinalizedCatalogVersion.get();
	}

	/**
	 * Updates the last finalized catalog version to the given value.
	 *
	 * @param lastFinalizedCatalog        the last finalized catalog
	 * @param lastFinalizedCatalogVersion the last finalized catalog version
	 */
	public void updateLastFinalizedCatalog(
		@Nonnull Catalog lastFinalizedCatalog,
		long lastFinalizedCatalogVersion,
		int incorporatedCatalogSchemaVersionDelta
	) {
		final long theLastFinalizedCatalogVersion = getLastFinalizedCatalogVersion();
		Assert.isPremiseValid(
			theLastFinalizedCatalogVersion < lastFinalizedCatalogVersion,
			"Catalog versions must be in order! " +
				"Expected " + (theLastFinalizedCatalogVersion + 1) + ", got " + lastFinalizedCatalogVersion + "."
		);
		Assert.isPremiseValid(
			lastFinalizedCatalog.getVersion() == lastFinalizedCatalogVersion,
			"Catalog version must match the catalog version number!"
		);
		this.lastFinalizedCatalog.set(lastFinalizedCatalog);
		this.lastFinalizedCatalogVersion.set(lastFinalizedCatalogVersion);
		this.lastFinalizedCatalogVersionSchemaDelta.add(
			new FinalizedCatalogVersion(lastFinalizedCatalogVersion, incorporatedCatalogSchemaVersionDelta)
		);
	}

	/**
	 * Notifies the system that a catalog is present in the live view.
	 * This method is used to indicate that a catalog is currently available in the live view.
	 */
	public void notifyCatalogPresentInLiveView(@Nonnull Catalog livingCatalog) {
<<<<<<< HEAD
		final Catalog previousLivingCatalog = getLivingCatalog();
		if (livingCatalog.getVersion() > 0L) {
			Assert.isPremiseValid(
				previousLivingCatalog.getVersion() < livingCatalog.getVersion(),
				"Catalog versions must be in order! " +
					"Expected " + previousLivingCatalog.getVersion() + ", got " + livingCatalog.getVersion() + "."
=======
		final Catalog theLivingCatalog = getLivingCatalog();
		final long catalogVersion = livingCatalog.getVersion();
		if (catalogVersion > 0L) {
			Assert.isPremiseValid(
				theLivingCatalog.getVersion() < catalogVersion || (theLivingCatalog == livingCatalog),
				"Catalog versions must be in order! " +
					"Expected " + theLivingCatalog.getVersion() + ", got " + catalogVersion + "."
>>>>>>> 34052b9c
			);
			final long theLastFinalizedVersion = getLastFinalizedCatalogVersion();
			Assert.isPremiseValid(
				theLastFinalizedVersion >= catalogVersion,
				"Catalog versions must be in order! " +
					"Expected " + theLastFinalizedVersion + ", got " + catalogVersion + "."
			);
		}
		this.lastAssignedCatalogVersion.updateAndGet(current -> Math.max(current, catalogVersion));
		this.lastCatalogSchemaVersion.updateAndGet(current -> Math.max(current, livingCatalog.getSchema().version()));
		this.livingCatalog.set(livingCatalog);

		this.lastFinalizedCatalogVersionSchemaDelta.removeIf(
			finalizedCatalogVersion -> {
				if (finalizedCatalogVersion.catalogVersion() <= catalogVersion) {
					// remove finalized catalog version that is older than the current living catalog
					// and update the accumulated schema version delta
					this.accumulatedCatalogSchemaVersionDelta.addAndGet(-finalizedCatalogVersion.incorporatedSchemaVersionDelta());
					return true;
				} else {
					return false;
				}
			}
		);

		if (this.lastFinalizedCatalogVersion.getAndUpdate(current -> Math.max(current, catalogVersion)) <= catalogVersion) {
			this.lastFinalizedCatalog.set(livingCatalog);
		}

		this.changeObserver.notifyCatalogPresentInLiveView(livingCatalog);
	}

	/**
	 * This method identifies concurrent transaction commits based on passed mutation keys.
	 */
	public void identifyConflicts() {
		try {
			if (this.conflictResolutionLock.tryLock(0, TimeUnit.MILLISECONDS)) {
				// TOBEDONE JNO #503 - implement conflict resolution
			} else {
				throw new TransactionTimedOutException("Conflict resolution lock timed out!");
			}
		} catch (InterruptedException e) {
			throw new GenericEvitaInternalError("Conflict resolution lock interrupted!", e);
		} finally {
			if (this.conflictResolutionLock.isHeldByCurrentThread()) {
				this.conflictResolutionLock.unlock();
			}
		}
	}

	/**
	 * This method writes the contents to the WAL and discards the contents of the isolated WAL.
	 *
	 * @param transactionMutation the leading transaction mutation to write to the WAL
	 * @param walReference        the reference to the WAL file
	 * @return the length of the written WAL contents
	 */
	public long appendWalAndDiscard(
		@Nonnull TransactionMutation transactionMutation,
		@Nonnull OffHeapWithFileBackupReference walReference
	) {
		try {
			if (this.walAppendingLock.tryLock(0, TimeUnit.MILLISECONDS)) {
				final long theLastWrittenCatalogVersion = this.lastWrittenCatalogVersion.get();
				Assert.isPremiseValid(
					theLastWrittenCatalogVersion <= 0 || theLastWrittenCatalogVersion + 1 == transactionMutation.getCatalogVersion(),
					"Transaction cannot be written to the WAL out of order. " +
						"Expected version " + (theLastWrittenCatalogVersion + 1) + ", got " + transactionMutation.getCatalogVersion() + "."
				);
				return getLivingCatalog()
					.appendWalAndDiscard(
						transactionMutation,
						walReference
					);
			} else {
				throw new TransactionTimedOutException("WAL appending lock timed out!");
			}
		} catch (InterruptedException e) {
			throw new GenericEvitaInternalError("WAL appending lock interrupted!", e);
		} finally {
			if (this.walAppendingLock.isHeldByCurrentThread()) {
				this.walAppendingLock.unlock();
			}
		}
	}

	/**
	 * Processes transactions by reading mutations from the WAL and replaying them on the catalog.
	 *
	 * @param nextCatalogVersion The catalog version of the next transaction to be processed at minimum
	 * @param timeoutMs          The maximum time in milliseconds to process transactions.
	 * @param alive              Indicates whether to process live transactions or not.
	 * @return The processed transaction.
	 */
	@Nonnull
	public Optional<ProcessResult> processTransactions(long nextCatalogVersion, long timeoutMs, boolean alive) {
		try {
			if (this.trunkIncorporationLock.tryLock(0, TimeUnit.MILLISECONDS)) {
				long firstTransactionId = -1;
				TransactionMutation lastTransactionMutation;
				Transaction lastTransaction = null;
				final Catalog newCatalog;

				int atomicMutationCount = 0;
				int localMutationCount = 0;

				final ArrayList<OffsetDateTime> processed = new ArrayList<>(64);
				final long lastFinalizedVersion = getLastFinalizedCatalogVersion();
				final Catalog latestCatalog = getLastFinalizedCatalog();

				Stream<Mutation> committedMutationStream = null;
				try {
					// prepare finalizer that doesn't finish the catalog automatically but on demand
					final TransactionTrunkFinalizer transactionHandler = new TransactionTrunkFinalizer(latestCatalog);
					// read the mutations from the WAL since the last finalized version
					// (but at least 2 - this is the first processable transaction number after going live)
					// if the transaction failed we need to replay it again
					final long readFromVersion = Math.max(lastFinalizedVersion + 1, 2);
					if (alive) {
						committedMutationStream = latestCatalog.getCommittedLiveMutationStream(readFromVersion, nextCatalogVersion);
					} else {
						committedMutationStream = latestCatalog.getCommittedMutationStream(readFromVersion);
					}
					final Iterator<Mutation> mutationIterator = committedMutationStream.iterator();
					if (!mutationIterator.hasNext()) {
						// previous execution already processed all the mutations
						return empty();
					} else {
						long nextExpectedCatalogVersion = lastFinalizedVersion + 1;
						// and process them
						final long start = System.currentTimeMillis();
						do {
							Mutation leadingMutation = mutationIterator.next();
							// the first mutation of the transaction bulk must be transaction mutation
							Assert.isPremiseValid(leadingMutation instanceof TransactionMutation, "First mutation must be transaction mutation!");
							firstTransactionId = firstTransactionId == -1 ? ((TransactionMutation) leadingMutation).getCatalogVersion() : firstTransactionId;

							final TransactionMutation transactionMutation = (TransactionMutation) leadingMutation;
							long finalNextExpectedCatalogVersion = nextExpectedCatalogVersion;
							Assert.isPremiseValid(
								transactionMutation.getCatalogVersion() == nextExpectedCatalogVersion,
								() -> new GenericEvitaInternalError(
									"Unexpected catalog version! " +
										"Transaction mutation catalog version: " + transactionMutation.getCatalogVersion() + ", " +
										"last finalized catalog version: " + finalNextExpectedCatalogVersion + "."
								)

							);

							log.debug("Starting transaction: {}", transactionMutation);

							// prepare "replay" transaction
							lastTransaction = createTransaction(transactionMutation, lastTransaction, transactionHandler);

							// and replay all the mutations of the entire transaction from the WAL
							// this cannot be interrupted even if the timeout is exceeded and must be fully applied
							final int[] processedCounts = replayMutationsOnCatalog(transactionMutation, lastTransaction, mutationIterator);
							atomicMutationCount += processedCounts[0] + 1;
							localMutationCount += processedCounts[1];

							// this is the last mutation in the transaction, close the replay mutation now
							lastTransaction.close();
							lastTransactionMutation = transactionMutation;

							processed.add(transactionMutation.getCommitTimestamp());
							nextExpectedCatalogVersion = transactionMutation.getCatalogVersion() + 1;

							log.debug("Processed transaction: {}", lastTransaction);
						} while (
							// there is something to process
							mutationIterator.hasNext() &&
								(
									// we haven't reached expected version
									lastTransactionMutation.getCatalogVersion() < nextCatalogVersion ||
										// there is another transaction waiting and we still have a time
										thereIsEnoughDataAndTime(timeoutMs, start, latestCatalog, lastTransactionMutation)
								)
						);

						log.debug(
							"Processed {} transactions ({} atomic mutations, {} local mutations) in {} ms",
							processed.size(), atomicMutationCount, localMutationCount, (System.currentTimeMillis() - start)
						);
					}

					// we've run out of mutation, or the timeout has been exceeded, create a new catalog version now
					// and update the last finalized transaction ID and catalog version
					newCatalog = commitChangesToSharedCatalog(lastTransactionMutation, lastTransaction, transactionHandler);
					updateLastFinalizedCatalog(
						newCatalog,
						lastTransactionMutation.getCatalogVersion(),
						newCatalog.getSchema().version() - this.lastCatalogSchemaVersion.get()
					);

					log.debug("Finalizing catalog: {}", lastTransactionMutation.getCatalogVersion());

				} catch (RuntimeException ex) {
					// we need to forget about the data written to disk, but not yet propagated to indexes (volatile data)
					latestCatalog.forgetVolatileData();
					this.changeObserver.forgetMutationsAfter(this.lastFinalizedCatalog.get().getVersion());

					// rethrow the exception - we will have to re-try the transaction
					throw ex;
				} finally {
					if (committedMutationStream != null) {
						committedMutationStream.close();
					}
				}

				Assert.isPremiseValid(lastTransaction != null, "Transaction must not be null!");
				final ProcessResult processResult = new ProcessResult(
					lastTransaction.getTransactionId(),
					atomicMutationCount,
					localMutationCount,
					newCatalog,
					processed.toArray(OffsetDateTime[]::new)
				);

				// we can't push another catalog version until the previous one is propagated to the "live view"
				waitUntilLiveVersionReaches(lastFinalizedVersion);

				return of(processResult);
			} else {
				throw new TransactionTimedOutException("Trunk incorporation lock timed out!");
			}
		} catch (InterruptedException e) {
			throw new GenericEvitaInternalError("Trunk incorporation lock interrupted!", e);
		} finally {
			if (this.trunkIncorporationLock.isHeldByCurrentThread()) {
				this.trunkIncorporationLock.unlock();
			}
		}
	}

	/**
	 * Propagates the new catalog version to the "live view" of the evitaDB engine.
	 *
	 * @param newCatalogVersion the new catalog version to propagate
	 */
	public void propagateCatalogSnapshot(@Nonnull Catalog newCatalogVersion) {
		try {
			if (this.catalogPropagationLock.tryLock(0, TimeUnit.MILLISECONDS)) {
				this.newCatalogVersionConsumer.accept(newCatalogVersion);
			} else {
				throw new TransactionTimedOutException("Catalog propagation lock timed out!");
			}
		} catch (InterruptedException e) {
			throw new GenericEvitaInternalError("Catalog propagation lock interrupted!", e);
		} finally {
			if (this.catalogPropagationLock.isHeldByCurrentThread()) {
				this.catalogPropagationLock.unlock();
			}
		}
	}

	/**
	 * Waits until the catalog version in the "live view" reaches the specified version.
	 *
	 * @param catalogVersion The catalog version to wait for in the "live view".
	 */
	public void waitUntilLiveVersionReaches(long catalogVersion) {
		while (getLivingCatalog().getVersion() < catalogVersion) {
			// wait until the catalog version is propagated to the "live view"
			Thread.onSpinWait();
		}
	}

	/**
	 * Returns the current catalog instance that is visible as living catalog instance to all the queries.
	 *
	 * @return the living catalog instance visible to all queries
	 */
	@Nonnull
	public Catalog getLivingCatalog() {
		return this.livingCatalog.get();
	}

	/**
	 * Returns reference to the current catalog snapshot this trunk incorporation task will be building upon.
	 * The catalog is being exchanged regularly and the instance of the TransactionManager is not recreated - i.e. stays
	 * the same for different catalog versions and is propagated throughout the whole lifetime of the "logical" catalog.
	 *
	 * This catalog might not be visible yet in evita instance and may differ from {@link #livingCatalog}.
	 *
	 * @return the latest catalog instance visible only to trunk incorporation stage
	 */
	@Nonnull
	public Catalog getLastFinalizedCatalog() {
		return this.lastFinalizedCatalog.get();
	}

	/**
	 * Registers an observer to capture changes based on the provided request.
	 *
	 * @param request the request containing the criteria and configuration for capturing changes
	 * @return an instance of ChangeCapturePublisher that allows the caller to manage the registered observer
	 */
	@Nonnull
	public ChangeCapturePublisher<ChangeCatalogCapture> registerObserver(@Nonnull ChangeCatalogCaptureRequest request) {
		return this.changeObserver.registerObserver(request);
	}

	/**
	 * Returns the last assigned catalog version to a transaction.
	 *
	 * @return the last assigned catalog version
	 */
	private long getLastAssignedCatalogVersion() {
		return this.lastAssignedCatalogVersion.get();
	}

	/**
	 * Sends the task simulating the WAL stage finalization with tasks that drains entire contents of the WAL in
	 * the trunk incorporation stage. This should handle the situation when last transaction was not processed due
	 * to queues being full. When no other transaction comes the WAL will forever contain more records than are
	 * incorporated in the catalog.
	 */
	private long drainWal() {
		final long theLastFinalizedCatalogVersion = getLastFinalizedCatalogVersion();
		final long catalogVersionToDrain = this.versionToDrain.getAndSet(0L);
		if (catalogVersionToDrain > 0L && catalogVersionToDrain > theLastFinalizedCatalogVersion) {
			try {
				this.processTransactions(
					catalogVersionToDrain,
					this.configuration.transaction().flushFrequencyInMillis(),
					true
				);
			} catch (TransactionTimedOutException ex) {
				// reschedule again
				return 0;
			}
		}
		// pause the task
		return -1;
	}

	/**
	 * Method lazily creates and returns the transaction pipeline. The transaction processing consists of 4 stages:
	 *
	 * - conflict resolution (and catalog version sequence number assignment)
	 * - WAL appending (writing {@link IsolatedWalPersistenceService} to the shared catalog WAL)
	 * - trunk incorporation (applying transaction from shared WAL in order to the shared catalog view)
	 * - catalog snapshot propagation (propagating new catalog version to the "live view" of the evitaDB engine)
	 *
	 * @return the submission publisher for conflict resolution transaction tasks
	 */
	@Nonnull
	private SubmissionPublisher<ConflictResolutionTransactionTask> getTransactionalPublisher() {
		final SubmissionPublisher<ConflictResolutionTransactionTask> thePipeline = transactionalPipeline.get();
		if (thePipeline != null && !thePipeline.isClosed()) {
			return thePipeline;
		} else {
			synchronized (this.transactionalPipeline) {
				final int maxBufferCapacity = this.configuration.server().transactionThreadPool().queueSize();

				final SubmissionPublisher<ConflictResolutionTransactionTask> txPublisher = new SubmissionPublisher<>(
					this.transactionalExecutor, maxBufferCapacity
				);
				final ConflictResolutionTransactionStage stage1 = new ConflictResolutionTransactionStage(
					this.transactionalExecutor, maxBufferCapacity, this,
					this::invalidateTransactionalPublisher
				);
				final WalAppendingTransactionStage stage2 = new WalAppendingTransactionStage(
					this.transactionalExecutor, maxBufferCapacity, this,
					this::invalidateTransactionalPublisher
				);
				final TrunkIncorporationTransactionStage stage3 = new TrunkIncorporationTransactionStage(
					this.scheduler, maxBufferCapacity, this,
					this.configuration.transaction().flushFrequencyInMillis(),
					this::invalidateTransactionalPublisher
				);
				final CatalogSnapshotPropagationTransactionStage stage4 = new CatalogSnapshotPropagationTransactionStage(this);

				txPublisher.subscribe(stage1);
				stage1.subscribe(stage2);
				stage2.subscribe(stage3);
				stage3.subscribe(stage4);

				this.transactionalPipeline.set(txPublisher);

				return txPublisher;
			}
		}
	}

	/**
	 * Replays mutations in the given transaction on the current catalog.
	 *
	 * @param transactionMutation The transaction mutation containing the catalog version and mutation details.
	 * @param transaction         The transaction object to execute the mutations in.
	 * @param mutationIterator    The iterator containing the mutations to replay.
	 */
	private int[] replayMutationsOnCatalog(
		@Nonnull TransactionMutation transactionMutation,
		@Nonnull Transaction transaction,
		@Nonnull Iterator<Mutation> mutationIterator
	) {
		return Transaction.executeInTransactionIfProvided(
			transaction,
			() -> {
				final Catalog lastFinalizedCatalog = getLastFinalizedCatalog();
				lastFinalizedCatalog.setVersion(transactionMutation.getCatalogVersion());
				this.changeObserver.processMutation(transactionMutation);
				// init mutation counter
				int atomicMutationCount = 0;
				int localMutationCount = 0;
				while (atomicMutationCount < transactionMutation.getMutationCount() && mutationIterator.hasNext()) {
					final Mutation mutation = mutationIterator.next();
					log.debug("Processing mutation: {}", mutation);
					atomicMutationCount++;
					if (mutation instanceof EntityUpsertMutation entityUpsertMutation) {
						lastFinalizedCatalog.applyMutation(
							new ServerEntityUpsertMutation(
								entityUpsertMutation,
								EnumSet.allOf(ImplicitMutationBehavior.class),
								false, false
							)
						);
						localMutationCount += entityUpsertMutation.getLocalMutations().size();
					} else if (mutation instanceof EntityRemoveMutation entityRemoveMutation) {
						lastFinalizedCatalog.applyMutation(
							new ServerEntityRemoveMutation(
								entityRemoveMutation, false, false
							)
						);
						localMutationCount += entityRemoveMutation.getLocalMutations().size();
					} else {
						lastFinalizedCatalog.applyMutation(mutation);
						localMutationCount++;
					}

					this.changeObserver.processMutation(mutation);
				}
				// we should have processed all the mutations by now and the mutation count should match
				Assert.isPremiseValid(
					atomicMutationCount == transactionMutation.getMutationCount(),
					"Unexpected transaction `" + transactionMutation.getTransactionId() + "` mutation count! " +
						"Transaction mutation mutation count: " + transactionMutation.getMutationCount() + ", " +
						"actual mutation count: " + atomicMutationCount + "."
				);
				return new int[]{atomicMutationCount, localMutationCount};
			}
		);
	}

	/**
	 * Result of the {@link #processTransactions(long, long, boolean)} method.
	 *
	 * @param lastTransactionId                  the ID of the last processed transaction
	 * @param processedAtomicMutations           the number of processed atomic mutations
	 * @param processedLocalMutations            the number of processed local mutations
	 * @param catalog                            the catalog after the processing
	 * @param commitTimesOfProcessedTransactions commit times of all processed transactions
	 */
	public record ProcessResult(
		@Nonnull UUID lastTransactionId,
		int processedAtomicMutations,
		int processedLocalMutations,
		@Nonnull Catalog catalog,
		@Nonnull OffsetDateTime[] commitTimesOfProcessedTransactions
	) {
	}

	/**
	 * Represents a finalized version of a catalog with its associated version number
	 * and schema version delta.
	 *
	 * This record is immutable and encapsulates the details of a catalog's finalized
	 * state, including the catalog version and the difference in schema versions.
	 *
	 * @param catalogVersion The version number of the catalog.
	 * @param incorporatedSchemaVersionDelta The difference or delta in the schema version.
	 */
	record FinalizedCatalogVersion(
		long catalogVersion,
		int incorporatedSchemaVersionDelta
	) implements Comparable<FinalizedCatalogVersion> {

		@Override
		public int compareTo(FinalizedCatalogVersion other) {
			return Long.compare(this.catalogVersion, other.catalogVersion);
		}
	}

}<|MERGE_RESOLUTION|>--- conflicted
+++ resolved
@@ -23,12 +23,9 @@
 
 package io.evitadb.core.transaction;
 
-<<<<<<< HEAD
 import io.evitadb.api.TransactionContract.CommitBehavior;
 import io.evitadb.api.configuration.ChangeDataCaptureOptions;
-=======
 import io.evitadb.api.CommitProgressRecord;
->>>>>>> 34052b9c
 import io.evitadb.api.configuration.EvitaConfiguration;
 import io.evitadb.api.exception.TransactionException;
 import io.evitadb.api.exception.TransactionTimedOutException;
@@ -143,17 +140,13 @@
 	 */
 	private final AtomicReference<SubmissionPublisher<ConflictResolutionTransactionTask>> transactionalPipeline = new AtomicReference<>();
 	/**
-<<<<<<< HEAD
 	 * Change observer that is used to notify all registered {@link io.evitadb.api.requestResponse.cdc.ChangeCapturePublisher} about changes in the
 	 * catalog.
 	 */
 	@Getter private final CatalogChangeObserverContract changeObserver;
 	/**
-	 * Contains last catalog version appended successfully to the WAL.
-=======
 	 * Contains the last catalog version appended successfully to the WAL (i.e. {@link #lastAssignedCatalogVersion} that
 	 * finally arrived to WAL file).
->>>>>>> 34052b9c
 	 */
 	private final AtomicLong lastWrittenCatalogVersion;
 	/**
@@ -556,22 +549,13 @@
 	 * This method is used to indicate that a catalog is currently available in the live view.
 	 */
 	public void notifyCatalogPresentInLiveView(@Nonnull Catalog livingCatalog) {
-<<<<<<< HEAD
 		final Catalog previousLivingCatalog = getLivingCatalog();
-		if (livingCatalog.getVersion() > 0L) {
-			Assert.isPremiseValid(
-				previousLivingCatalog.getVersion() < livingCatalog.getVersion(),
-				"Catalog versions must be in order! " +
-					"Expected " + previousLivingCatalog.getVersion() + ", got " + livingCatalog.getVersion() + "."
-=======
-		final Catalog theLivingCatalog = getLivingCatalog();
 		final long catalogVersion = livingCatalog.getVersion();
 		if (catalogVersion > 0L) {
 			Assert.isPremiseValid(
-				theLivingCatalog.getVersion() < catalogVersion || (theLivingCatalog == livingCatalog),
+				previousLivingCatalog.getVersion() < catalogVersion || (previousLivingCatalog == livingCatalog),
 				"Catalog versions must be in order! " +
-					"Expected " + theLivingCatalog.getVersion() + ", got " + catalogVersion + "."
->>>>>>> 34052b9c
+					"Expected " + previousLivingCatalog.getVersion() + ", got " + catalogVersion + "."
 			);
 			final long theLastFinalizedVersion = getLastFinalizedCatalogVersion();
 			Assert.isPremiseValid(
