--- conflicted
+++ resolved
@@ -224,11 +224,7 @@
 	public <T extends StoragePart> void putStoragePart(long catalogVersion, @Nonnull T value) {
 		if (this.trappedChanges != null) {
 			ofNullable(this.trappedChanges.get(value.getClass()))
-<<<<<<< HEAD
-				.ifPresent(it -> it.remove(Objects.requireNonNull(value.getStoragePartPK())));
-=======
 				.ifPresent(it -> it.remove(value.getStoragePartPKOrElseThrowException()));
->>>>>>> 3562975f
 		}
 		this.persistenceService.putStoragePart(catalogVersion, value);
 	}
@@ -241,11 +237,7 @@
 	 */
 	public <T extends StoragePart> void trapPutStoragePart(@Nonnull T value) {
 		this.trappedChanges = this.trappedChanges == null ? new HashMap<>(64) : this.trappedChanges;
-<<<<<<< HEAD
-		final Long storagePartPK = Objects.requireNonNull(value.getStoragePartPK());
-=======
 		final long storagePartPK = value.getStoragePartPKOrElseThrowException();
->>>>>>> 3562975f
 		final Class<? extends StoragePart> containerType = value.getClass();
 		this.trappedChanges.computeIfAbsent(containerType, aClass -> new LongObjectHashMap<>(256))
 			.put(storagePartPK, value);
