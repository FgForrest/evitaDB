/*
 *
 *                         _ _        ____  ____
 *               _____   _(_) |_ __ _|  _ \| __ )
 *              / _ \ \ / / | __/ _` | | | |  _ \
 *             |  __/\ V /| | || (_| | |_| | |_) |
 *              \___| \_/ |_|\__\__,_|____/|____/
 *
 *   Copyright (c) 2023-2025
 *
 *   Licensed under the Business Source License, Version 1.1 (the "License");
 *   you may not use this file except in compliance with the License.
 *   You may obtain a copy of the License at
 *
 *   https://github.com/FgForrest/evitaDB/blob/master/LICENSE
 *
 *   Unless required by applicable law or agreed to in writing, software
 *   distributed under the License is distributed on an "AS IS" BASIS,
 *   WITHOUT WARRANTIES OR CONDITIONS OF ANY KIND, either express or implied.
 *   See the License for the specific language governing permissions and
 *   limitations under the License.
 */

package io.evitadb.core;

import io.evitadb.api.CatalogContract;
import io.evitadb.api.CatalogState;
import io.evitadb.api.CommitProgress;
import io.evitadb.api.CommitProgressRecord;
import io.evitadb.api.EvitaContract;
import io.evitadb.api.EvitaSessionContract;
import io.evitadb.api.EvitaSessionTerminationCallback;
import io.evitadb.api.SessionTraits;
import io.evitadb.api.SessionTraits.SessionFlags;
import io.evitadb.api.TransactionContract.CommitBehavior;
import io.evitadb.api.configuration.EvitaConfiguration;
import io.evitadb.api.configuration.ServerOptions;
import io.evitadb.api.exception.CatalogAlreadyPresentException;
import io.evitadb.api.exception.CatalogGoingLiveException;
import io.evitadb.api.exception.CatalogNotFoundException;
import io.evitadb.api.exception.InstanceTerminatedException;
import io.evitadb.api.exception.InvalidSchemaMutationException;
import io.evitadb.api.exception.ReadOnlyException;
import io.evitadb.api.observability.trace.TracingContext;
import io.evitadb.api.observability.trace.TracingContextProvider;
import io.evitadb.api.requestResponse.cdc.ChangeCaptureContent;
import io.evitadb.api.requestResponse.cdc.ChangeCapturePublisher;
import io.evitadb.api.requestResponse.cdc.ChangeSystemCapture;
import io.evitadb.api.requestResponse.cdc.ChangeSystemCaptureRequest;
import io.evitadb.api.requestResponse.mutation.EngineMutation;
import io.evitadb.api.requestResponse.schema.CatalogSchemaContract;
import io.evitadb.api.requestResponse.schema.CatalogSchemaEditor.CatalogSchemaBuilder;
import io.evitadb.api.requestResponse.schema.builder.InternalCatalogSchemaBuilder;
import io.evitadb.api.requestResponse.schema.mutation.CatalogSchemaMutation.CatalogSchemaWithImpactOnEntitySchemas;
import io.evitadb.api.requestResponse.schema.mutation.engine.CreateCatalogSchemaMutation;
import io.evitadb.api.requestResponse.schema.mutation.engine.MakeCatalogAliveMutation;
import io.evitadb.api.requestResponse.schema.mutation.engine.ModifyCatalogSchemaMutation;
import io.evitadb.api.requestResponse.schema.mutation.engine.ModifyCatalogSchemaNameMutation;
import io.evitadb.api.requestResponse.schema.mutation.engine.RemoveCatalogSchemaMutation;
import io.evitadb.api.requestResponse.transaction.TransactionMutation;
import io.evitadb.api.task.ServerTask;
<<<<<<< HEAD
import io.evitadb.core.SessionRegistry.SuspendOperation;
=======
import io.evitadb.core.async.ClientRunnableTask;
import io.evitadb.core.async.EmptySettings;
import io.evitadb.core.async.ObservableExecutorServiceWithHardDeadline;
import io.evitadb.core.async.ObservableThreadExecutor;
import io.evitadb.core.async.Scheduler;
import io.evitadb.core.async.SessionKiller;
>>>>>>> d533decc
import io.evitadb.core.cache.CacheSupervisor;
import io.evitadb.core.cache.HeapMemoryCacheSupervisor;
import io.evitadb.core.cache.NoCacheSupervisor;
import io.evitadb.core.cdc.EngineStatisticsPublisher;
import io.evitadb.core.cdc.SystemChangeObserver;
import io.evitadb.core.exception.CatalogCorruptedException;
import io.evitadb.core.exception.CatalogInactiveException;
import io.evitadb.core.exception.StorageImplementationNotFoundException;
import io.evitadb.core.executor.ClientRunnableTask;
import io.evitadb.core.executor.EmptySettings;
import io.evitadb.core.executor.ImmediateScheduledThreadPoolExecutor;
import io.evitadb.core.executor.ObservableExecutorServiceWithHardDeadline;
import io.evitadb.core.executor.ObservableThreadExecutor;
import io.evitadb.core.executor.Scheduler;
import io.evitadb.core.metric.event.storage.CatalogStatisticsEvent;
import io.evitadb.core.metric.event.system.EvitaStatisticsEvent;
import io.evitadb.core.metric.event.system.RequestForkJoinPoolStatisticsEvent;
import io.evitadb.core.metric.event.system.ScheduledExecutorStatisticsEvent;
import io.evitadb.core.metric.event.system.TransactionForkJoinPoolStatisticsEvent;
import io.evitadb.core.query.algebra.Formula;
import io.evitadb.core.task.SessionKiller;
import io.evitadb.exception.EvitaInvalidUsageException;
import io.evitadb.store.spi.EnginePersistenceService;
import io.evitadb.store.spi.EnginePersistenceServiceFactory;
import io.evitadb.store.spi.model.EngineState;
import io.evitadb.store.spi.model.reference.TransactionMutationWithWalFileReference;
import io.evitadb.utils.ArrayUtils;
import io.evitadb.utils.Assert;
import io.evitadb.utils.CollectionUtils;
import io.evitadb.utils.IOUtils;
import io.evitadb.utils.NamingConvention;
import io.evitadb.utils.ReflectionLookup;
import io.evitadb.utils.StringUtils;
import jdk.jfr.FlightRecorder;
import lombok.Getter;
import lombok.extern.slf4j.Slf4j;

import javax.annotation.Nonnull;
import javax.annotation.Nullable;
import javax.annotation.concurrent.ThreadSafe;
import java.io.Closeable;
import java.util.*;
import java.util.Map.Entry;
import java.util.concurrent.CompletableFuture;
import java.util.concurrent.CompletionException;
import java.util.concurrent.CompletionStage;
import java.util.concurrent.ExecutorService;
import java.util.concurrent.TimeUnit;
import java.util.concurrent.atomic.AtomicReference;
import java.util.concurrent.locks.ReentrantLock;
import java.util.function.Consumer;
import java.util.function.Function;
import java.util.function.Supplier;
import java.util.stream.Stream;

import static io.evitadb.utils.Assert.isTrue;
import static io.evitadb.utils.Assert.notNull;
import static java.util.Optional.of;
import static java.util.Optional.ofNullable;

/**
 * Evita is a specialized database with easy-to-use API for e-commerce systems. Purpose of this research is creating fast
 * and scalable engine that handles all complex tasks that e-commerce systems has to deal with on daily basis. Evita should
 * operate as a fast secondary lookup / search index used by application frontends. We aim for order of magnitude better
 * latency (10x faster or better) for common e-commerce tasks than other solutions based on SQL or NoSQL databases on the
 * same hardware specification. Evita should not be used for storing and handling primary data, and we don't aim for ACID
 * properties nor data corruption guarantees. Evita "index" must be treated as something that could be dropped any time and
 * built up from scratch easily again.
 *
 * This class represents main entrance to the evitaDB contents.
 *
 * @author Jan Novotný (novotny@fg.cz), FG Forrest a.s. (c) 2021
 */
@ThreadSafe
@Slf4j
public final class Evita implements EvitaContract {
	/**
	 * Index of {@link Catalog} that holds data specific to the catalog.
	 *
	 * @see Catalog
	 */
	private final Map<String, CatalogContract> catalogs;
	/**
	 * Index of latent {@link Catalog} that exists in the persistence storage, but is not loaded into memory.
	 * These catalogs cannot be queried until they are loaded into memory.
	 */
	private final Set<String> inactiveCatalogs;
	/**
	 * Data store shared among all instances of {@link SessionRegistry} that holds information about active sessions.
	 */
	private final SessionRegistry.SessionRegistryDataStore sessionRegistryDataStore = SessionRegistry.createDataStore();
	/**
	 * Keeps information about session registries for each catalog.
	 * {@link SessionRegistry} is the primary management service for active sessions, sessions that are stored in
	 * the {@link #sessionRegistryDataStore} map are present only for quick lookup for the session and are actively
	 * updated from the session registry (when the session is closed).
	 */
	private final Map<String, SessionRegistry> catalogSessionRegistries = CollectionUtils.createConcurrentHashMap(64);
	/**
	 * Formula supervisor is an entry point to the Evita cache. The idea is that each {@link Formula} can be identified by
	 * its {@link Formula#getHash()} method and when the supervisor identifies that certain formula
	 * is frequently used in query formulas it moves its memoized results to the cache. The non-computed formula
	 * of the same hash will be exchanged in next query that contains it with the cached formula that already contains
	 * memoized result.
	 */
	private final CacheSupervisor cacheSupervisor;
	/**
	 * Task that ensures that no inactive session is kept after
	 * {@link io.evitadb.api.configuration.ServerOptions#closeSessionsAfterSecondsOfInactivity()} inactivity timeout.
	 */
	@SuppressWarnings({"FieldCanBeLocal", "unused"})
	private final SessionKiller sessionKiller;
	/**
	 * Field contains the global - shared configuration for the entire Evita instance.
	 */
	@Getter private final EvitaConfiguration configuration;
	/**
	 * Reflection lookup is used to speed up reflection operation by memoizing the results for examined classes.
	 */
	private final ReflectionLookup reflectionLookup;
	/**
	 * Change observer that is used to notify all registered subscribers about changes in the catalogs.
	 */
	@Getter private final SystemChangeObserver changeObserver;
	/**
	 * Executor service that handles all requests to the Evita instance.
	 */
	private final ObservableThreadExecutor requestExecutor;
	/**
	 * Executor service that handles transaction handling, once transaction gets committed.
	 */
	private final ObservableThreadExecutor transactionExecutor;
	/**
	 * Scheduler service for executing asynchronous service tasks.
	 */
	@Getter
	private final Scheduler serviceExecutor;
	/**
	 * Contains the main evitaDB management service.
	 */
	private final EvitaManagement management;
	/**
	 * Provides the tracing context for tracking the execution flow in the application.
	 **/
	private final TracingContext tracingContext;
	/**
	 * Persistence service that is used to store and retrieve {@link EngineState} information from the persistence
	 * storage.
	 */
	private final EnginePersistenceService enginePersistenceService;
	/**
	 * Reference keeps the current state of the evitaDB engine instance.
	 */
	private final AtomicReference<EngineState> engineState = new AtomicReference<>();
	/**
	 * Lock that is used to synchronize access to the engine state.
	 */
	private final ReentrantLock engineStateLock = new ReentrantLock();
	/**
	 * Flag that is se to TRUE when Evita. is ready to serve application calls.
	 * Aim of this flag is to refuse any calls after {@link #close()} method has been called.
	 */
	@Getter private boolean active;
	/**
	 * Flag that is initially set to {@link ServerOptions#readOnly()} from {@link EvitaConfiguration}.
	 * The flag might be changed from false to TRUE one time using internal Evita API. This is used in test support.
	 */
	@Getter private boolean readOnly;

	/**
	 * Shuts down passed executor service in a safe manner.
	 *
	 * @param name            name of the executor service
	 * @param executorService executor service to be shut down
	 * @param waitSeconds     number of seconds to wait for the executor service to shut down
	 */
	private static void shutdownScheduler(
		@Nonnull String name, @Nonnull ExecutorService executorService, int waitSeconds) {
		executorService.shutdown();
		try {
			if (!executorService.awaitTermination(waitSeconds, TimeUnit.SECONDS)) {
				log.warn("EvitaDB executor `" + name + "` did not terminate in time, forcing shutdown.");
				executorService.shutdownNow();
			}
		} catch (InterruptedException ex) {
			log.warn("EvitaDB executor `" + name + "` did not terminate in time (interrupted), forcing shutdown.");
			executorService.shutdownNow();
		}
	}

	public Evita(@Nonnull EvitaConfiguration configuration) {
		this.configuration = configuration;

		this.serviceExecutor = configuration.server().directExecutor() ?
			// in test environment we use immediate (synchronous) executor to avoid race conditions
			new Scheduler(new ImmediateScheduledThreadPoolExecutor()) :
			// in standard environment we use a scheduled thread pool executor
			new Scheduler(configuration.server().serviceThreadPool());
		this.requestExecutor = new ObservableThreadExecutor(
			"request", configuration.server().requestThreadPool(),
			this.serviceExecutor,
			configuration.server().queryTimeoutInMilliseconds(),
			configuration.server().directExecutor()
		);
		this.transactionExecutor = new ObservableThreadExecutor(
			"transaction",
			configuration.server().transactionThreadPool(),
			this.serviceExecutor,
			configuration.server().transactionTimeoutInMilliseconds(),
			// transaction handling must always run in a separate thread pool, even in tests
			// because it uses thread local variables for transaction management
			false
		);

		this.sessionKiller = of(configuration.server().closeSessionsAfterSecondsOfInactivity())
			.filter(it -> it > 0)
			.map(it -> new SessionKiller(it, this, this.serviceExecutor))
			.orElse(null);
		this.cacheSupervisor = configuration.cache().enabled() ?
			new HeapMemoryCacheSupervisor(configuration.cache(), this.serviceExecutor) : NoCacheSupervisor.INSTANCE;
		this.reflectionLookup = new ReflectionLookup(configuration.cache().reflection());
		this.tracingContext = TracingContextProvider.getContext();

		final ServiceLoader<EnginePersistenceServiceFactory> svcLoader = ServiceLoader.load(
			EnginePersistenceServiceFactory.class);
		this.enginePersistenceService = svcLoader
			.findFirst()
			.map(it -> it.create(configuration.storage(), configuration.transaction(), this.serviceExecutor))
			.orElseThrow(StorageImplementationNotFoundException::new);

		final EngineState engineState = this.enginePersistenceService.getEngineState();
		this.engineState.set(engineState);

		this.changeObserver = new SystemChangeObserver(
			this,
			this.configuration.server().changeDataCapture(),
			this.requestExecutor,
			this.serviceExecutor
		);

		this.catalogs = CollectionUtils.createConcurrentHashMap(engineState.activeCatalogs().length);
		this.inactiveCatalogs = CollectionUtils.createHashSet(engineState.inactiveCatalogs().length);
		Collections.addAll(this.inactiveCatalogs, engineState.inactiveCatalogs());
		this.management = new EvitaManagement(this);

		// register stubs for all inactive catalogs
		Arrays.stream(engineState.inactiveCatalogs())
		      .map(it -> new InactiveCatalog(it, this.configuration.storage().storageDirectory().resolve(it)))
		      .forEach(it -> this.catalogs.put(it.getName(), it));
		// spawn parallel tasks to load all active catalogs
		try {
			CompletableFuture.allOf(
				Arrays.stream(engineState.activeCatalogs())
				      .map(this::createLoadCatalogTask)
				      .map(this.serviceExecutor::submit)
				      .toArray(CompletableFuture[]::new)
			).get();
			this.active = true;
		} catch (Exception ex) {
			log.error("EvitaDB failed to start!", ex);
			// terminate evitaDB - it has not properly started
			this.closeInternal();
		}

		this.readOnly = this.configuration.server().readOnly();

		// register the system observer that will capture changes in the system and emit observability events
		this.changeObserver.registerObserver(
			new ChangeSystemCaptureRequest(null, null, ChangeCaptureContent.BODY)
		).subscribe(
			new EngineStatisticsPublisher(
				this::emitEvitaStatistics,
				this::emitCatalogStatistics
			)
		);
	}

	/**
	 * Provides access to the request executor service, which is responsible
	 * for managing and executing request-level operations with hard deadlines
	 * within the Evita instance.
	 *
	 * @return An instance of {@link ObservableExecutorServiceWithHardDeadline}
	 * that handles request execution with hard deadlines for tasks.
	 */
	@Nonnull
	public ObservableExecutorServiceWithHardDeadline getRequestExecutor() {
		return this.requestExecutor;
	}

	/**
	 * Provides access to the transaction executor service, which is responsible for managing
	 * and executing transactional operations within the Evita instance.
	 *
	 * @return An instance of {@link ObservableExecutorServiceWithHardDeadline} that handles
	 * transaction execution with hard deadlines for tasks.
	 */
	@Nonnull
	public ObservableExecutorServiceWithHardDeadline getTransactionExecutor() {
		return this.transactionExecutor;
	}

	/**
	 * Method for internal use - allows emitting start events when observability facilities are already initialized.
	 * If we didn't postpone this initialization, events would become lost.
	 */
	public void emitStartObservabilityEvents() {
		// emit the statistics event
		FlightRecorder.addPeriodicEvent(
			EvitaStatisticsEvent.class,
			this::emitEvitaStatistics
		);
		FlightRecorder.addPeriodicEvent(
			RequestForkJoinPoolStatisticsEvent.class,
			() -> this.requestExecutor.emitPoolStatistics(
				(fj, steals) -> new RequestForkJoinPoolStatisticsEvent(
					steals,
					fj.getQueuedTaskCount(),
					fj.getActiveThreadCount(),
					fj.getRunningThreadCount()
				)
			)
		);
		FlightRecorder.addPeriodicEvent(
			TransactionForkJoinPoolStatisticsEvent.class,
			() -> this.transactionExecutor.emitPoolStatistics(
				(fj, steals) -> new TransactionForkJoinPoolStatisticsEvent(
					steals,
					fj.getQueuedTaskCount(),
					fj.getActiveThreadCount(),
					fj.getRunningThreadCount()
				)
			)
		);
		FlightRecorder.addPeriodicEvent(
			ScheduledExecutorStatisticsEvent.class,
			this.serviceExecutor::emitScheduledForkJoinPoolStatistics
		);
	}

	/**
<<<<<<< HEAD
	 * Method for internal use. Can switch Evita from read-write to read-only. This is an irreversible operation and
	 * can be used only once.
=======
	 * Checks if sessions were forcefully closed for the specified catalog and session ID.
	 *
	 * @param catalogName the name of the catalog for which to check if sessions were forcefully closed; must not be null
	 * @param sessionId the unique identifier of the session to check; must not be null
	 * @return true if sessions were forcefully closed for the specified catalog and session ID, false otherwise
	 */
	public boolean wasSessionForcefullyClosedForCatalog(@Nonnull String catalogName, @Nonnull UUID sessionId) {
		return ofNullable(this.catalogSessionRegistries.get(catalogName))
			.map(it -> it.wereSessionsForcefullyClosedForCatalog(sessionId))
			.orElse(false);
	}

	/**
	 * Clears all session registries and their temporary information.
	 */
	public void clearSessionRegistries() {
		for (SessionRegistry value : this.catalogSessionRegistries.values()) {
			value.clearTemporaryInformation();
		}
	}

	/**
	 * Emits statistics of the ThreadPool associated with the scheduler.
	 */
	private void emitScheduledForkJoinPoolStatistics() {
		final ScheduledThreadPoolExecutor tp = this.serviceExecutor.getExecutorServiceInternal();
		final long currentlyCompleted = tp.getCompletedTaskCount();
		new ScheduledExecutorStatisticsEvent(
			currentlyCompleted - this.schedulerCompletedTasks,
			tp.getActiveCount(),
			tp.getQueue().size(),
			tp.getQueue().remainingCapacity(),
			tp.getPoolSize(),
			tp.getCorePoolSize(),
			tp.getMaximumPoolSize()
		).commit();
		this.schedulerCompletedTasks = currentlyCompleted;
	}

	/**
	 * Emits statistics of the ForkJoinPool associated with the request executor.
	 */
	private void emitRequestForkJoinPoolStatistics() {
		final ForkJoinPool fj = ((ObservableThreadExecutor) this.requestExecutor).getForkJoinPoolInternal();
		final long currentStealCount = fj.getStealCount();
		new RequestForkJoinPoolStatisticsEvent(
			currentStealCount - this.requestExecutorSteals,
			fj.getQueuedTaskCount(),
			fj.getActiveThreadCount(),
			fj.getRunningThreadCount()
		).commit();
		this.requestExecutorSteals = currentStealCount;
	}

	/**
	 * Emits statistics of the ForkJoinPool associated with the transactional executor.
	 */
	private void emitTransactionalForkJoinPoolStatistics() {
		final ForkJoinPool fj = ((ObservableThreadExecutor) this.transactionExecutor).getForkJoinPoolInternal();
		final long currentStealCount = fj.getStealCount();
		new RequestForkJoinPoolStatisticsEvent(
			currentStealCount - this.transactionalExecutorSteals,
			fj.getQueuedTaskCount(),
			fj.getActiveThreadCount(),
			fj.getRunningThreadCount()
		).commit();
		this.transactionalExecutorSteals = currentStealCount;
	}

	/**
	 * Method for internal use. Can switch Evita from read-write to read-only one time only.
>>>>>>> d533decc
	 */
	public void setReadOnly() {
		Assert.isTrue(!this.readOnly, "Only read-write evita can be switched to read-only instance!");
		this.readOnly = true;
	}

	/**
	 * Returns list of all catalogs maintained by this evitaDB instance.
	 * Part of PRIVATE API.
	 */
	@Nonnull
	public Collection<CatalogContract> getCatalogs() {
		return this.catalogs.values();
	}

	@Override
	@Nonnull
	@SuppressWarnings("resource")
	public EvitaSessionContract createSession(@Nonnull SessionTraits traits) {
		notNull(traits.catalogName(), "Catalog name is mandatory information.");
		return createSessionInternal(traits).session();
	}

	@Override
	@Nonnull
	public Optional<EvitaSessionContract> getSessionById(@Nonnull UUID sessionId) {
		return this.sessionRegistryDataStore.getActiveSessionById(sessionId);
	}

	@Override
	public void terminateSession(@Nonnull EvitaSessionContract session) {
		assertActive();
		session.close();
	}

	@Override
	@Nonnull
	public Set<String> getCatalogNames() {
		return this.catalogs.keySet();
	}

	@Nonnull
	@Override
	public Optional<CatalogState> getCatalogState(@Nonnull String catalogName) {
		return ofNullable(this.catalogs.get(catalogName))
			.map(it -> {
				if (it instanceof InactiveCatalog) {
					return CatalogState.INACTIVE;
				} else if (it instanceof CorruptedCatalog) {
					return CatalogState.CORRUPTED;
				} else {
					return it.getCatalogState();
				}
			});
	}

	@Override
	@Nonnull
	public CatalogSchemaBuilder defineCatalog(@Nonnull String catalogName) {
		final Optional<CatalogContract> catalogInstance = getCatalogInstance(catalogName);
		if (catalogInstance.isEmpty()) {
			applyMutation(new CreateCatalogSchemaMutation(catalogName));
			return new InternalCatalogSchemaBuilder(
				getCatalogInstanceOrThrowException(catalogName).getSchema()
			);
		} else {
			return new InternalCatalogSchemaBuilder(
				catalogInstance.get().getSchema()
			);
		}
	}

	@Override
	public void makeCatalogAlive(@Nonnull String catalogName) {
		assertActive();
		applyMutation(new MakeCatalogAliveMutation(catalogName));
	}

	@Override
	public void renameCatalog(@Nonnull String catalogName, @Nonnull String newCatalogName) {
		assertActive();
		applyMutation(new ModifyCatalogSchemaNameMutation(catalogName, newCatalogName, false));
	}

	@Override
	public void replaceCatalog(@Nonnull String catalogNameToBeReplacedWith, @Nonnull String catalogNameToBeReplaced) {
		assertActive();
		applyMutation(new ModifyCatalogSchemaNameMutation(catalogNameToBeReplacedWith, catalogNameToBeReplaced, true));
	}

	@Override
	public boolean deleteCatalogIfExists(@Nonnull String catalogName) {
		final CatalogContract catalogToRemove = this.catalogs.get(catalogName);
		if (catalogToRemove == null) {
			return false;
		} else {
			applyMutation(new RemoveCatalogSchemaMutation(catalogName));
			return true;
		}
	}

	@Override
	public void applyMutation(@Nonnull EngineMutation engineMutation) {
		assertActiveAndWritable();
		try {
			if (this.engineStateLock.tryLock(
				this.configuration.server().transactionTimeoutInMilliseconds(), TimeUnit.MILLISECONDS)) {
				final EngineState theEngineState = this.engineState.get();

				// verify that we can perform the mutation
				engineMutation.verifyApplicability(this);

				// first store the mutation into the persistence service
				final TransactionMutationWithWalFileReference txMutationWithWalFileReference = this.enginePersistenceService.appendWal(
					theEngineState.version() + 1,
					engineMutation
				);

				// notify system observer about the mutation
				this.changeObserver.processMutation(txMutationWithWalFileReference.transactionMutation());
				this.changeObserver.processMutation(engineMutation);

				try {
					if (engineMutation instanceof CreateCatalogSchemaMutation createCatalogSchema) {
						createCatalogInternal(createCatalogSchema);
					} else if (engineMutation instanceof ModifyCatalogSchemaNameMutation modifyCatalogSchemaName) {
						if (modifyCatalogSchemaName.isOverwriteTarget() && this.catalogs.containsKey(
							modifyCatalogSchemaName.getNewCatalogName())) {
							replaceCatalogInternal(modifyCatalogSchemaName);
						} else {
							renameCatalogInternal(modifyCatalogSchemaName);
						}
					} else if (engineMutation instanceof ModifyCatalogSchemaMutation modifyCatalogSchema) {
						Assert.isTrue(
							modifyCatalogSchema.getSessionId() != null,
							() -> new InvalidSchemaMutationException(
								"Cannot modify catalog schema outside an existing session! " +
									"Please use methods available on `EvitaSessionContract` interface."
							)
						);
						final CatalogContract catalogContract = this.catalogs.get(modifyCatalogSchema.getCatalogName());
						catalogContract.updateSchema(modifyCatalogSchema.getSessionId(), modifyCatalogSchema.getSchemaMutations());
					} else if (engineMutation instanceof RemoveCatalogSchemaMutation removeCatalogSchema) {
						removeCatalogInternal(removeCatalogSchema);
					} else if (engineMutation instanceof MakeCatalogAliveMutation makeCatalogAliveMutation) {
						makeCatalogAliveInternal(makeCatalogAliveMutation);
					} else {
						throw new EvitaInvalidUsageException(
							"Unknown engine mutation: `" + engineMutation.getClass() + "`!");
					}
					// create new engine state with the incremented version, and store it in the persistence service
					final EngineState newState = EngineState
						.builder()
						.version(theEngineState.version() + 1)
						.activeCatalogs(
							this.catalogs.keySet()
							             .stream()
							             .filter(it -> !this.inactiveCatalogs.contains(it))
							             .toArray(String[]::new)
						)
						.inactiveCatalogs(this.inactiveCatalogs.toArray(ArrayUtils.EMPTY_STRING_ARRAY))
						.walFileReference(txMutationWithWalFileReference.walFileReference())
						.build();
					this.enginePersistenceService.storeEngineState(newState);
					this.engineState.set(newState);
					// finally, notify the change observer about the new version
					this.changeObserver.notifyVersionPresentInLiveView(newState.version());
				} catch (RuntimeException ex) {
					// forget about the mutation in case of error
					this.changeObserver.forgetMutationsAfter(theEngineState.version());
					throw ex;
				}
			}
		} catch (InterruptedException e) {
			// do nothing
			Thread.currentThread().interrupt();
		} finally {
			if (this.engineStateLock.isHeldByCurrentThread()) {
				this.engineStateLock.unlock();
			}
		}
	}

	@Override
	public <T> T queryCatalog(
		@Nonnull String catalogName, @Nonnull Function<EvitaSessionContract, T> queryLogic,
		@Nullable SessionFlags... flags
	) {
		assertActive();
		try (final EvitaSessionContract session = this.createSession(new SessionTraits(catalogName, flags))) {
			return queryLogic.apply(session);
		}
	}

	@Override
	public void queryCatalog(
		@Nonnull String catalogName, @Nonnull Consumer<EvitaSessionContract> queryLogic,
		@Nullable SessionFlags... flags
	) {
		assertActive();
		try (final EvitaSessionContract session = this.createSession(new SessionTraits(catalogName, flags))) {
			queryLogic.accept(session);
		}
	}

	@Nonnull
	@Override
	public <T> CompletableFuture<T> queryCatalogAsync(
		@Nonnull String catalogName, @Nonnull Function<EvitaSessionContract, T> queryLogic,
		@Nullable SessionFlags... flags
	) {
		return CompletableFuture.supplyAsync(
			() -> {
				assertActive();
				try (final EvitaSessionContract session = this.createSession(new SessionTraits(catalogName, flags))) {
					return queryLogic.apply(session);
				}
			},
			this.requestExecutor
		);
	}

	@Nonnull
	@Override
	public <T> CompletionStage<T> updateCatalogAsync(
		@Nonnull String catalogName,
		@Nonnull Function<EvitaSessionContract, T> updater,
		@Nonnull CommitBehavior commitBehaviour,
		@Nullable SessionFlags... flags
	) {
		assertActive();
		if (this.readOnly && flags != null && Arrays.stream(flags).noneMatch(it -> it == SessionFlags.DRY_RUN)) {
			throw new ReadOnlyException();
		}
		final SessionTraits traits = new SessionTraits(
			catalogName,
			commitBehaviour,
			flags == null ?
				new SessionFlags[]{SessionFlags.READ_WRITE} :
				ArrayUtils.insertRecordIntoArrayOnIndex(SessionFlags.READ_WRITE, flags, flags.length)
		);
		final CreatedSession createdSession = this.createSessionInternal(traits);
		try {
			final T resultValue = createdSession.session().execute(updater);
			// join the transaction future and return the result
			return createdSession.commitProgress()
			                     .on(commitBehaviour)
			                     .handle((__, ex) -> {
				                     if (ex != null) {
					                     throw new CompletionException(ex);
				                     }
				                     return resultValue;
			                     });
		} catch (RuntimeException ex) {
			createdSession.commitProgress().completeExceptionally(ex);
			throw ex;
		} finally {
			createdSession.session().closeNow(commitBehaviour);
		}
	}

	@Nonnull
	@Override
	public CommitProgress updateCatalogAsync(
		@Nonnull String catalogName,
		@Nonnull Consumer<EvitaSessionContract> updater,
		@Nonnull CommitBehavior commitBehaviour,
		@Nullable SessionFlags... flags
	) {
		assertActive();
		if (this.readOnly && flags != null && Arrays.stream(flags).noneMatch(it -> it == SessionFlags.DRY_RUN)) {
			throw new ReadOnlyException();
		}
		final SessionTraits traits = new SessionTraits(
			catalogName,
			commitBehaviour,
			flags == null ?
				new SessionFlags[]{SessionFlags.READ_WRITE} :
				ArrayUtils.insertRecordIntoArrayOnIndex(SessionFlags.READ_WRITE, flags, flags.length)
		);

		final CreatedSession createdSession = this.createSessionInternal(traits);
		try {
			final EvitaInternalSessionContract theSession = createdSession.session();
			theSession.execute(updater);
			return createdSession.commitProgress();
		} catch (Throwable ex) {
			createdSession.commitProgress().completeExceptionally(ex);
			return createdSession.commitProgress();
		} finally {
			createdSession.session().closeNow(commitBehaviour);
		}
	}

	/**
	 * Retrieves a stream of committed mutations starting with a {@link TransactionMutation} that will transition
	 * the engine to the given version. The stream goes through all the mutations in this transaction and continues
	 * forward with next transaction after that until the end of the WAL.
	 *
	 * BEWARE! Stream implements {@link java.io.Closeable} and needs to be closed to release resources.
	 *
	 * @param version version of the engine to start the stream with
	 * @return a stream containing committed mutations
	 */
	@Nonnull
	public Stream<EngineMutation> getCommittedMutationStream(long version) {
		return this.enginePersistenceService.getCommittedMutationStream(version);
	}

	/**
	 * Retrieves a stream of committed mutations starting with a {@link TransactionMutation} that will transition
	 * the engine to the given version. The stream goes through all the mutations in this transaction from last to
	 * first one and continues backward with previous transaction after that until the beginning of the WAL.
	 *
	 * BEWARE! Stream implements {@link java.io.Closeable} and needs to be closed to release resources.
	 *
	 * @param version version of the engine to start the stream with, if null is provided the stream will start
	 *                with the last committed transaction
	 * @return a stream containing committed mutations
	 */
	@Nonnull
	public Stream<EngineMutation> getReversedCommittedMutationStream(@Nullable Long version) {
		return this.enginePersistenceService.getReversedCommittedMutationStream(version);
	}

	@Nonnull
	@Override
	public ChangeCapturePublisher<ChangeSystemCapture> registerSystemChangeCapture(
		@Nonnull ChangeSystemCaptureRequest request
	) {
		return this.changeObserver.registerObserver(request);
	}

	@Nonnull
	@Override
	public EvitaManagement management() {
		return this.management;
	}

	/**
	 * Returns set of all active (currently open) sessions.
	 * Part of PRIVATE API.
	 */
	@Nonnull
	public Stream<EvitaSessionContract> getActiveSessions() {
		return this.sessionRegistryDataStore.getActiveSessions();
	}

	/**
	 * Terminates Evita instance, releases all resources, locks and cleans memory.
	 * This method is idempotent and may be called multiple times. Only first call is really processed and others are
	 * ignored.
	 */
	@Override
	public void close() {
		if (this.active) {
			this.active = false;
			closeInternal();
		}
	}

	/**
	 * Returns catalog instance for passed catalog name or throws exception.
	 *
	 * @throws IllegalArgumentException when no catalog of such name is found
	 */
	@Nonnull
	public Optional<CatalogContract> getCatalogInstance(@Nonnull String catalog) {
		return ofNullable(this.catalogs.get(catalog));
	}

	/**
	 * Returns catalog instance for passed catalog name or throws exception.
	 *
	 * @throws IllegalArgumentException when no catalog of such name is found
	 */
	@Nonnull
	public CatalogContract getCatalogInstanceOrThrowException(@Nonnull String catalog) throws CatalogNotFoundException {
		return getCatalogInstance(catalog)
			.orElseThrow(() -> new CatalogNotFoundException(catalog));
	}

	/**
	 * Asynchronously executes supplier lambda in the request thread pool.
	 *
	 * @param supplier supplier to be executed
	 * @param <T>      type of the result
	 * @return future with result of the supplier
	 */
	@Nonnull
	public <T> CompletionStage<T> executeAsyncInRequestThreadPool(@Nonnull Supplier<T> supplier) {
		return CompletableFuture.supplyAsync(supplier, this.requestExecutor);
	}

	/**
	 * Retrieves the current state of the Evita engine. The engine state represents
	 * the operational condition or status of the Evita instance at the moment of invocation.
	 *
	 * @return the current {@link EngineState} of the Evita instance
	 */
	@Nonnull
	public EngineState getEngineState() {
		return this.engineState.get();
	}

	/**
	 * Loads catalog from the designated directory. If the catalog is corrupted, it will be marked as such, but it'll
	 * still be added to the list of catalogs.
	 *
	 * @param catalogName name of the catalog
	 */
	@Nonnull
	ServerTask<EmptySettings, Void> createLoadCatalogTask(@Nonnull String catalogName) {
		return new ClientRunnableTask<>(
			catalogName,
			"LoadCatalogTask",
			"Loading catalog " + catalogName + " from disk...",
			EmptySettings.INSTANCE,
			() -> {
				final long start = System.nanoTime();
				final Catalog theCatalog = new Catalog(
					catalogName,
					this.cacheSupervisor,
					this.configuration,
					this.reflectionLookup,
					this.serviceExecutor,
					this.management.exportFileService(),
					this.requestExecutor,
					this.transactionExecutor,
					this::replaceCatalogReference,
					this.tracingContext
				);
				log.info(
					"Catalog {} fully loaded in: {}", catalogName, StringUtils.formatNano(System.nanoTime() - start));
				// this will be one day used in more clever way, when entire catalog loading will be split into
				// multiple smaller tasks and done asynchronously after the startup (along with catalog loading / unloading feature)
				theCatalog.processWriteAheadLog(
					updatedCatalog -> {
						this.catalogs.put(catalogName, updatedCatalog);
						if (updatedCatalog instanceof Catalog theUpdatedCatalog) {
							theUpdatedCatalog.notifyCatalogPresentInLiveView();
						}
					}
				);
				this.emitCatalogStatistics(catalogName);
			},
			exception -> {
				log.error("Catalog {} is corrupted!", catalogName, exception);
				this.catalogs.put(
					catalogName,
					new CorruptedCatalog(
						catalogName,
						this.configuration.storage().storageDirectory().resolve(catalogName),
						exception
					)
				);
				this.emitEvitaStatistics();
			}
		);
	}

	/**
<<<<<<< HEAD
	 * Verifies this instance is still active.
	 */
	void assertActive() {
		if (!this.active) {
			throw new InstanceTerminatedException("instance");
		}
	}

	/**
	 * Verifies this instance is still active and not in read-only mode.
	 */
	void assertActiveAndWritable() {
		assertActive();
		if (this.readOnly) {
			throw new ReadOnlyException();
		}
	}

	/**
	 * Activates the specified catalog based on its current state. Throws appropriate exceptions
	 * for inactive or corrupted catalogs or any unknown catalog type.
	 *
	 * @param makeCatalogAliveMutation The mutation object containing the catalog name to be activated.
	 *                      Must be non-null and must reference a valid catalog.
	 */
	private void makeCatalogAliveInternal(@Nonnull MakeCatalogAliveMutation makeCatalogAliveMutation) {
		final CatalogContract catalog = this.catalogs.get(makeCatalogAliveMutation.getCatalogName());
		if (catalog instanceof Catalog theCatalog) {
			theCatalog.goLive();
		} else if (catalog instanceof InactiveCatalog inactiveCatalog) {
			throw new CatalogInactiveException(inactiveCatalog);
		} else if (catalog instanceof CorruptedCatalog corruptedCatalog) {
			throw new CatalogCorruptedException(corruptedCatalog);
		} else {
			throw new EvitaInvalidUsageException(
				"Unknown catalog type: `" + catalog.getClass() + "`!");
		}
=======
	 * Closes all active sessions associated with the specified catalog and suspends further operations.
	 *
	 * @param catalogName      the name of the catalog whose sessions are to be closed and suspended
	 * @param suspendOperation the operation to be executed during the suspension of the catalog
	 */
	@Nonnull
	public Optional<SuspensionInformation> closeAllSessionsAndSuspend(
		@Nonnull String catalogName,
		@Nonnull SuspendOperation suspendOperation
	) {
		return ofNullable(this.catalogSessionRegistries.get(catalogName))
			.flatMap(it -> it.closeAllActiveSessionsAndSuspend(suspendOperation));
	}

	/**
	 * Discards the suspension state of the session registry associated with the given catalog name, if present.
	 * The method resumes operations for the session registry if it exists for the provided catalog name.
	 *
	 * @param catalogName The name of the catalog whose suspension state should be discarded. Must not be null.
	 */
	public void discardSuspension(@Nonnull String catalogName) {
		ofNullable(this.catalogSessionRegistries.get(catalogName))
			.ifPresent(SessionRegistry::resumeOperations);
>>>>>>> d533decc
	}

	/*
		PRIVATE METHODS
	*/

	/**
	 * Creates new catalog in the evitaDB.
	 */
	private void createCatalogInternal(@Nonnull CreateCatalogSchemaMutation createCatalogSchema) {
		final String catalogName = createCatalogSchema.getCatalogName();
		final CatalogSchemaContract catalogSchema = Objects.requireNonNull(createCatalogSchema.mutate(null))
		                                                   .updatedCatalogSchema();

		this.catalogs.compute(
			catalogName,
			(theCatalogName, existingCatalog) -> {
				if (existingCatalog == null) {
					// check the names in all naming conventions are unique in the entity schema
					this.catalogs.values()
					             .stream()
					             .flatMap(it -> {
						             final Stream<Entry<NamingConvention, String>> nameStream;
						             if (it instanceof CorruptedCatalog) {
							             nameStream = NamingConvention.generate(it.getName())
							                                          .entrySet()
							                                          .stream();
						             } else {
							             nameStream = it.getSchema()
							                            .getNameVariants()
							                            .entrySet()
							                            .stream();
						             }
						             return nameStream
							             .map(name -> new CatalogNameInConvention(
								             it.getName(), name.getKey(),
								             name.getValue()
							             ));
					             })
					             .filter(nameVariant -> nameVariant.name()
					                                               .equals(catalogSchema.getNameVariant(
						                                               nameVariant.convention())))
					             .map(nameVariant -> new CatalogNamingConventionConflict(
						             nameVariant.catalogName(),
						             nameVariant.convention(),
						             nameVariant.name()
					             ))
					             .forEach(conflict -> {
						             throw new CatalogAlreadyPresentException(
							             catalogName, conflict.conflictingCatalogName(),
							             conflict.convention(), conflict.conflictingName()
						             );
					             });

					return new Catalog(
						catalogSchema,
						this.cacheSupervisor,
						this.configuration,
						this.reflectionLookup,
						this.serviceExecutor,
						this.management.exportFileService(),
						this.requestExecutor,
						this.transactionExecutor,
						this::replaceCatalogReference,
						this.tracingContext
					);
				} else {
					throw new CatalogAlreadyPresentException(catalogName, existingCatalog.getName());
				}
			}
		);
	}

	/**
	 * Renames existing catalog in evitaDB.
	 */
	private void renameCatalogInternal(@Nonnull ModifyCatalogSchemaNameMutation modifyCatalogSchemaName) {
		final String currentName = modifyCatalogSchemaName.getCatalogName();
		final String newName = modifyCatalogSchemaName.getNewCatalogName();
		isTrue(!this.catalogs.containsKey(newName), () -> new CatalogAlreadyPresentException(newName, newName));
		final CatalogContract catalogToBeRenamed = getCatalogInstanceOrThrowException(currentName);
		doReplaceCatalogInternal(modifyCatalogSchemaName, newName, currentName, catalogToBeRenamed, catalogToBeRenamed);
	}

	/**
	 * Replaces existing catalog in evitaDB.
	 */
	private void replaceCatalogInternal(@Nonnull ModifyCatalogSchemaNameMutation modifyCatalogSchemaName) {
		final String catalogNameToBeReplacedWith = modifyCatalogSchemaName.getCatalogName();
		final String catalogNameToBeReplaced = modifyCatalogSchemaName.getNewCatalogName();
		final CatalogContract catalogToBeReplaced = getCatalogInstanceOrThrowException(catalogNameToBeReplaced);
		final CatalogContract catalogToBeReplacedWith = getCatalogInstanceOrThrowException(catalogNameToBeReplacedWith);
		doReplaceCatalogInternal(
			modifyCatalogSchemaName, catalogNameToBeReplaced, catalogNameToBeReplacedWith, catalogToBeReplaced,
			catalogToBeReplacedWith
		);
	}

	/**
	 * Internal shared implementation of catalog replacement used both from rename and replace existing catalog methods.
	 */
	private void doReplaceCatalogInternal(
		@Nonnull ModifyCatalogSchemaNameMutation modifyCatalogSchemaName,
		@Nonnull String catalogNameToBeReplaced,
		@Nonnull String catalogNameToBeReplacedWith,
		@Nonnull CatalogContract catalogToBeReplaced,
		@Nonnull CatalogContract catalogToBeReplacedWith
	) {
		// close all active sessions to the catalog that will replace the original one
		final Optional<SessionRegistry> prevailingCatalogSessionRegistry = ofNullable(
			this.catalogSessionRegistries.get(catalogNameToBeReplacedWith));
		// this will be always empty if catalogToBeReplaced == catalogToBeReplacedWith
		Optional<SessionRegistry> removedCatalogSessionRegistry = ofNullable(
			this.catalogSessionRegistries.get(catalogNameToBeReplaced));

		prevailingCatalogSessionRegistry
			.ifPresent(sessionRegistry -> {
				sessionRegistry.closeAllActiveSessionsAndSuspend(SuspendOperation.POSTPONE);
				// immediately register the session registry under the new name to start accepting new sessions
				// session creation will be postponed until the catalog is fully available
				this.catalogSessionRegistries.put(
					catalogNameToBeReplaced,
					sessionRegistry.withDifferentCatalogSupplier(
						() -> (Catalog) this.catalogs.get(catalogNameToBeReplaced))
				);
			});

		try {
			// first terminate the catalog that is being replaced (unless it's the very same catalog)
			if (catalogToBeReplaced != catalogToBeReplacedWith) {
				removedCatalogSessionRegistry.ifPresent(
					it -> it.closeAllActiveSessionsAndSuspend(SuspendOperation.REJECT));
				catalogToBeReplaced.terminate();
			} else {
				Assert.isPremiseValid(removedCatalogSessionRegistry.isEmpty(), "Expectation failed!");
			}

			final CatalogSchemaWithImpactOnEntitySchemas updatedSchemaWrapper = modifyCatalogSchemaName.mutate(
				catalogToBeReplacedWith.getSchema());
			Assert.isPremiseValid(
				updatedSchemaWrapper != null,
				"Result of modify catalog schema mutation must not be null."
			);

			final CatalogContract replacedCatalog = catalogToBeReplacedWith.replace(
				updatedSchemaWrapper.updatedCatalogSchema(),
				catalogToBeReplaced
			);

			this.catalogs.put(catalogNameToBeReplaced, replacedCatalog);
			if (!catalogNameToBeReplacedWith.equals(catalogNameToBeReplaced)) {
				this.catalogs.remove(catalogNameToBeReplacedWith);
				this.catalogSessionRegistries.remove(catalogNameToBeReplacedWith);
			}

			// notify callback that it's now a live snapshot
			((Catalog) replacedCatalog).notifyCatalogPresentInLiveView();

		} catch (RuntimeException ex) {
			// revert session registry swap
			if (removedCatalogSessionRegistry.isPresent()) {
				this.catalogSessionRegistries.put(catalogNameToBeReplaced, removedCatalogSessionRegistry.get());
			} else {
				this.catalogSessionRegistries.remove(catalogNameToBeReplaced);
			}
			// in case of exception return the original catalog to be replaced back
			if (catalogToBeReplaced.isTerminated()) {
				this.serviceExecutor.submit(createLoadCatalogTask(catalogNameToBeReplaced)).join();
			} else {
				this.catalogs.put(catalogNameToBeReplaced, catalogToBeReplaced);
			}
			throw ex;
		} finally {
			// we can resume suspended operations on catalogs
			prevailingCatalogSessionRegistry.ifPresent(SessionRegistry::resumeOperations);
			removedCatalogSessionRegistry.ifPresent(SessionRegistry::resumeOperations);
		}
	}

	/**
	 * Removes existing catalog in evitaDB.
	 */
	private void removeCatalogInternal(@Nonnull RemoveCatalogSchemaMutation removeCatalogSchema) {
		final String catalogName = removeCatalogSchema.getCatalogName();
		ofNullable(this.catalogSessionRegistries.get(catalogName))
			.ifPresent(it -> it.closeAllActiveSessionsAndSuspend(SuspendOperation.REJECT));
		final CatalogContract catalogToRemove = this.catalogs.remove(catalogName);
		this.catalogSessionRegistries.remove(catalogName);
		if (catalogToRemove == null) {
			throw new CatalogNotFoundException(catalogName);
		} else {
			catalogToRemove.terminateAndDelete();
		}
	}

	/**
	 * Replaces current catalog reference with updated one.
	 */
	private void replaceCatalogReference(@Nonnull Catalog catalog) {
		notNull(catalog, "Sanity check.");
		final String catalogName = catalog.getName();
		// catalog indexes are ConcurrentHashMap - we can do it safely here
		this.catalogs.computeIfPresent(
			catalogName, (cName, currentCatalog) -> {
				// replace catalog only when reference/pointer differs
				if (currentCatalog != catalog && currentCatalog.getVersion() < catalog.getVersion()) {
					return catalog;
				} else {
					return currentCatalog;
				}
			}
		);

<<<<<<< HEAD
=======
		// discard suspension of the session registry for the catalog, if present
		discardSuspension(catalogName);

		// notify structural changes callbacks
		ofNullable(originalCatalog.get())
			.ifPresent(it -> notifyStructuralChangeObservers(catalog, it));

>>>>>>> d533decc
		// notify callback that it's now a live snapshot
		catalog.notifyCatalogPresentInLiveView();
	}

	/**
	 * Closes all active sessions regardless of target catalog.
	 */
	private void closeAllSessions() {
		final Iterator<SessionRegistry> sessionRegistryIt = this.catalogSessionRegistries.values().iterator();
		while (sessionRegistryIt.hasNext()) {
			final SessionRegistry sessionRegistry = sessionRegistryIt.next();
			sessionRegistry.closeAllActiveSessionsAndSuspend(SuspendOperation.REJECT);
			sessionRegistryIt.remove();
		}
	}

	/**
	 * Creates {@link EvitaSession} instance and registers all appropriate termination callbacks along.
	 */
	@Nonnull
	private CreatedSession createSessionInternal(@Nonnull SessionTraits sessionTraits) {
		final SessionRegistry catalogSessionRegistry = this.catalogSessionRegistries.computeIfAbsent(
			sessionTraits.catalogName(),
			__ -> {
				// we need first to verify whether the catalog exists and is not corrupted
				final CatalogContract catalogContract = getCatalogInstanceOrThrowException(sessionTraits.catalogName());
				if (catalogContract instanceof CorruptedCatalog corruptedCatalog) {
					throw new CatalogCorruptedException(corruptedCatalog);
				}
				return createSessionNewRegistry(sessionTraits);
			}
		);

		final EvitaInternalSessionContract newSession = catalogSessionRegistry.createSession(
			sessionRegistry -> {
				if (this.readOnly) {
					isTrue(!sessionTraits.isReadWrite() || sessionTraits.isDryRun(), ReadOnlyException::new);
				}

				if (catalog.isGoingLive()) {
					throw new CatalogGoingLiveException(catalog.getName());
				}

				final EvitaSessionTerminationCallback terminationCallback =
					session -> sessionRegistry.removeSession((EvitaSession) session);

				final Catalog catalog = sessionRegistry.getCatalog();
				return sessionRegistry.addSession(
					catalog.supportsTransaction(),
					() -> new EvitaSession(
						this, catalog, this.reflectionLookup,
						terminationCallback,
						ofNullable(sessionTraits.commitBehaviour()).orElse(CommitBehavior.defaultBehaviour()),
						sessionTraits,
						sessionRegistry::createCatalogConsumerControl
					)
				);
			}
		);

		return new CreatedSession(
			newSession,
			newSession.getCommitProgress()
		);
	}

	/**
	 * Creates and initializes a new instance of SessionRegistry using the provided session traits.
	 *
	 * @param sessionTraits the traits of the session, including catalog name and other properties,
	 *                      required to create the session registry instance
	 * @return a newly created SessionRegistry object associated with the given session traits
	 */
	@Nonnull
	private SessionRegistry createSessionNewRegistry(@Nonnull SessionTraits sessionTraits) {
		final String catalogName = sessionTraits.catalogName();
		return new SessionRegistry(
			this.tracingContext,
			() -> (Catalog) this.catalogs.get(catalogName),
			this.sessionRegistryDataStore
		);
	}

	/**
	 * Emits the event about evita engine statistics in metrics.
	 */
	private void emitEvitaStatistics() {
		// emit the event
		new EvitaStatisticsEvent(
			this.configuration,
			this.management().getSystemStatus()
		).commit();
	}

	/**
	 * Emits the event about catalog statistics in metrics.
	 *
	 * @param catalogName name of the catalog
	 */
	private void emitCatalogStatistics(@Nonnull String catalogName) {
		// register regular metrics extraction of the catalog
		FlightRecorder.addPeriodicEvent(
			CatalogStatisticsEvent.class,
			new Runnable() {
				@Override
				public void run() {
					if (Evita.this.catalogs.get(catalogName) instanceof Catalog monitoredCatalog) {
						monitoredCatalog.emitObservabilityEvents();
					} else {
						FlightRecorder.removePeriodicEvent(this);
					}
				}
			}
		);
	}

	/**
	 * Attempts to close all resources of evitaDB.
	 */
	private void closeInternal() {
		RuntimeException exception = null;
		try {
			// first close all sessions
			CompletableFuture.allOf(
				CompletableFuture.runAsync(this::closeAllSessions),
				CompletableFuture.runAsync(this.changeObserver::close)
			).join();
		} catch (RuntimeException ex) {
			exception = ex;
		}

		try {
			// then close all thread pools and management services
			CompletableFuture.allOf(
				CompletableFuture.runAsync(this.management::close),
				CompletableFuture.runAsync(() -> shutdownScheduler("request", this.requestExecutor, 60)),
				CompletableFuture.runAsync(() -> shutdownScheduler("transaction", this.transactionExecutor, 60)),
				CompletableFuture.runAsync(() -> shutdownScheduler("service", this.serviceExecutor, 60))
			).join();
		} catch (RuntimeException ex) {
			if (exception == null) {
				exception = ex;
			} else {
				exception.addSuppressed(ex);
			}
		}

		try {
			// terminate all catalogs finally (if we did this prematurely, many exceptions would occur)
			closeCatalogs().join();
		} catch (RuntimeException ex) {
			if (exception == null) {
				exception = ex;
			} else {
				exception.addSuppressed(ex);
			}
		}

		if (exception != null) {
			log.error("Failed to close evitaDB. Some resources might not have been released properly.", exception);
		}
	}

	/**
	 * Third stage of shut down: terminates all catalogs.
	 *
	 * @return future that completes when all catalogs are terminated
	 */
	@Nonnull
	private CompletableFuture<Void> closeCatalogs() {
		return CompletableFuture.allOf(
			this.catalogs.values()
			             .stream()
			             .map(catalog -> CompletableFuture.runAsync(catalog::terminate))
			             .toArray(CompletableFuture[]::new)
		).thenAccept(__ -> {
			// clear map
			this.catalogs.clear();
			// release lock
			IOUtils.closeQuietly(this.enginePersistenceService::close);
		});
	}

	/**
	 * DTO for passing the identified conflict in catalog names for certain naming convention.
	 */
	record CatalogNamingConventionConflict(
		@Nonnull String conflictingCatalogName,
		@Nonnull NamingConvention convention,
		@Nonnull String conflictingName
	) {
	}

	/**
	 * Represents a catalog name that follows a specific naming convention.
	 *
	 * @param catalogName the original name of the catalog
	 * @param convention  the identification of the convention
	 * @param name        the name of the catalog in particular convention
	 */
	private record CatalogNameInConvention(
		@Nonnull String catalogName,
		@Nonnull NamingConvention convention,
		@Nonnull String name
	) {
	}

	/**
	 * Represents a created session.
	 * This class is a record that encapsulates a session and a future for closing the session.
	 *
	 * @param session        reference to the created session itself
	 * @param commitProgress record containing futures related to a commit progression on session close
	 */
	private record CreatedSession(
		@Nonnull EvitaInternalSessionContract session,
		@Nonnull CommitProgressRecord commitProgress
	) implements Closeable {

		@Override
		public void close() {
			this.session.close();
		}

	}

}<|MERGE_RESOLUTION|>--- conflicted
+++ resolved
@@ -59,16 +59,13 @@
 import io.evitadb.api.requestResponse.schema.mutation.engine.RemoveCatalogSchemaMutation;
 import io.evitadb.api.requestResponse.transaction.TransactionMutation;
 import io.evitadb.api.task.ServerTask;
-<<<<<<< HEAD
 import io.evitadb.core.SessionRegistry.SuspendOperation;
-=======
 import io.evitadb.core.async.ClientRunnableTask;
 import io.evitadb.core.async.EmptySettings;
 import io.evitadb.core.async.ObservableExecutorServiceWithHardDeadline;
 import io.evitadb.core.async.ObservableThreadExecutor;
 import io.evitadb.core.async.Scheduler;
 import io.evitadb.core.async.SessionKiller;
->>>>>>> d533decc
 import io.evitadb.core.cache.CacheSupervisor;
 import io.evitadb.core.cache.HeapMemoryCacheSupervisor;
 import io.evitadb.core.cache.NoCacheSupervisor;
@@ -410,10 +407,32 @@
 	}
 
 	/**
-<<<<<<< HEAD
 	 * Method for internal use. Can switch Evita from read-write to read-only. This is an irreversible operation and
 	 * can be used only once.
-=======
+	 */
+	public void setReadOnly() {
+		Assert.isTrue(!this.readOnly, "Only read-write evita can be switched to read-only instance!");
+		this.readOnly = true;
+	}
+
+	/**
+	 * Returns list of all catalogs maintained by this evitaDB instance.
+	 * Part of PRIVATE API.
+	 */
+	@Nonnull
+	public Collection<CatalogContract> getCatalogs() {
+		return this.catalogs.values();
+	}
+
+	@Override
+	@Nonnull
+	@SuppressWarnings("resource")
+	public EvitaSessionContract createSession(@Nonnull SessionTraits traits) {
+		notNull(traits.catalogName(), "Catalog name is mandatory information.");
+		return createSessionInternal(traits).session();
+	}
+
+	/**
 	 * Checks if sessions were forcefully closed for the specified catalog and session ID.
 	 *
 	 * @param catalogName the name of the catalog for which to check if sessions were forcefully closed; must not be null
@@ -433,80 +452,6 @@
 		for (SessionRegistry value : this.catalogSessionRegistries.values()) {
 			value.clearTemporaryInformation();
 		}
-	}
-
-	/**
-	 * Emits statistics of the ThreadPool associated with the scheduler.
-	 */
-	private void emitScheduledForkJoinPoolStatistics() {
-		final ScheduledThreadPoolExecutor tp = this.serviceExecutor.getExecutorServiceInternal();
-		final long currentlyCompleted = tp.getCompletedTaskCount();
-		new ScheduledExecutorStatisticsEvent(
-			currentlyCompleted - this.schedulerCompletedTasks,
-			tp.getActiveCount(),
-			tp.getQueue().size(),
-			tp.getQueue().remainingCapacity(),
-			tp.getPoolSize(),
-			tp.getCorePoolSize(),
-			tp.getMaximumPoolSize()
-		).commit();
-		this.schedulerCompletedTasks = currentlyCompleted;
-	}
-
-	/**
-	 * Emits statistics of the ForkJoinPool associated with the request executor.
-	 */
-	private void emitRequestForkJoinPoolStatistics() {
-		final ForkJoinPool fj = ((ObservableThreadExecutor) this.requestExecutor).getForkJoinPoolInternal();
-		final long currentStealCount = fj.getStealCount();
-		new RequestForkJoinPoolStatisticsEvent(
-			currentStealCount - this.requestExecutorSteals,
-			fj.getQueuedTaskCount(),
-			fj.getActiveThreadCount(),
-			fj.getRunningThreadCount()
-		).commit();
-		this.requestExecutorSteals = currentStealCount;
-	}
-
-	/**
-	 * Emits statistics of the ForkJoinPool associated with the transactional executor.
-	 */
-	private void emitTransactionalForkJoinPoolStatistics() {
-		final ForkJoinPool fj = ((ObservableThreadExecutor) this.transactionExecutor).getForkJoinPoolInternal();
-		final long currentStealCount = fj.getStealCount();
-		new RequestForkJoinPoolStatisticsEvent(
-			currentStealCount - this.transactionalExecutorSteals,
-			fj.getQueuedTaskCount(),
-			fj.getActiveThreadCount(),
-			fj.getRunningThreadCount()
-		).commit();
-		this.transactionalExecutorSteals = currentStealCount;
-	}
-
-	/**
-	 * Method for internal use. Can switch Evita from read-write to read-only one time only.
->>>>>>> d533decc
-	 */
-	public void setReadOnly() {
-		Assert.isTrue(!this.readOnly, "Only read-write evita can be switched to read-only instance!");
-		this.readOnly = true;
-	}
-
-	/**
-	 * Returns list of all catalogs maintained by this evitaDB instance.
-	 * Part of PRIVATE API.
-	 */
-	@Nonnull
-	public Collection<CatalogContract> getCatalogs() {
-		return this.catalogs.values();
-	}
-
-	@Override
-	@Nonnull
-	@SuppressWarnings("resource")
-	public EvitaSessionContract createSession(@Nonnull SessionTraits traits) {
-		notNull(traits.catalogName(), "Catalog name is mandatory information.");
-		return createSessionInternal(traits).session();
 	}
 
 	@Override
@@ -948,7 +893,6 @@
 	}
 
 	/**
-<<<<<<< HEAD
 	 * Verifies this instance is still active.
 	 */
 	void assertActive() {
@@ -986,7 +930,9 @@
 			throw new EvitaInvalidUsageException(
 				"Unknown catalog type: `" + catalog.getClass() + "`!");
 		}
-=======
+	}
+
+	/**
 	 * Closes all active sessions associated with the specified catalog and suspends further operations.
 	 *
 	 * @param catalogName      the name of the catalog whose sessions are to be closed and suspended
@@ -1010,7 +956,6 @@
 	public void discardSuspension(@Nonnull String catalogName) {
 		ofNullable(this.catalogSessionRegistries.get(catalogName))
 			.ifPresent(SessionRegistry::resumeOperations);
->>>>>>> d533decc
 	}
 
 	/*
@@ -1224,16 +1169,9 @@
 			}
 		);
 
-<<<<<<< HEAD
-=======
 		// discard suspension of the session registry for the catalog, if present
 		discardSuspension(catalogName);
 
-		// notify structural changes callbacks
-		ofNullable(originalCatalog.get())
-			.ifPresent(it -> notifyStructuralChangeObservers(catalog, it));
-
->>>>>>> d533decc
 		// notify callback that it's now a live snapshot
 		catalog.notifyCatalogPresentInLiveView();
 	}
