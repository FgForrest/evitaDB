/*
 *
 *                         _ _        ____  ____
 *               _____   _(_) |_ __ _|  _ \| __ )
 *              / _ \ \ / / | __/ _` | | | |  _ \
 *             |  __/\ V /| | || (_| | |_| | |_) |
 *              \___| \_/ |_|\__\__,_|____/|____/
 *
 *   Copyright (c) 2023-2025
 *
 *   Licensed under the Business Source License, Version 1.1 (the "License");
 *   you may not use this file except in compliance with the License.
 *   You may obtain a copy of the License at
 *
 *   https://github.com/FgForrest/evitaDB/blob/master/LICENSE
 *
 *   Unless required by applicable law or agreed to in writing, software
 *   distributed under the License is distributed on an "AS IS" BASIS,
 *   WITHOUT WARRANTIES OR CONDITIONS OF ANY KIND, either express or implied.
 *   See the License for the specific language governing permissions and
 *   limitations under the License.
 */

package io.evitadb.core;

<<<<<<< HEAD
import io.evitadb.api.CatalogContract;
import io.evitadb.api.CatalogState;
import io.evitadb.api.EvitaContract;
import io.evitadb.api.EvitaSessionContract;
import io.evitadb.api.EvitaSessionTerminationCallback;
import io.evitadb.api.SessionTraits;
=======
import io.evitadb.api.*;
>>>>>>> 34052b9c
import io.evitadb.api.SessionTraits.SessionFlags;
import io.evitadb.api.TransactionContract.CommitBehavior;
import io.evitadb.api.configuration.EvitaConfiguration;
import io.evitadb.api.configuration.ServerOptions;
import io.evitadb.api.exception.CatalogAlreadyPresentException;
import io.evitadb.api.exception.CatalogNotFoundException;
import io.evitadb.api.exception.InstanceTerminatedException;
import io.evitadb.api.exception.ReadOnlyException;
import io.evitadb.api.observability.trace.TracingContext;
import io.evitadb.api.observability.trace.TracingContextProvider;
import io.evitadb.api.requestResponse.cdc.ChangeCapturePublisher;
import io.evitadb.api.requestResponse.cdc.ChangeSystemCapture;
import io.evitadb.api.requestResponse.cdc.ChangeSystemCaptureRequest;
import io.evitadb.api.requestResponse.schema.CatalogSchemaContract;
import io.evitadb.api.requestResponse.schema.CatalogSchemaEditor.CatalogSchemaBuilder;
import io.evitadb.api.requestResponse.schema.builder.InternalCatalogSchemaBuilder;
import io.evitadb.api.requestResponse.schema.mutation.CatalogSchemaMutation;
import io.evitadb.api.requestResponse.schema.mutation.CatalogSchemaMutation.CatalogSchemaWithImpactOnEntitySchemas;
import io.evitadb.api.requestResponse.schema.mutation.TopLevelCatalogSchemaMutation;
import io.evitadb.api.requestResponse.schema.mutation.catalog.CreateCatalogSchemaMutation;
import io.evitadb.api.requestResponse.schema.mutation.catalog.ModifyCatalogSchemaMutation;
import io.evitadb.api.requestResponse.schema.mutation.catalog.ModifyCatalogSchemaNameMutation;
import io.evitadb.api.requestResponse.schema.mutation.catalog.RemoveCatalogSchemaMutation;
import io.evitadb.api.task.ServerTask;
import io.evitadb.core.SessionRegistry.SuspendOperation;
import io.evitadb.core.async.ClientRunnableTask;
import io.evitadb.core.async.EmptySettings;
import io.evitadb.core.async.ObservableExecutorServiceWithHardDeadline;
import io.evitadb.core.async.ObservableThreadExecutor;
import io.evitadb.core.async.Scheduler;
import io.evitadb.core.async.SessionKiller;
import io.evitadb.core.cache.CacheSupervisor;
import io.evitadb.core.cache.HeapMemoryCacheSupervisor;
import io.evitadb.core.cache.NoCacheSupervisor;
import io.evitadb.core.cdc.SystemChangeObserver;
import io.evitadb.core.exception.CatalogCorruptedException;
import io.evitadb.core.metric.event.storage.CatalogStatisticsEvent;
import io.evitadb.core.metric.event.system.EvitaStatisticsEvent;
import io.evitadb.core.metric.event.system.RequestForkJoinPoolStatisticsEvent;
import io.evitadb.core.metric.event.system.ScheduledExecutorStatisticsEvent;
import io.evitadb.core.metric.event.system.TransactionForkJoinPoolStatisticsEvent;
import io.evitadb.core.query.algebra.Formula;
import io.evitadb.exception.EvitaInvalidUsageException;
import io.evitadb.utils.ArrayUtils;
import io.evitadb.utils.Assert;
import io.evitadb.utils.CollectionUtils;
import io.evitadb.utils.FileUtils;
import io.evitadb.utils.FolderLock;
import io.evitadb.utils.IOUtils;
import io.evitadb.utils.NamingConvention;
import io.evitadb.utils.ReflectionLookup;
import io.evitadb.utils.StringUtils;
import jdk.jfr.FlightRecorder;
import lombok.Getter;
import lombok.extern.slf4j.Slf4j;

import javax.annotation.Nonnull;
import javax.annotation.Nullable;
import javax.annotation.concurrent.ThreadSafe;
import java.io.Closeable;
import java.nio.file.Path;
import java.util.Arrays;
import java.util.Collection;
import java.util.Iterator;
import java.util.Map;
import java.util.Map.Entry;
import java.util.Objects;
import java.util.Optional;
import java.util.Set;
import java.util.UUID;
import java.util.concurrent.CompletableFuture;
import java.util.concurrent.ExecutorService;
import java.util.concurrent.ForkJoinPool;
import java.util.concurrent.ScheduledThreadPoolExecutor;
import java.util.concurrent.TimeUnit;
import java.util.function.Consumer;
import java.util.function.Function;
import java.util.function.Supplier;
import java.util.stream.Stream;

import static io.evitadb.utils.Assert.isTrue;
import static io.evitadb.utils.Assert.notNull;
import static java.util.Optional.of;
import static java.util.Optional.ofNullable;

/**
 * Evita is a specialized database with easy-to-use API for e-commerce systems. Purpose of this research is creating fast
 * and scalable engine that handles all complex tasks that e-commerce systems has to deal with on daily basis. Evita should
 * operate as a fast secondary lookup / search index used by application frontends. We aim for order of magnitude better
 * latency (10x faster or better) for common e-commerce tasks than other solutions based on SQL or NoSQL databases on the
 * same hardware specification. Evita should not be used for storing and handling primary data, and we don't aim for ACID
 * properties nor data corruption guarantees. Evita "index" must be treated as something that could be dropped any time and
 * built up from scratch easily again.
 *
 * This class represents main entrance to the evitaDB contents.
 *
 * @author Jan Novotný (novotny@fg.cz), FG Forrest a.s. (c) 2021
 */
@ThreadSafe
@Slf4j
public final class Evita implements EvitaContract {
	/**
	 * Index of {@link Catalog} that holds data specific to the catalog.
	 *
	 * @see Catalog
	 */
	private final Map<String, CatalogContract> catalogs;
	/**
	 * Data store shared among all instances of {@link SessionRegistry} that holds information about active sessions.
	 */
	private final SessionRegistry.SessionRegistryDataStore sessionRegistryDataStore = SessionRegistry.createDataStore();
	/**
	 * Keeps information about session registries for each catalog.
	 * {@link SessionRegistry} is the primary management service for active sessions, sessions that are stored in
	 * the {@link #sessionRegistryDataStore} map are present only for quick lookup for the session and are actively
	 * updated from the session registry (when the session is closed).
	 */
	private final Map<String, SessionRegistry> catalogSessionRegistries = CollectionUtils.createConcurrentHashMap(64);
	/**
	 * Formula supervisor is an entry point to the Evita cache. The idea is that each {@link Formula} can be identified by
	 * its {@link Formula#getHash()} method and when the supervisor identifies that certain formula
	 * is frequently used in query formulas it moves its memoized results to the cache. The non-computed formula
	 * of the same hash will be exchanged in next query that contains it with the cached formula that already contains
	 * memoized result.
	 */
	private final CacheSupervisor cacheSupervisor;
	/**
	 * Task that ensures that no inactive session is kept after
	 * {@link io.evitadb.api.configuration.ServerOptions#closeSessionsAfterSecondsOfInactivity()} inactivity timeout.
	 */
	@SuppressWarnings({"FieldCanBeLocal", "unused"})
	private final SessionKiller sessionKiller;
	/**
	 * Field contains the global - shared configuration for entire Evita instance.
	 */
	@Getter private final EvitaConfiguration configuration;
	/**
	 * Reflection lookup is used to speed up reflection operation by memoizing the results for examined classes.
	 */
	private final ReflectionLookup reflectionLookup;
	/**
	 * Change observer that is used to notify all registered subscribers about changes in the catalogs.
	 */
	private final SystemChangeObserver changeObserver;
	/**
	 * Executor service that handles all requests to the Evita instance.
	 */
	@Getter
	private final ObservableExecutorServiceWithHardDeadline requestExecutor;
	/**
	 * Executor service that handles transaction handling, once transaction gets committed.
	 */
	@Getter
	private final ObservableExecutorServiceWithHardDeadline transactionExecutor;
	/**
	 * Scheduler service for executing asynchronous service tasks.
	 */
	@Getter
	private final Scheduler serviceExecutor;
	/**
	 * Contains the main evitaDB management service.
	 */
	private final EvitaManagement management;
	/**
	 * Temporary storage that keeps catalog being removed reference so that onDelete callback can still access it.
	 */
	private final ThreadLocal<CatalogContract> removedCatalog = new ThreadLocal<>();
	/**
	 * Provides the tracing context for tracking the execution flow in the application.
	 **/
	private final TracingContext tracingContext;
	/**
	 * Flag that is se to TRUE when Evita. is ready to serve application calls.
	 * Aim of this flag is to refuse any calls after {@link #close()} method has been called.
	 */
	@Getter private boolean active;
	/**
	 * The folder lock instance that is used for safeguarding exclusive access to the catalog storage directory.
	 */
	private final FolderLock folderLock;
	/**
	 * Flag that is initially set to {@link ServerOptions#readOnly()} from {@link EvitaConfiguration}.
	 * The flag might be changed from false to TRUE one time using internal Evita API. This is used in test support.
	 */
	@Getter private boolean readOnly;
	/**
	 * Last observed steal count of the request executor.
	 */
	private long requestExecutorSteals;
	/**
	 * Last observed steal count of the transactional executor.
	 */
	private long transactionalExecutorSteals;
	/**
	 * Last observed completed task count of the scheduler.
	 */
	private long schedulerCompletedTasks;

	/**
	 * Shuts down passed executor service in a safe manner.
	 *
	 * @param name            name of the executor service
	 * @param executorService executor service to be shut down
	 * @param waitSeconds     number of seconds to wait for the executor service to shut down
	 */
	private static void shutdownScheduler(@Nonnull String name, @Nonnull ExecutorService executorService, int waitSeconds) {
		executorService.shutdown();
		try {
			if (!executorService.awaitTermination(waitSeconds, TimeUnit.SECONDS)) {
				log.warn("EvitaDB executor `" + name + "` did not terminate in time, forcing shutdown.");
				executorService.shutdownNow();
			}
		} catch (InterruptedException ex) {
			log.warn("EvitaDB executor `" + name + "` did not terminate in time (interrupted), forcing shutdown.");
			executorService.shutdownNow();
		}
	}

	public Evita(@Nonnull EvitaConfiguration configuration) {
		this.configuration = configuration;

		// try to acquire lock over storage directory
		this.folderLock = new FolderLock(configuration.storage().storageDirectory());

		this.serviceExecutor = new Scheduler(
			configuration.server().serviceThreadPool()
		);
		this.requestExecutor = new ObservableThreadExecutor(
			"request", configuration.server().requestThreadPool(),
			this.serviceExecutor,
			configuration.server().queryTimeoutInMilliseconds()
		);
		this.transactionExecutor = new ObservableThreadExecutor(
			"transaction", configuration.server().transactionThreadPool(),
			this.serviceExecutor, configuration.server().transactionTimeoutInMilliseconds()
		);

		this.sessionKiller = of(configuration.server().closeSessionsAfterSecondsOfInactivity())
			.filter(it -> it > 0)
			.map(it -> new SessionKiller(it, this, this.serviceExecutor))
			.orElse(null);
		this.cacheSupervisor = configuration.cache().enabled() ?
			new HeapMemoryCacheSupervisor(configuration.cache(), this.serviceExecutor) : NoCacheSupervisor.INSTANCE;
		this.reflectionLookup = new ReflectionLookup(configuration.cache().reflection());
		this.tracingContext = TracingContextProvider.getContext();
		final Path[] directories = FileUtils.listDirectories(configuration.storage().storageDirectory());
		this.changeObserver = new SystemChangeObserver();
		this.catalogs = CollectionUtils.createConcurrentHashMap(directories.length);
		this.management = new EvitaManagement(this);

		try {
			CompletableFuture.allOf(
				Arrays.stream(directories)
					.map(dir -> createLoadCatalogTask(dir.toFile().getName()))
					.map(this.serviceExecutor::submit)
					.toArray(CompletableFuture[]::new)
			).get();
			this.active = true;
		} catch (Exception ex) {
			log.error("EvitaDB failed to start!", ex);
			// terminate evitaDB - it has not properly started
			this.closeInternal();
		}

		this.readOnly = this.configuration.server().readOnly();
	}

	/**
	 * Method for internal use - allows emitting start events when observability facilities are already initialized.
	 * If we didn't postpone this initialization, events would become lost.
	 */
	public void emitStartObservabilityEvents() {
		// emit the statistics event
		FlightRecorder.addPeriodicEvent(
			EvitaStatisticsEvent.class,
			this::emitEvitaStatistics
		);
		FlightRecorder.addPeriodicEvent(
			RequestForkJoinPoolStatisticsEvent.class,
			this::emitRequestForkJoinPoolStatistics
		);
		FlightRecorder.addPeriodicEvent(
			TransactionForkJoinPoolStatisticsEvent.class,
			this::emitTransactionalForkJoinPoolStatistics
		);
		FlightRecorder.addPeriodicEvent(
			ScheduledExecutorStatisticsEvent.class,
			this::emitScheduledForkJoinPoolStatistics
		);
	}

	/**
	 * Emits statistics of the ThreadPool associated with the scheduler.
	 */
	private void emitScheduledForkJoinPoolStatistics() {
		final ScheduledThreadPoolExecutor tp = this.serviceExecutor.getExecutorServiceInternal();
		final long currentlyCompleted = tp.getCompletedTaskCount();
		new ScheduledExecutorStatisticsEvent(
			currentlyCompleted - this.schedulerCompletedTasks,
			tp.getActiveCount(),
			tp.getQueue().size(),
			tp.getQueue().remainingCapacity(),
			tp.getPoolSize(),
			tp.getCorePoolSize(),
			tp.getMaximumPoolSize()
		).commit();
		this.schedulerCompletedTasks = currentlyCompleted;
	}

	/**
	 * Emits statistics of the ForkJoinPool associated with the request executor.
	 */
	private void emitRequestForkJoinPoolStatistics() {
		final ForkJoinPool fj = ((ObservableThreadExecutor) this.requestExecutor).getForkJoinPoolInternal();
		final long currentStealCount = fj.getStealCount();
		new RequestForkJoinPoolStatisticsEvent(
			currentStealCount - this.requestExecutorSteals,
			fj.getQueuedTaskCount(),
			fj.getActiveThreadCount(),
			fj.getRunningThreadCount()
		).commit();
		this.requestExecutorSteals = currentStealCount;
	}

	/**
	 * Emits statistics of the ForkJoinPool associated with the transactional executor.
	 */
	private void emitTransactionalForkJoinPoolStatistics() {
		final ForkJoinPool fj = ((ObservableThreadExecutor) this.transactionExecutor).getForkJoinPoolInternal();
		final long currentStealCount = fj.getStealCount();
		new RequestForkJoinPoolStatisticsEvent(
			currentStealCount - this.transactionalExecutorSteals,
			fj.getQueuedTaskCount(),
			fj.getActiveThreadCount(),
			fj.getRunningThreadCount()
		).commit();
		this.transactionalExecutorSteals = currentStealCount;
	}

	/**
	 * Method for internal use. Can switch Evita from read-write to read-only one time only.
	 */
	public void setReadOnly() {
		Assert.isTrue(!this.readOnly, "Only read-write evita can be switched to read-only instance!");
		this.readOnly = true;
	}

	/**
	 * Returns list of all catalogs maintained by this evitaDB instance.
	 * Part of PRIVATE API.
	 */
	@Nonnull
	public Collection<CatalogContract> getCatalogs() {
		return this.catalogs.values();
	}

	@Override
	@Nonnull
	@SuppressWarnings("resource")
	public EvitaSessionContract createSession(@Nonnull SessionTraits traits) {
		notNull(traits.catalogName(), "Catalog name is mandatory information.");
		return createSessionInternal(traits).session();
	}

	@Override
	@Nonnull
	public Optional<EvitaSessionContract> getSessionById(@Nonnull UUID sessionId) {
		return this.sessionRegistryDataStore.getActiveSessionById(sessionId);
	}

	@Override
	public void terminateSession(@Nonnull EvitaSessionContract session) {
		assertActive();
		session.close();
	}

	@Override
	@Nonnull
	public Set<String> getCatalogNames() {
		return this.catalogs.keySet();
	}

	@Nonnull
	@Override
	public Optional<CatalogState> getCatalogState(@Nonnull String catalogName) {
		return Optional.ofNullable(this.catalogs.get(catalogName))
			.map(it -> it instanceof CorruptedCatalog ? CatalogState.CORRUPTED : it.getCatalogState());
	}

	@Override
	@Nonnull
	public CatalogSchemaBuilder defineCatalog(@Nonnull String catalogName) {
		final Optional<CatalogContract> catalogInstance = getCatalogInstance(catalogName);
		if (catalogInstance.isEmpty()) {
			update(new CreateCatalogSchemaMutation(catalogName));
			return new InternalCatalogSchemaBuilder(
				getCatalogInstanceOrThrowException(catalogName).getSchema()
			);
		} else {
			return new InternalCatalogSchemaBuilder(
				catalogInstance.get().getSchema()
			);
		}
	}

	@Override
	public void renameCatalog(@Nonnull String catalogName, @Nonnull String newCatalogName) {
		assertActive();
		update(new ModifyCatalogSchemaNameMutation(catalogName, newCatalogName, false));
	}

	@Override
	public void replaceCatalog(@Nonnull String catalogNameToBeReplacedWith, @Nonnull String catalogNameToBeReplaced) {
		assertActive();
		update(new ModifyCatalogSchemaNameMutation(catalogNameToBeReplacedWith, catalogNameToBeReplaced, true));
	}

	@Override
	public boolean deleteCatalogIfExists(@Nonnull String catalogName) {
		final CatalogContract catalogToRemove = this.catalogs.get(catalogName);
		if (catalogToRemove == null) {
			return false;
		} else {
			update(new RemoveCatalogSchemaMutation(catalogName));
			emitEvitaStatistics();
			return true;
		}
	}

	@Override
	public void update(@Nonnull TopLevelCatalogSchemaMutation... catalogMutations) {
		assertActiveAndWritable();
		// TOBEDONE JNO #502 - we have to have a special WAL for the evitaDB server instance as well
		for (CatalogSchemaMutation catalogMutation : catalogMutations) {
			if (catalogMutation instanceof CreateCatalogSchemaMutation createCatalogSchema) {
				createCatalogInternal(createCatalogSchema);
			} else if (catalogMutation instanceof ModifyCatalogSchemaNameMutation modifyCatalogSchemaName) {
				if (modifyCatalogSchemaName.isOverwriteTarget() && this.catalogs.containsKey(modifyCatalogSchemaName.getNewCatalogName())) {
					replaceCatalogInternal(modifyCatalogSchemaName);
				} else {
					renameCatalogInternal(modifyCatalogSchemaName);
				}
			} else if (catalogMutation instanceof ModifyCatalogSchemaMutation modifyCatalogSchema) {
				updateCatalog(
					modifyCatalogSchema.getCatalogName(),
					session -> {
						session.updateCatalogSchema(modifyCatalogSchema.getSchemaMutations());
					},
					SessionFlags.READ_WRITE
				);
			} else if (catalogMutation instanceof RemoveCatalogSchemaMutation removeCatalogSchema) {
				removeCatalogInternal(removeCatalogSchema);
			} else {
				throw new EvitaInvalidUsageException("Unknown catalog mutation: `" + catalogMutation.getClass() + "`!");
			}
		}
	}

	@Override
	public <T> T queryCatalog(@Nonnull String catalogName, @Nonnull Function<EvitaSessionContract, T> queryLogic, @Nullable SessionFlags... flags) {
		assertActive();
		try (final EvitaSessionContract session = this.createSession(new SessionTraits(catalogName, flags))) {
			return queryLogic.apply(session);
		}
	}

	@Override
	public void queryCatalog(@Nonnull String catalogName, @Nonnull Consumer<EvitaSessionContract> queryLogic, @Nullable SessionFlags... flags) {
		assertActive();
		try (final EvitaSessionContract session = this.createSession(new SessionTraits(catalogName, flags))) {
			queryLogic.accept(session);
		}
	}

	@Nonnull
	@Override
	public <T> CompletableFuture<T> queryCatalogAsync(@Nonnull String catalogName, @Nonnull Function<EvitaSessionContract, T> queryLogic, @Nullable SessionFlags... flags) {
		return CompletableFuture.supplyAsync(
			() -> {
				assertActive();
				try (final EvitaSessionContract session = this.createSession(new SessionTraits(catalogName, flags))) {
					return queryLogic.apply(session);
				}
			},
			this.requestExecutor
		);
	}

	@Nonnull
	@Override
	public <T> CompletableFuture<T> updateCatalogAsync(
		@Nonnull String catalogName,
		@Nonnull Function<EvitaSessionContract, T> updater,
		@Nonnull CommitBehavior commitBehaviour,
		@Nullable SessionFlags... flags
	) {
		assertActive();
		if (this.readOnly && flags != null && Arrays.stream(flags).noneMatch(it -> it == SessionFlags.DRY_RUN)) {
			throw new ReadOnlyException();
		}
		final SessionTraits traits = new SessionTraits(
			catalogName,
			commitBehaviour,
			flags == null ?
				new SessionFlags[]{SessionFlags.READ_WRITE} :
				ArrayUtils.insertRecordIntoArrayOnIndex(SessionFlags.READ_WRITE, flags, flags.length)
		);
		final CreatedSession createdSession = this.createSessionInternal(traits);
		try {
			final T resultValue = createdSession.session().execute(updater);
			// join the transaction future and return the result
			final CompletableFuture<T> result = new CompletableFuture<>();
			createdSession.commitProgress()
				.on(commitBehaviour)
				.whenComplete((__, ex) -> {
					if (ex != null) {
						result.completeExceptionally(ex);
					} else {
						result.complete(resultValue);
					}
				});
			return result;
		} catch (RuntimeException ex) {
			createdSession.commitProgress().completeExceptionally(ex);
			throw ex;
		} finally {
			createdSession.session().closeNow(commitBehaviour);
		}
	}

	@Nonnull
	@Override
	public CommitProgress updateCatalogAsync(
		@Nonnull String catalogName,
		@Nonnull Consumer<EvitaSessionContract> updater,
		@Nonnull CommitBehavior commitBehaviour,
		@Nullable SessionFlags... flags
	) {
		assertActive();
		if (this.readOnly && flags != null && Arrays.stream(flags).noneMatch(it -> it == SessionFlags.DRY_RUN)) {
			throw new ReadOnlyException();
		}
		final SessionTraits traits = new SessionTraits(
			catalogName,
			commitBehaviour,
			flags == null ?
				new SessionFlags[]{SessionFlags.READ_WRITE} :
				ArrayUtils.insertRecordIntoArrayOnIndex(SessionFlags.READ_WRITE, flags, flags.length)
		);

		final CreatedSession createdSession = this.createSessionInternal(traits);
		try {
			final EvitaInternalSessionContract theSession = createdSession.session();
			theSession.execute(updater);
			return createdSession.commitProgress();
		} catch (Throwable ex) {
			createdSession.commitProgress().completeExceptionally(ex);
			return createdSession.commitProgress();
		} finally {
			createdSession.session().closeNow(commitBehaviour);
		}
	}

	@Nonnull
	@Override
	public EvitaManagement management() {
		return this.management;
	}

	/**
	 * Returns set of all active (currently open) sessions.
	 * Part of PRIVATE API.
	 */
	@Nonnull
	public Stream<EvitaSessionContract> getActiveSessions() {
		return this.sessionRegistryDataStore.getActiveSessions();
	}

	/**
	 * Terminates Evita instance, releases all resources, locks and cleans memory.
	 * This method is idempotent and may be called multiple times. Only first call is really processed and others are
	 * ignored.
	 */
	@Override
	public void close() {
		if (this.active) {
			this.active = false;
			closeInternal();
		}
	}

	/**
	 * Returns catalog instance for passed catalog name or throws exception.
	 *
	 * @throws IllegalArgumentException when no catalog of such name is found
	 */
	@Nonnull
	public Optional<CatalogContract> getCatalogInstance(@Nonnull String catalog) {
		return ofNullable(this.catalogs.get(catalog))
			.or(() -> Optional.ofNullable(this.removedCatalog.get()));
	}

	/**
	 * Returns catalog instance for passed catalog name or throws exception.
	 *
	 * @throws IllegalArgumentException when no catalog of such name is found
	 */
	@Nonnull
	public CatalogContract getCatalogInstanceOrThrowException(@Nonnull String catalog) throws CatalogNotFoundException {
		return getCatalogInstance(catalog)
			.orElseThrow(() -> new CatalogNotFoundException(catalog));
	}

	/**
	 * Asynchronously executes supplier lambda in the request thread pool.
	 * @param supplier supplier to be executed
	 * @return future with result of the supplier
	 * @param <T> type of the result
	 */
	@Nonnull
	public <T> CompletableFuture<T> executeAsyncInRequestThreadPool(@Nonnull Supplier<T> supplier) {
		return CompletableFuture.supplyAsync(supplier, this.requestExecutor);
	}

	/**
	 * Asynchronously executes supplier lambda in the transactional thread pool.
	 * @param supplier supplier to be executed
	 * @return future with result of the supplier
	 * @param <T> type of the result
	 */
	@Nonnull
	public <T> CompletableFuture<T> executeAsyncInTransactionThreadPool(@Nonnull Supplier<T> supplier) {
		return CompletableFuture.supplyAsync(supplier, this.transactionExecutor);
	}

	/**
	 * Loads catalog from the designated directory. If the catalog is corrupted, it will be marked as such, but it'll
	 * still be added to the list of catalogs.
	 *
	 * @param catalogName name of the catalog
	 */
	@Nonnull
	ServerTask<EmptySettings, Void> createLoadCatalogTask(@Nonnull String catalogName) {
		return new ClientRunnableTask<>(
			catalogName,
			"LoadCatalogTask",
			"Loading catalog " + catalogName + " from disk...",
			EmptySettings.INSTANCE,
			() -> {
				final long start = System.nanoTime();
				final Catalog theCatalog = new Catalog(
					catalogName,
					this.cacheSupervisor,
					this.configuration,
					this.reflectionLookup,
					this.serviceExecutor,
					this.management.exportFileService(),
					this.requestExecutor,
					this.transactionExecutor,
					this::replaceCatalogReference,
					this.tracingContext
				);
				log.info("Catalog {} fully loaded in: {}", catalogName, StringUtils.formatNano(System.nanoTime() - start));
				// this will be one day used in more clever way, when entire catalog loading will be split into
				// multiple smaller tasks and done asynchronously after the startup (along with catalog loading / unloading feature)
				theCatalog.processWriteAheadLog(
					updatedCatalog -> {
						this.catalogs.put(catalogName, updatedCatalog);
						if (updatedCatalog instanceof Catalog theUpdatedCatalog) {
							theUpdatedCatalog.notifyCatalogPresentInLiveView();
						}
					}
				);
				this.emitCatalogStatistics(catalogName);
			},
			exception -> {
				log.error("Catalog {} is corrupted!", catalogName, exception);
				this.catalogs.put(
					catalogName,
					new CorruptedCatalog(
						catalogName,
						this.configuration.storage().storageDirectory().resolve(catalogName),
						exception
					)
				);
				this.emitEvitaStatistics();
			}
		);
	}

	@Nonnull
	@Override
	public ChangeCapturePublisher<ChangeSystemCapture> registerSystemChangeCapture(@Nonnull ChangeSystemCaptureRequest request) {
		return this.changeObserver.registerPublisher(request);
	}

	/*
		PRIVATE METHODS
	*/

	/**
	 * Creates new catalog in the evitaDB.
	 */
	private void createCatalogInternal(@Nonnull CreateCatalogSchemaMutation createCatalogSchema) {
		final String catalogName = createCatalogSchema.getCatalogName();
		final CatalogSchemaContract catalogSchema = Objects.requireNonNull(createCatalogSchema.mutate(null))
			.updatedCatalogSchema();

		this.catalogs.compute(
			catalogName,
			(theCatalogName, existingCatalog) -> {
				if (existingCatalog == null) {
					// check the names in all naming conventions are unique in the entity schema
					this.catalogs.values()
						.stream()
						.flatMap(it -> {
							final Stream<Entry<NamingConvention, String>> nameStream;
							if (it instanceof CorruptedCatalog) {
								nameStream = NamingConvention.generate(it.getName())
									.entrySet()
									.stream();
							} else {
								nameStream = it.getSchema()
									.getNameVariants()
									.entrySet()
									.stream();
							}
							return nameStream
								.map(name -> new CatalogNameInConvention(it.getName(), name.getKey(), name.getValue()));
						})
						.filter(nameVariant -> nameVariant.name().equals(catalogSchema.getNameVariant(nameVariant.convention())))
						.map(nameVariant -> new CatalogNamingConventionConflict(nameVariant.catalogName(), nameVariant.convention(), nameVariant.name()))
						.forEach(conflict -> {
							throw new CatalogAlreadyPresentException(
								catalogName, conflict.conflictingCatalogName(),
								conflict.convention(), conflict.conflictingName()
							);
						});

					return new Catalog(
						catalogSchema,
						this.cacheSupervisor,
						this.configuration,
						this.reflectionLookup,
						this.serviceExecutor,
						this.management.exportFileService(),
						this.requestExecutor,
						this.transactionExecutor,
						this::replaceCatalogReference,
						this.tracingContext
					);
				} else {
					throw new CatalogAlreadyPresentException(catalogName, existingCatalog.getName());
				}
			}
		);
		this.changeObserver.notifyPublishers(catalogName, createCatalogSchema);
		emitEvitaStatistics();
		emitCatalogStatistics(catalogName);
	}

	/**
	 * Renames existing catalog in evitaDB.
	 */
	private void renameCatalogInternal(@Nonnull ModifyCatalogSchemaNameMutation modifyCatalogSchemaName) {
		final String currentName = modifyCatalogSchemaName.getCatalogName();
		final String newName = modifyCatalogSchemaName.getNewCatalogName();
		isTrue(!this.catalogs.containsKey(newName), () -> new CatalogAlreadyPresentException(newName, newName));
		final CatalogContract catalogToBeRenamed = getCatalogInstanceOrThrowException(currentName);
		doReplaceCatalogInternal(modifyCatalogSchemaName, newName, currentName, catalogToBeRenamed, catalogToBeRenamed);
	}

	/**
	 * Replaces existing catalog in evitaDB.
	 */
	private void replaceCatalogInternal(@Nonnull ModifyCatalogSchemaNameMutation modifyCatalogSchemaName) {
		final String catalogNameToBeReplacedWith = modifyCatalogSchemaName.getCatalogName();
		final String catalogNameToBeReplaced = modifyCatalogSchemaName.getNewCatalogName();
		final CatalogContract catalogToBeReplaced = getCatalogInstanceOrThrowException(catalogNameToBeReplaced);
		final CatalogContract catalogToBeReplacedWith = getCatalogInstanceOrThrowException(catalogNameToBeReplacedWith);
		doReplaceCatalogInternal(modifyCatalogSchemaName, catalogNameToBeReplaced, catalogNameToBeReplacedWith, catalogToBeReplaced, catalogToBeReplacedWith);
	}

	/**
	 * Internal shared implementation of catalog replacement used both from rename and replace existing catalog methods.
	 */
	private void doReplaceCatalogInternal(
		@Nonnull ModifyCatalogSchemaNameMutation modifyCatalogSchemaName,
		@Nonnull String catalogNameToBeReplaced,
		@Nonnull String catalogNameToBeReplacedWith,
		@Nonnull CatalogContract catalogToBeReplaced,
		@Nonnull CatalogContract catalogToBeReplacedWith
	) {
		// close all active sessions to the catalog that will replace the original one
		final Optional<SessionRegistry> prevailingCatalogSessionRegistry = ofNullable(this.catalogSessionRegistries.get(catalogNameToBeReplacedWith));
		// this will be always empty if catalogToBeReplaced == catalogToBeReplacedWith
		Optional<SessionRegistry> removedCatalogSessionRegistry = ofNullable(this.catalogSessionRegistries.get(catalogNameToBeReplaced));

		prevailingCatalogSessionRegistry
			.ifPresent(sessionRegistry -> {
				sessionRegistry.closeAllActiveSessionsAndSuspend(SuspendOperation.POSTPONE);
				// immediately register the session registry under the new name to start accepting new sessions
				// session creation will be postponed until the catalog is fully available
				this.catalogSessionRegistries.put(
					catalogNameToBeReplaced,
					sessionRegistry.withDifferentCatalogSupplier(() -> (Catalog) this.catalogs.get(catalogNameToBeReplaced))
				);
			});

		try {
			// first terminate the catalog that is being replaced (unless it's the very same catalog)
			if (catalogToBeReplaced != catalogToBeReplacedWith) {
				removedCatalogSessionRegistry.ifPresent(it -> it.closeAllActiveSessionsAndSuspend(SuspendOperation.REJECT));
				catalogToBeReplaced.terminate();
			} else {
				Assert.isPremiseValid(removedCatalogSessionRegistry.isEmpty(), "Expectation failed!");
			}

			final CatalogSchemaWithImpactOnEntitySchemas updatedSchemaWrapper = modifyCatalogSchemaName.mutate(catalogToBeReplacedWith.getSchema());
			Assert.isPremiseValid(
				updatedSchemaWrapper != null,
				"Result of modify catalog schema mutation must not be null."
			);

			final CatalogContract replacedCatalog = catalogToBeReplacedWith.replace(
				updatedSchemaWrapper.updatedCatalogSchema(),
				catalogToBeReplaced
			);
			// now rewrite the original catalog with renamed contents so that the observers could access it
			final CatalogContract previousCatalog = this.catalogs.put(catalogNameToBeReplaced, replacedCatalog);

			// notify callback that it's now a live snapshot
			((Catalog) replacedCatalog).notifyCatalogPresentInLiveView();

			// notify publishers about the change
			if (previousCatalog != null) {
				this.changeObserver.notifyPublishers(catalogNameToBeReplaced, new RemoveCatalogSchemaMutation(previousCatalog.getName()));
			}
			this.changeObserver.notifyPublishers(catalogNameToBeReplacedWith, modifyCatalogSchemaName);

			// now remove the catalog that was renamed to, we need observers to be still able to access it and therefore
			// and therefore the removal only takes place here
			final CatalogContract removedCatalog = this.catalogs.remove(catalogNameToBeReplacedWith);
			this.catalogSessionRegistries.remove(catalogNameToBeReplacedWith);

			if (removedCatalog instanceof Catalog theCatalog) {
				theCatalog.emitDeleteObservabilityEvents();
			}

			// we need to update catalog statistics
			emitEvitaStatistics();
			emitCatalogStatistics(catalogNameToBeReplaced);

		} catch (RuntimeException ex) {
			// revert session registry swap
			if (removedCatalogSessionRegistry.isPresent()) {
				this.catalogSessionRegistries.put(catalogNameToBeReplaced, removedCatalogSessionRegistry.get());
			} else {
				this.catalogSessionRegistries.remove(catalogNameToBeReplaced);
			}
			// in case of exception return the original catalog to be replaced back
			if (catalogToBeReplaced.isTerminated()) {
				this.serviceExecutor.submit(createLoadCatalogTask(catalogNameToBeReplaced)).join();
			} else {
				this.catalogs.put(catalogNameToBeReplaced, catalogToBeReplaced);
			}
			throw ex;
		} finally {
			// we can resume suspended operations on catalogs
			prevailingCatalogSessionRegistry.ifPresent(SessionRegistry::resumeOperations);
			removedCatalogSessionRegistry.ifPresent(SessionRegistry::resumeOperations);
		}
	}

	/**
	 * Removes existing catalog in evitaDB.
	 */
	private void removeCatalogInternal(@Nonnull RemoveCatalogSchemaMutation removeCatalogSchema) {
		final String catalogName = removeCatalogSchema.getCatalogName();
		ofNullable(this.catalogSessionRegistries.get(catalogName))
			.ifPresent(it -> it.closeAllActiveSessionsAndSuspend(SuspendOperation.REJECT));
		final CatalogContract catalogToRemove = this.catalogs.remove(catalogName);
		this.catalogSessionRegistries.remove(catalogName);
		if (catalogToRemove == null) {
			throw new CatalogNotFoundException(catalogName);
		} else {
			doWithPretendingCatalogStillPresent(
				catalogToRemove,
				() -> this.changeObserver.notifyPublishers(catalogName, removeCatalogSchema)
			);
			catalogToRemove.terminateAndDelete();
			// we need to update catalog statistics
			emitEvitaStatistics();
			if (catalogToRemove instanceof Catalog theCatalog) {
				theCatalog.emitDeleteObservabilityEvents();
			}
		}
	}

	/**
	 * Replaces current catalog reference with updated one.
	 */
	private void replaceCatalogReference(@Nonnull Catalog catalog) {
		notNull(catalog, "Sanity check.");
		final String catalogName = catalog.getName();
		// catalog indexes are ConcurrentHashMap - we can do it safely here
		this.catalogs.computeIfPresent(
			catalogName, (cName, currentCatalog) -> {
				// replace catalog only when reference/pointer differs
				if (currentCatalog != catalog && currentCatalog.getVersion() < catalog.getVersion()) {
					return catalog;
				} else {
					return currentCatalog;
				}
			}
		);

		// notify callback that it's now a live snapshot
		catalog.notifyCatalogPresentInLiveView();
	}

	/**
	 * Closes all active sessions regardless of target catalog.
	 */
	private void closeAllSessions() {
		final Iterator<SessionRegistry> sessionRegistryIt = this.catalogSessionRegistries.values().iterator();
		while (sessionRegistryIt.hasNext()) {
			final SessionRegistry sessionRegistry = sessionRegistryIt.next();
			sessionRegistry.closeAllActiveSessionsAndSuspend(SuspendOperation.REJECT);
			sessionRegistryIt.remove();
		}
	}

	/**
	 * Verifies this instance is still active.
	 */
	void assertActive() {
		if (!this.active) {
			throw new InstanceTerminatedException("instance");
		}
	}

	/**
	 * Verifies this instance is still active and not in read-only mode.
	 */
	void assertActiveAndWritable() {
		assertActive();
		if (this.readOnly) {
			throw new ReadOnlyException();
		}
	}

	/**
	 * Creates {@link EvitaSession} instance and registers all appropriate termination callbacks along.
	 */
	@Nonnull
	private CreatedSession createSessionInternal(@Nonnull SessionTraits sessionTraits) {
		final SessionRegistry catalogSessionRegistry = this.catalogSessionRegistries.computeIfAbsent(
			sessionTraits.catalogName(),
			__ -> {
				// we need first to verify whether the catalog exists and is not corrupted
				final CatalogContract catalogContract = getCatalogInstanceOrThrowException(sessionTraits.catalogName());
				if (catalogContract instanceof CorruptedCatalog corruptedCatalog) {
					throw new CatalogCorruptedException(corruptedCatalog);
				}
				return createSessionNewRegistry(sessionTraits);
			}
		);

		final EvitaInternalSessionContract newSession = catalogSessionRegistry.createSession(
			sessionRegistry -> {
				if (this.readOnly) {
					isTrue(!sessionTraits.isReadWrite() || sessionTraits.isDryRun(), ReadOnlyException::new);
				}

				final EvitaSessionTerminationCallback terminationCallback =
					session -> sessionRegistry.removeSession((EvitaSession) session);

				final Catalog catalog = sessionRegistry.getCatalog();
				return sessionRegistry.addSession(
					catalog.supportsTransaction(),
					() -> new EvitaSession(
						this, catalog, this.reflectionLookup,
						terminationCallback,
						ofNullable(sessionTraits.commitBehaviour()).orElse(CommitBehavior.defaultBehaviour()),
						sessionTraits,
						sessionRegistry::createCatalogConsumerControl
					)
				);
			}
		);

		return new CreatedSession(
			newSession,
			newSession.getCommitProgress()
		);
	}

	/**
	 * Creates and initializes a new instance of SessionRegistry using the provided session traits.
	 *
	 * @param sessionTraits the traits of the session, including catalog name and other properties,
	 *                      required to create the session registry instance
	 * @return a newly created SessionRegistry object associated with the given session traits
	 */
	@Nonnull
	private SessionRegistry createSessionNewRegistry(@Nonnull SessionTraits sessionTraits) {
		final String catalogName = sessionTraits.catalogName();
		return new SessionRegistry(
			this.tracingContext,
			() -> (Catalog) this.catalogs.get(catalogName),
			this.sessionRegistryDataStore
		);
	}

	/**
	 * Method will temporarily make catalog available to be found even if it's not present in {@link #catalogs} anymore.
	 */
	private void doWithPretendingCatalogStillPresent(@Nonnull CatalogContract catalog, @Nonnull Runnable runnable) {
		try {
			this.removedCatalog.set(catalog);
			runnable.run();
		} finally {
			this.removedCatalog.remove();
		}
	}

	/**
	 * Emits the event about evita engine statistics in metrics.
	 */
	private void emitEvitaStatistics() {
		// emit the event
		new EvitaStatisticsEvent(
			this.configuration,
			this.management().getSystemStatus()
		).commit();
	}

	/**
	 * Emits the event about catalog statistics in metrics.
	 * @param catalogName name of the catalog
	 */
	private void emitCatalogStatistics(@Nonnull String catalogName) {
		// register regular metrics extraction of the catalog
		FlightRecorder.addPeriodicEvent(
			CatalogStatisticsEvent.class,
			new Runnable() {
				@Override
				public void run() {
					if (Evita.this.catalogs.get(catalogName) instanceof Catalog monitoredCatalog) {
						monitoredCatalog.emitObservabilityEvents();
					} else {
						FlightRecorder.removePeriodicEvent(this);
					}
				}
			}
		);
	}

	/**
	 * Attempts to close all resources of evitaDB.
	 */
	private void closeInternal() {
		RuntimeException exception = null;
		try {
			// first close all sessions
			CompletableFuture.allOf(
				CompletableFuture.runAsync(this::closeAllSessions),
				CompletableFuture.runAsync(this.changeObserver::close)
			).join();
		} catch (RuntimeException ex) {
			exception = ex;
		}

		try {
			// then close all thread pools and management services
			CompletableFuture.allOf(
				CompletableFuture.runAsync(this.management::close),
				CompletableFuture.runAsync(() -> shutdownScheduler("request", this.requestExecutor, 60)),
				CompletableFuture.runAsync(() -> shutdownScheduler("transaction", this.transactionExecutor, 60)),
				CompletableFuture.runAsync(() -> shutdownScheduler("service", this.serviceExecutor, 60))
			).join();
		} catch (RuntimeException ex) {
			if (exception == null) {
				exception = ex;
			} else {
				exception.addSuppressed(ex);
			}
		}

<<<<<<< HEAD
		try {
			// terminate all catalogs finally (if we did this prematurely, many exceptions would occur)
			closeCatalogs().join();
		} catch (RuntimeException ex) {
			if (exception == null) {
				exception = ex;
			} else {
				exception.addSuppressed(ex);
			}
=======
		/**
		 * Method will examine changes in `newCatalog` compared to `currentCatalog` and notify {@link #structuralChangeObservers}
		 * in case there is any key structural change identified.
		 */
		void notifyStructuralChangeObservers() {
			final String catalogName = this.theCatalog.getName();
			if (isCatalogSchemaModified(this.theCatalog)) {
				this.structuralChangeObservers.forEach(it -> it.onCatalogSchemaUpdate(catalogName));
			}
			// and examine catalog entity collection changes
			this.entityCollectionSchemaVersions
				.keySet()
				.stream()
				.filter(it -> isEntityCollectionSchemaModified(this.theCatalog, it))
				.forEach(it -> this.structuralChangeObservers
					.forEach(observer -> observer.onEntitySchemaUpdate(catalogName, it))
				);
			getCreatedCollections(this.theCatalog)
				.forEach(it -> this.structuralChangeObservers
					.forEach(observer -> observer.onEntityCollectionCreate(catalogName, it))
				);
			getDeletedCollections(this.theCatalog)
				.forEach(it -> this.structuralChangeObservers
					.forEach(observer -> observer.onEntityCollectionDelete(catalogName, it))
				);
		}

		/**
		 * Returns true if passed catalog schema version differs from version originally observed.
		 */
		private boolean isCatalogSchemaModified(@Nonnull CatalogContract catalog) {
			return this.catalogSchemaVersion != catalog.getSchema().version();
>>>>>>> 34052b9c
		}

		if (exception != null) {
			log.error("Failed to close evitaDB. Some resources might not have been released properly.", exception);
		}
	}

	/**
	 * Third stage of shut down: terminates all catalogs.
	 * @return future that completes when all catalogs are terminated
	 */
	@Nonnull
	private CompletableFuture<Void> closeCatalogs() {
		return CompletableFuture.allOf(
			this.catalogs.values()
				.stream()
				.map(catalog -> CompletableFuture.runAsync(catalog::terminate))
				.toArray(CompletableFuture[]::new)
		).thenAccept(__ -> {
			// clear map
			this.catalogs.clear();
			// release lock
			IOUtils.closeQuietly(this.folderLock::close);
		});
	}

	/**
	 * DTO for passing the identified conflict in catalog names for certain naming convention.
	 */
	record CatalogNamingConventionConflict(
		@Nonnull String conflictingCatalogName,
		@Nonnull NamingConvention convention,
		@Nonnull String conflictingName
	) {
	}

	/**
	 * Represents a catalog name that follows a specific naming convention.
	 *
	 * @param catalogName the original name of the catalog
	 * @param convention  the identification of the convention
	 * @param name        the name of the catalog in particular convention
	 */
	private record CatalogNameInConvention(
		@Nonnull String catalogName,
		@Nonnull NamingConvention convention,
		@Nonnull String name
	) {
	}

	/**
	 * Represents a created session.
	 * This class is a record that encapsulates a session and a future for closing the session.
	 *
	 * @param session     reference to the created session itself
	 * @param commitProgress record containing futures related to a commit progression on session close
	 */
	private record CreatedSession(
		@Nonnull EvitaInternalSessionContract session,
		@Nonnull CommitProgressRecord commitProgress
	) implements Closeable {

		@Override
		public void close() {
			this.session.close();
		}

	}

}<|MERGE_RESOLUTION|>--- conflicted
+++ resolved
@@ -23,16 +23,7 @@
 
 package io.evitadb.core;
 
-<<<<<<< HEAD
-import io.evitadb.api.CatalogContract;
-import io.evitadb.api.CatalogState;
-import io.evitadb.api.EvitaContract;
-import io.evitadb.api.EvitaSessionContract;
-import io.evitadb.api.EvitaSessionTerminationCallback;
-import io.evitadb.api.SessionTraits;
-=======
 import io.evitadb.api.*;
->>>>>>> 34052b9c
 import io.evitadb.api.SessionTraits.SessionFlags;
 import io.evitadb.api.TransactionContract.CommitBehavior;
 import io.evitadb.api.configuration.EvitaConfiguration;
@@ -1123,7 +1114,6 @@
 			}
 		}
 
-<<<<<<< HEAD
 		try {
 			// terminate all catalogs finally (if we did this prematurely, many exceptions would occur)
 			closeCatalogs().join();
@@ -1133,40 +1123,6 @@
 			} else {
 				exception.addSuppressed(ex);
 			}
-=======
-		/**
-		 * Method will examine changes in `newCatalog` compared to `currentCatalog` and notify {@link #structuralChangeObservers}
-		 * in case there is any key structural change identified.
-		 */
-		void notifyStructuralChangeObservers() {
-			final String catalogName = this.theCatalog.getName();
-			if (isCatalogSchemaModified(this.theCatalog)) {
-				this.structuralChangeObservers.forEach(it -> it.onCatalogSchemaUpdate(catalogName));
-			}
-			// and examine catalog entity collection changes
-			this.entityCollectionSchemaVersions
-				.keySet()
-				.stream()
-				.filter(it -> isEntityCollectionSchemaModified(this.theCatalog, it))
-				.forEach(it -> this.structuralChangeObservers
-					.forEach(observer -> observer.onEntitySchemaUpdate(catalogName, it))
-				);
-			getCreatedCollections(this.theCatalog)
-				.forEach(it -> this.structuralChangeObservers
-					.forEach(observer -> observer.onEntityCollectionCreate(catalogName, it))
-				);
-			getDeletedCollections(this.theCatalog)
-				.forEach(it -> this.structuralChangeObservers
-					.forEach(observer -> observer.onEntityCollectionDelete(catalogName, it))
-				);
-		}
-
-		/**
-		 * Returns true if passed catalog schema version differs from version originally observed.
-		 */
-		private boolean isCatalogSchemaModified(@Nonnull CatalogContract catalog) {
-			return this.catalogSchemaVersion != catalog.getSchema().version();
->>>>>>> 34052b9c
 		}
 
 		if (exception != null) {
