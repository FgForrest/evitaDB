/*
 *
 *                         _ _        ____  ____
 *               _____   _(_) |_ __ _|  _ \| __ )
 *              / _ \ \ / / | __/ _` | | | |  _ \
 *             |  __/\ V /| | || (_| | |_| | |_) |
 *              \___| \_/ |_|\__\__,_|____/|____/
 *
 *   Copyright (c) 2023-2025
 *
 *   Licensed under the Business Source License, Version 1.1 (the "License");
 *   you may not use this file except in compliance with the License.
 *   You may obtain a copy of the License at
 *
 *   https://github.com/FgForrest/evitaDB/blob/master/LICENSE
 *
 *   Unless required by applicable law or agreed to in writing, software
 *   distributed under the License is distributed on an "AS IS" BASIS,
 *   WITHOUT WARRANTIES OR CONDITIONS OF ANY KIND, either express or implied.
 *   See the License for the specific language governing permissions and
 *   limitations under the License.
 */

package io.evitadb.core;

import io.evitadb.api.CatalogContract;
import io.evitadb.api.CatalogState;
import io.evitadb.api.EntityCollectionContract;
import io.evitadb.api.EvitaContract;
import io.evitadb.api.EvitaSessionContract;
import io.evitadb.api.EvitaSessionTerminationCallback;
import io.evitadb.api.SessionTraits;
import io.evitadb.api.SessionTraits.SessionFlags;
import io.evitadb.api.TransactionContract.CommitBehavior;
import io.evitadb.api.configuration.EvitaConfiguration;
import io.evitadb.api.configuration.ServerOptions;
import io.evitadb.api.exception.CatalogAlreadyPresentException;
import io.evitadb.api.exception.CatalogNotFoundException;
import io.evitadb.api.exception.InstanceTerminatedException;
import io.evitadb.api.exception.ReadOnlyException;
import io.evitadb.api.observability.trace.TracingContext;
import io.evitadb.api.observability.trace.TracingContextProvider;
import io.evitadb.api.requestResponse.cdc.CaptureArea;
import io.evitadb.api.requestResponse.cdc.ChangeCapturePublisher;
import io.evitadb.api.requestResponse.cdc.ChangeSystemCapture;
import io.evitadb.api.requestResponse.cdc.ChangeSystemCaptureRequest;
import io.evitadb.api.requestResponse.cdc.Operation;
import io.evitadb.api.requestResponse.schema.CatalogSchemaContract;
import io.evitadb.api.requestResponse.schema.CatalogSchemaEditor.CatalogSchemaBuilder;
import io.evitadb.api.requestResponse.schema.EntitySchemaContract;
import io.evitadb.api.requestResponse.schema.builder.InternalCatalogSchemaBuilder;
import io.evitadb.api.requestResponse.schema.mutation.CatalogSchemaMutation;
import io.evitadb.api.requestResponse.schema.mutation.CatalogSchemaMutation.CatalogSchemaWithImpactOnEntitySchemas;
import io.evitadb.api.requestResponse.schema.mutation.TopLevelCatalogSchemaMutation;
import io.evitadb.api.requestResponse.schema.mutation.catalog.CreateCatalogSchemaMutation;
import io.evitadb.api.requestResponse.schema.mutation.catalog.ModifyCatalogSchemaMutation;
import io.evitadb.api.requestResponse.schema.mutation.catalog.ModifyCatalogSchemaNameMutation;
import io.evitadb.api.requestResponse.schema.mutation.catalog.RemoveCatalogSchemaMutation;
import io.evitadb.api.task.ServerTask;
import io.evitadb.core.async.ClientRunnableTask;
import io.evitadb.core.async.EmptySettings;
import io.evitadb.core.async.ObservableExecutorServiceWithHardDeadline;
import io.evitadb.core.async.ObservableThreadExecutor;
import io.evitadb.core.async.Scheduler;
import io.evitadb.core.async.SessionKiller;
import io.evitadb.core.cache.CacheSupervisor;
import io.evitadb.core.cache.HeapMemoryCacheSupervisor;
import io.evitadb.core.cache.NoCacheSupervisor;
import io.evitadb.core.cdc.CatalogChangeCaptureBlock;
import io.evitadb.core.cdc.CatalogChangeObserver;
import io.evitadb.core.cdc.SystemChangeObserver;
import io.evitadb.core.exception.CatalogCorruptedException;
import io.evitadb.core.metric.event.storage.CatalogStatisticsEvent;
import io.evitadb.core.metric.event.system.EvitaStatisticsEvent;
import io.evitadb.core.metric.event.system.RequestForkJoinPoolStatisticsEvent;
import io.evitadb.core.metric.event.system.ScheduledExecutorStatisticsEvent;
import io.evitadb.core.metric.event.system.TransactionForkJoinPoolStatisticsEvent;
import io.evitadb.core.query.algebra.Formula;
import io.evitadb.exception.EvitaInvalidUsageException;
import io.evitadb.exception.GenericEvitaInternalError;
import io.evitadb.utils.ArrayUtils;
import io.evitadb.utils.Assert;
import io.evitadb.utils.CollectionUtils;
import io.evitadb.utils.FileUtils;
import io.evitadb.utils.FolderLock;
import io.evitadb.utils.IOUtils;
import io.evitadb.utils.NamingConvention;
import io.evitadb.utils.ReflectionLookup;
import io.evitadb.utils.StringUtils;
import jdk.jfr.FlightRecorder;
import lombok.Getter;
import lombok.extern.slf4j.Slf4j;

import javax.annotation.Nonnull;
import javax.annotation.Nullable;
import javax.annotation.concurrent.ThreadSafe;
import java.io.Closeable;
import java.nio.file.Path;
import java.util.Arrays;
import java.util.Collection;
import java.util.Iterator;
import java.util.Map;
import java.util.Map.Entry;
import java.util.Objects;
import java.util.Optional;
import java.util.Set;
import java.util.UUID;
import java.util.concurrent.CompletableFuture;
import java.util.concurrent.ExecutorService;
import java.util.concurrent.ForkJoinPool;
import java.util.concurrent.ScheduledThreadPoolExecutor;
import java.util.concurrent.TimeUnit;
import java.util.concurrent.atomic.AtomicReference;
import java.util.function.Consumer;
import java.util.function.Function;
import java.util.function.Supplier;
import java.util.stream.Stream;

import static io.evitadb.utils.Assert.isTrue;
import static io.evitadb.utils.Assert.notNull;
import static java.util.Optional.of;
import static java.util.Optional.ofNullable;

/**
 * Evita is a specialized database with easy-to-use API for e-commerce systems. Purpose of this research is creating fast
 * and scalable engine that handles all complex tasks that e-commerce systems has to deal with on daily basis. Evita should
 * operate as a fast secondary lookup / search index used by application frontends. We aim for order of magnitude better
 * latency (10x faster or better) for common e-commerce tasks than other solutions based on SQL or NoSQL databases on the
 * same hardware specification. Evita should not be used for storing and handling primary data, and we don't aim for ACID
 * properties nor data corruption guarantees. Evita "index" must be treated as something that could be dropped any time and
 * built up from scratch easily again.
 *
 * This class represents main entrance to the evitaDB contents.
 *
 * @author Jan Novotný (novotny@fg.cz), FG Forrest a.s. (c) 2021
 */
@ThreadSafe
@Slf4j
public final class Evita implements EvitaContract {
	/**
	 * Index of {@link Catalog} that holds data specific to the catalog.
	 *
	 * @see Catalog
	 */
	private final Map<String, CatalogContract> catalogs;
	/**
	 * Data store shared among all instances of {@link SessionRegistry} that holds information about active sessions.
	 */
	private final SessionRegistry.SessionRegistryDataStore sessionRegistryDataStore = SessionRegistry.createDataStore();
	/**
	 * Keeps information about session registries for each catalog.
	 * {@link SessionRegistry} is the primary management service for active sessions, sessions that are stored in
	 * the {@link #sessionRegistryDataStore} map are present only for quick lookup for the session and are actively
	 * updated from the session registry (when the session is closed).
	 */
	private final Map<String, SessionRegistry> catalogSessionRegistries = CollectionUtils.createConcurrentHashMap(64);
	/**
	 * Formula supervisor is an entry point to the Evita cache. The idea is that each {@link Formula} can be identified by
	 * its {@link Formula#getHash()} method and when the supervisor identifies that certain formula
	 * is frequently used in query formulas it moves its memoized results to the cache. The non-computed formula
	 * of the same hash will be exchanged in next query that contains it with the cached formula that already contains
	 * memoized result.
	 */
	private final CacheSupervisor cacheSupervisor;
	/**
	 * Task that ensures that no inactive session is kept after
	 * {@link io.evitadb.api.configuration.ServerOptions#closeSessionsAfterSecondsOfInactivity()} inactivity timeout.
	 */
	@SuppressWarnings({"FieldCanBeLocal", "unused"})
	private final SessionKiller sessionKiller;
	/**
	 * Field contains the global - shared configuration for entire Evita instance.
	 */
	@Getter private final EvitaConfiguration configuration;
	/**
	 * Reflection lookup is used to speed up reflection operation by memoizing the results for examined classes.
	 */
	private final ReflectionLookup reflectionLookup;
	/**
	 * Change observer that is used to notify all registered subscribers about changes in the catalogs.
	 */
	private final SystemChangeObserver changeObserver;
	/**
	 * Executor service that handles all requests to the Evita instance.
	 */
	@Getter
	private final ObservableExecutorServiceWithHardDeadline requestExecutor;
	/**
	 * Executor service that handles transaction handling, once transaction gets committed.
	 */
	@Getter
	private final ObservableExecutorServiceWithHardDeadline transactionExecutor;
	/**
	 * Scheduler service for executing asynchronous service tasks.
	 */
	@Getter
	private final Scheduler serviceExecutor;
	/**
	 * Contains the main evitaDB management service.
	 */
	private final EvitaManagement management;
	/**
	 * Temporary storage that keeps catalog being removed reference so that onDelete callback can still access it.
	 */
	private final ThreadLocal<CatalogContract> removedCatalog = new ThreadLocal<>();
	/**
	 * Provides the tracing context for tracking the execution flow in the application.
	 **/
	private final TracingContext tracingContext;
	/**
	 * Flag that is se to TRUE when Evita. is ready to serve application calls.
	 * Aim of this flag is to refuse any calls after {@link #close()} method has been called.
	 */
	@Getter private boolean active;
	/**
	 * The folder lock instance that is used for safeguarding exclusive access to the catalog storage directory.
	 */
	private final FolderLock folderLock;
	/**
	 * Flag that is initially set to {@link ServerOptions#readOnly()} from {@link EvitaConfiguration}.
	 * The flag might be changed from false to TRUE one time using internal Evita API. This is used in test support.
	 */
	@Getter private boolean readOnly;
	/**
	 * Last observed steal count of the request executor.
	 */
	private long requestExecutorSteals;
	/**
	 * Last observed steal count of the transactional executor.
	 */
	private long transactionalExecutorSteals;
	/**
	 * Last observed completed task count of the scheduler.
	 */
	private long schedulerCompletedTasks;

	/**
	 * Shuts down passed executor service in a safe manner.
	 *
	 * @param name            name of the executor service
	 * @param executorService executor service to be shut down
	 * @param waitSeconds     number of seconds to wait for the executor service to shut down
	 */
	private static void shutdownScheduler(@Nonnull String name, @Nonnull ExecutorService executorService, int waitSeconds) {
		executorService.shutdown();
		try {
			if (!executorService.awaitTermination(waitSeconds, TimeUnit.SECONDS)) {
				log.warn("EvitaDB executor `" + name + "` did not terminate in time, forcing shutdown.");
				executorService.shutdownNow();
			}
		} catch (InterruptedException ex) {
			log.warn("EvitaDB executor `" + name + "` did not terminate in time (interrupted), forcing shutdown.");
			executorService.shutdownNow();
		}
	}

	public Evita(@Nonnull EvitaConfiguration configuration) {
		this.configuration = configuration;

		// try to acquire lock over storage directory
		this.folderLock = new FolderLock(configuration.storage().storageDirectory());

		this.serviceExecutor = new Scheduler(
			configuration.server().serviceThreadPool()
		);
		this.requestExecutor = new ObservableThreadExecutor(
			"request", configuration.server().requestThreadPool(),
			this.serviceExecutor,
			configuration.server().queryTimeoutInMilliseconds()
		);
		this.transactionExecutor = new ObservableThreadExecutor(
			"transaction", configuration.server().transactionThreadPool(),
			this.serviceExecutor, configuration.server().transactionTimeoutInMilliseconds()
		);

		this.sessionKiller = of(configuration.server().closeSessionsAfterSecondsOfInactivity())
			.filter(it -> it > 0)
			.map(it -> new SessionKiller(it, this, this.serviceExecutor))
			.orElse(null);
		this.cacheSupervisor = configuration.cache().enabled() ?
			new HeapMemoryCacheSupervisor(configuration.cache(), this.serviceExecutor) : NoCacheSupervisor.INSTANCE;
		this.reflectionLookup = new ReflectionLookup(configuration.cache().reflection());
		this.tracingContext = TracingContextProvider.getContext();
<<<<<<< HEAD
		final Path[] directories = FileUtils.listDirectories(configuration.storage().storageDirectoryOrDefault());
		this.changeObserver = new SystemChangeObserver(getServiceExecutor());
=======
		final Path[] directories = FileUtils.listDirectories(configuration.storage().storageDirectory());
>>>>>>> 37af4a71
		this.catalogs = CollectionUtils.createConcurrentHashMap(directories.length);
		this.management = new EvitaManagement(this);

		try {
			CompletableFuture.allOf(
				Arrays.stream(directories)
					.map(dir -> createLoadCatalogTask(dir.toFile().getName()))
					.map(this.serviceExecutor::submit)
					.toArray(CompletableFuture[]::new)
			).get();
			this.active = true;
		} catch (Exception ex) {
			log.error("EvitaDB failed to start!", ex);
			// terminate evitaDB - it has not properly started
			this.closeInternal();
		}

		this.readOnly = this.configuration.server().readOnly();
	}

	/**
	 * Method for internal use - allows emitting start events when observability facilities are already initialized.
	 * If we didn't postpone this initialization, events would become lost.
	 */
	public void emitStartObservabilityEvents() {
		// emit the statistics event
		FlightRecorder.addPeriodicEvent(
			EvitaStatisticsEvent.class,
			this::emitEvitaStatistics
		);
		FlightRecorder.addPeriodicEvent(
			RequestForkJoinPoolStatisticsEvent.class,
			this::emitRequestForkJoinPoolStatistics
		);
		FlightRecorder.addPeriodicEvent(
			TransactionForkJoinPoolStatisticsEvent.class,
			this::emitTransactionalForkJoinPoolStatistics
		);
		FlightRecorder.addPeriodicEvent(
			ScheduledExecutorStatisticsEvent.class,
			this::emitScheduledForkJoinPoolStatistics
		);
	}

	/**
	 * Emits statistics of the ThreadPool associated with the scheduler.
	 */
	private void emitScheduledForkJoinPoolStatistics() {
		final ScheduledThreadPoolExecutor tp = this.serviceExecutor.getExecutorServiceInternal();
		final long currentlyCompleted = tp.getCompletedTaskCount();
		new ScheduledExecutorStatisticsEvent(
			currentlyCompleted - this.schedulerCompletedTasks,
			tp.getActiveCount(),
			tp.getQueue().size(),
			tp.getQueue().remainingCapacity(),
			tp.getPoolSize(),
			tp.getCorePoolSize(),
			tp.getMaximumPoolSize()
		).commit();
		this.schedulerCompletedTasks = currentlyCompleted;
	}

	/**
	 * Emits statistics of the ForkJoinPool associated with the request executor.
	 */
	private void emitRequestForkJoinPoolStatistics() {
		final ForkJoinPool fj = ((ObservableThreadExecutor) this.requestExecutor).getForkJoinPoolInternal();
		final long currentStealCount = fj.getStealCount();
		new RequestForkJoinPoolStatisticsEvent(
			currentStealCount - this.requestExecutorSteals,
			fj.getQueuedTaskCount(),
			fj.getActiveThreadCount(),
			fj.getRunningThreadCount()
		).commit();
		this.requestExecutorSteals = currentStealCount;
	}

	/**
	 * Emits statistics of the ForkJoinPool associated with the transactional executor.
	 */
	private void emitTransactionalForkJoinPoolStatistics() {
		final ForkJoinPool fj = ((ObservableThreadExecutor) this.transactionExecutor).getForkJoinPoolInternal();
		final long currentStealCount = fj.getStealCount();
		new RequestForkJoinPoolStatisticsEvent(
			currentStealCount - this.transactionalExecutorSteals,
			fj.getQueuedTaskCount(),
			fj.getActiveThreadCount(),
			fj.getRunningThreadCount()
		).commit();
		this.transactionalExecutorSteals = currentStealCount;
	}

	/**
	 * Method for internal use. Can switch Evita from read-write to read-only one time only.
	 */
	public void setReadOnly() {
		Assert.isTrue(!readOnly, "Only read-write evita can be switched to read-only instance!");
		this.readOnly = true;
	}

	/**
	 * Returns list of all catalogs maintained by this evitaDB instance.
	 * Part of PRIVATE API.
	 */
	@Nonnull
	public Collection<CatalogContract> getCatalogs() {
		return catalogs.values();
	}

	@Override
	@Nonnull
	@SuppressWarnings("resource")
	public EvitaSessionContract createSession(@Nonnull SessionTraits traits) {
		notNull(traits.catalogName(), "Catalog name is mandatory information.");
		return createSessionInternal(traits).session();
	}

	@Override
	@Nonnull
	public Optional<EvitaSessionContract> getSessionById(@Nonnull UUID sessionId) {
		return this.sessionRegistryDataStore.getActiveSessionById(sessionId);
	}

	@Override
	public void terminateSession(@Nonnull EvitaSessionContract session) {
		assertActive();
		session.close();
	}

	@Override
	@Nonnull
	public Set<String> getCatalogNames() {
		return this.catalogs.keySet();
	}

	@Override
	@Nonnull
	public CatalogSchemaBuilder defineCatalog(@Nonnull String catalogName) {
		final Optional<CatalogContract> catalogInstance = getCatalogInstance(catalogName);
		if (catalogInstance.isEmpty()) {
			update(new CreateCatalogSchemaMutation(catalogName));
			return new InternalCatalogSchemaBuilder(
				getCatalogInstanceOrThrowException(catalogName).getSchema()
			);
		} else {
			return new InternalCatalogSchemaBuilder(
				catalogInstance.get().getSchema()
			);
		}
	}

	@Override
	public void renameCatalog(@Nonnull String catalogName, @Nonnull String newCatalogName) {
		assertActive();
		update(new ModifyCatalogSchemaNameMutation(catalogName, newCatalogName, false));
	}

	@Override
	public void replaceCatalog(@Nonnull String catalogNameToBeReplacedWith, @Nonnull String catalogNameToBeReplaced) {
		assertActive();
		update(new ModifyCatalogSchemaNameMutation(catalogNameToBeReplacedWith, catalogNameToBeReplaced, true));
	}

	@Override
	public boolean deleteCatalogIfExists(@Nonnull String catalogName) {
		final CatalogContract catalogToRemove = this.catalogs.get(catalogName);
		if (catalogToRemove == null) {
			return false;
		} else {
			update(new RemoveCatalogSchemaMutation(catalogName));
			emitEvitaStatistics();
			return true;
		}
	}

	@Override
	public void update(@Nonnull TopLevelCatalogSchemaMutation... catalogMutations) {
		assertActiveAndWritable();
		// TOBEDONE JNO #502 - we have to have a special WAL for the evitaDB server instance as well
		for (CatalogSchemaMutation catalogMutation : catalogMutations) {
			if (catalogMutation instanceof CreateCatalogSchemaMutation createCatalogSchema) {
				createCatalogInternal(createCatalogSchema);
			} else if (catalogMutation instanceof ModifyCatalogSchemaNameMutation modifyCatalogSchemaName) {
				if (modifyCatalogSchemaName.isOverwriteTarget() && this.catalogs.containsKey(modifyCatalogSchemaName.getNewCatalogName())) {
					replaceCatalogInternal(modifyCatalogSchemaName);
				} else {
					renameCatalogInternal(modifyCatalogSchemaName);
				}
			} else if (catalogMutation instanceof ModifyCatalogSchemaMutation modifyCatalogSchema) {
				updateCatalog(
					modifyCatalogSchema.getCatalogName(),
					session -> {
						session.updateCatalogSchema(modifyCatalogSchema.getSchemaMutations());
					},
					SessionFlags.READ_WRITE
				);
			} else if (catalogMutation instanceof RemoveCatalogSchemaMutation removeCatalogSchema) {
				removeCatalogInternal(removeCatalogSchema);
			} else {
				throw new EvitaInvalidUsageException("Unknown catalog mutation: `" + catalogMutation.getClass() + "`!");
			}
		}
	}

	@Override
	public <T> T queryCatalog(@Nonnull String catalogName, @Nonnull Function<EvitaSessionContract, T> queryLogic, @Nullable SessionFlags... flags) {
		assertActive();
		try (final EvitaSessionContract session = this.createSession(new SessionTraits(catalogName, flags))) {
			return queryLogic.apply(session);
		}
	}

	@Override
	public void queryCatalog(@Nonnull String catalogName, @Nonnull Consumer<EvitaSessionContract> queryLogic, @Nullable SessionFlags... flags) {
		assertActive();
		try (final EvitaSessionContract session = this.createSession(new SessionTraits(catalogName, flags))) {
			queryLogic.accept(session);
		}
	}

	@Nonnull
	@Override
	public <T> CompletableFuture<T> queryCatalogAsync(@Nonnull String catalogName, @Nonnull Function<EvitaSessionContract, T> queryLogic, @Nullable SessionFlags... flags) {
		return CompletableFuture.supplyAsync(
			() -> {
				assertActive();
				try (final EvitaSessionContract session = this.createSession(new SessionTraits(catalogName, flags))) {
					return queryLogic.apply(session);
				}
			},
			this.requestExecutor
		);
	}

	@Nonnull
	@Override
	public <T> CompletableFuture<T> updateCatalogAsync(
		@Nonnull String catalogName,
		@Nonnull Function<EvitaSessionContract, T> updater,
		@Nonnull CommitBehavior commitBehaviour,
		@Nullable SessionFlags... flags
	) {
		assertActive();
		if (this.readOnly && flags != null && Arrays.stream(flags).noneMatch(it -> it == SessionFlags.DRY_RUN)) {
			throw new ReadOnlyException();
		}
		final SessionTraits traits = new SessionTraits(
			catalogName,
			commitBehaviour,
			flags == null ?
				new SessionFlags[]{SessionFlags.READ_WRITE} :
				ArrayUtils.insertRecordIntoArrayOnIndex(SessionFlags.READ_WRITE, flags, flags.length)
		);
		final CreatedSession createdSession = this.createSessionInternal(traits);
		try {
			final T resultValue = createdSession.session().execute(updater);
			// join the transaction future and return the result
			final CompletableFuture<T> result = new CompletableFuture<>();
			createdSession.closeFuture().whenComplete((txId, ex) -> {
				if (ex != null) {
					result.completeExceptionally(ex);
				} else {
					result.complete(resultValue);
				}
			});
			return result;
		} catch (RuntimeException ex) {
			createdSession.closeFuture().completeExceptionally(ex);
			throw ex;
		} finally {
			createdSession.session().closeNow(commitBehaviour);
		}
	}

	@Nonnull
	@Override
	public CompletableFuture<Long> updateCatalogAsync(
		@Nonnull String catalogName,
		@Nonnull Consumer<EvitaSessionContract> updater,
		@Nonnull CommitBehavior commitBehaviour,
		@Nullable SessionFlags... flags
	) {
		assertActive();
		if (this.readOnly && flags != null && Arrays.stream(flags).noneMatch(it -> it == SessionFlags.DRY_RUN)) {
			throw new ReadOnlyException();
		}
		final SessionTraits traits = new SessionTraits(
			catalogName,
			commitBehaviour,
			flags == null ?
				new SessionFlags[]{SessionFlags.READ_WRITE} :
				ArrayUtils.insertRecordIntoArrayOnIndex(SessionFlags.READ_WRITE, flags, flags.length)
		);

		final CreatedSession createdSession = this.createSessionInternal(traits);
		try {
			final EvitaInternalSessionContract theSession = createdSession.session();
			theSession.execute(updater);
			return createdSession.closeFuture();
		} catch (Throwable ex) {
			createdSession.closeFuture().completeExceptionally(ex);
			return createdSession.closeFuture();
		} finally {
			createdSession.session().closeNow(commitBehaviour);
		}
	}

	@Nonnull
	@Override
	public EvitaManagement management() {
		return this.management;
	}

	/**
	 * Returns set of all active (currently open) sessions.
	 * Part of PRIVATE API.
	 */
	@Nonnull
	public Stream<EvitaSessionContract> getActiveSessions() {
		return this.sessionRegistryDataStore.getActiveSessions();
	}

	/**
	 * Terminates Evita instance, releases all resources, locks and cleans memory.
	 * This method is idempotent and may be called multiple times. Only first call is really processed and others are
	 * ignored.
	 */
	@Override
	public void close() {
		if (this.active) {
			this.active = false;
			closeInternal();
		}
	}

	/**
	 * Returns catalog instance for passed catalog name or throws exception.
	 *
	 * @throws IllegalArgumentException when no catalog of such name is found
	 */
	@Nonnull
	public Optional<CatalogContract> getCatalogInstance(@Nonnull String catalog) {
		return ofNullable(this.catalogs.get(catalog))
			.or(() -> Optional.ofNullable(this.removedCatalog.get()));
	}

	/**
	 * Returns catalog instance for passed catalog name or throws exception.
	 *
	 * @throws IllegalArgumentException when no catalog of such name is found
	 */
	@Nonnull
	public CatalogContract getCatalogInstanceOrThrowException(@Nonnull String catalog) throws CatalogNotFoundException {
		return getCatalogInstance(catalog)
			.orElseThrow(() -> new CatalogNotFoundException(catalog));
	}

	/**
	 * Asynchronously executes supplier lambda in the request thread pool.
	 * @param supplier supplier to be executed
	 * @return future with result of the supplier
	 * @param <T> type of the result
	 */
	@Nonnull
	public <T> CompletableFuture<T> executeAsyncInRequestThreadPool(@Nonnull Supplier<T> supplier) {
		return CompletableFuture.supplyAsync(supplier, this.requestExecutor);
	}

	/**
	 * Asynchronously executes supplier lambda in the transactional thread pool.
	 * @param supplier supplier to be executed
	 * @return future with result of the supplier
	 * @param <T> type of the result
	 */
	@Nonnull
	public <T> CompletableFuture<T> executeAsyncInTransactionThreadPool(@Nonnull Supplier<T> supplier) {
		return CompletableFuture.supplyAsync(supplier, this.transactionExecutor);
	}

	/**
	 * Loads catalog from the designated directory. If the catalog is corrupted, it will be marked as such, but it'll
	 * still be added to the list of catalogs.
	 *
	 * @param catalogName name of the catalog
	 */
	@Nonnull
	ServerTask<EmptySettings, Void> createLoadCatalogTask(@Nonnull String catalogName) {
		return new ClientRunnableTask<>(
			catalogName,
			"LoadCatalogTask",
			"Loading catalog " + catalogName + " from disk...",
			EmptySettings.INSTANCE,
			() -> {
				final long start = System.nanoTime();
				final Catalog theCatalog = new Catalog(
					catalogName,
					this.cacheSupervisor,
					this.configuration,
					this.reflectionLookup,
					this.serviceExecutor,
					this.management.exportFileService(),
					this.transactionExecutor,
					this::replaceCatalogReference,
					this.tracingContext
				);
				log.info("Catalog {} fully loaded in: {}", catalogName, StringUtils.formatNano(System.nanoTime() - start));
				// this will be one day used in more clever way, when entire catalog loading will be split into
				// multiple smaller tasks and done asynchronously after the startup (along with catalog loading / unloading feature)
				theCatalog.processWriteAheadLog(
					updatedCatalog -> this.catalogs.put(catalogName, updatedCatalog)
				);
				this.emitCatalogStatistics(catalogName);
			},
			exception -> {
				log.error("Catalog {} is corrupted!", catalogName, exception);
				this.catalogs.put(
					catalogName,
					new CorruptedCatalog(
						catalogName,
						configuration.storage().storageDirectory().resolve(catalogName),
						exception
					)
				);
				this.emitEvitaStatistics();
			}
		);
	}

	@Override
	public ChangeCapturePublisher<ChangeSystemCapture> registerSystemChangeCapture(@Nonnull ChangeSystemCaptureRequest request) {
		return changeObserver.registerPublisher(request);
	}

	/*
		PRIVATE METHODS
	*/

	/**
	 * Creates new catalog in the evitaDB.
	 */
	private void createCatalogInternal(@Nonnull CreateCatalogSchemaMutation createCatalogSchema) {
		final String catalogName = createCatalogSchema.getCatalogName();
		final CatalogSchemaContract catalogSchema = Objects.requireNonNull(createCatalogSchema.mutate(null))
			.updatedCatalogSchema();

		this.catalogs.compute(
			catalogName,
			(theCatalogName, existingCatalog) -> {
				if (existingCatalog == null) {
					// check the names in all naming conventions are unique in the entity schema
					this.catalogs.values()
						.stream()
						.flatMap(it -> {
							final Stream<Entry<NamingConvention, String>> nameStream;
							if (it instanceof CorruptedCatalog) {
								nameStream = NamingConvention.generate(it.getName())
									.entrySet()
									.stream();
							} else {
								nameStream = it.getSchema()
									.getNameVariants()
									.entrySet()
									.stream();
							}
							return nameStream
								.map(name -> new CatalogNameInConvention(it.getName(), name.getKey(), name.getValue()));
						})
						.filter(nameVariant -> nameVariant.name().equals(catalogSchema.getNameVariant(nameVariant.convention())))
						.map(nameVariant -> new CatalogNamingConventionConflict(nameVariant.catalogName(), nameVariant.convention(), nameVariant.name()))
						.forEach(conflict -> {
							throw new CatalogAlreadyPresentException(
								catalogName, conflict.conflictingCatalogName(),
								conflict.convention(), conflict.conflictingName()
							);
						});

					return new Catalog(
						catalogSchema,
						this.cacheSupervisor,
						this.configuration,
						this.reflectionLookup,
						this.serviceExecutor,
						this.management.exportFileService(),
						this.transactionExecutor,
						this::replaceCatalogReference,
						this.tracingContext
					);
				} else {
					throw new CatalogAlreadyPresentException(catalogName, existingCatalog.getName());
				}
			}
		);
<<<<<<< HEAD
		changeObserver.notifyPublishers(catalogName, Operation.UPSERT, () -> createCatalogSchema);
		updateCatalogStatistics();
=======
		this.structuralChangeObservers.forEach(it -> it.onCatalogCreate(catalogName));
		emitEvitaStatistics();
		emitCatalogStatistics(catalogName);
>>>>>>> 37af4a71
	}

	/**
	 * Renames existing catalog in evitaDB.
	 */
	private void renameCatalogInternal(@Nonnull ModifyCatalogSchemaNameMutation modifyCatalogSchemaName) {
		final String currentName = modifyCatalogSchemaName.getCatalogName();
		final String newName = modifyCatalogSchemaName.getNewCatalogName();
		isTrue(!catalogs.containsKey(newName), () -> new CatalogAlreadyPresentException(newName, newName));
		final CatalogContract catalogToBeRenamed = getCatalogInstanceOrThrowException(currentName);

		closeAllActiveSessionsTo(currentName);
		doReplaceCatalogInternal(modifyCatalogSchemaName, newName, currentName, catalogToBeRenamed, catalogToBeRenamed);
	}

	/**
	 * Replaces existing catalog in evitaDB.
	 */
	private void replaceCatalogInternal(@Nonnull ModifyCatalogSchemaNameMutation modifyCatalogSchemaName) {
		final String catalogNameToBeReplacedWith = modifyCatalogSchemaName.getCatalogName();
		final String catalogNameToBeReplaced = modifyCatalogSchemaName.getNewCatalogName();
		final CatalogContract catalogToBeReplaced = getCatalogInstanceOrThrowException(catalogNameToBeReplaced);
		final CatalogContract catalogToBeReplacedWith = getCatalogInstanceOrThrowException(catalogNameToBeReplacedWith);

		closeAllActiveSessionsTo(catalogNameToBeReplaced);
		closeAllActiveSessionsTo(catalogNameToBeReplacedWith);

		doReplaceCatalogInternal(modifyCatalogSchemaName, catalogNameToBeReplaced, catalogNameToBeReplacedWith, catalogToBeReplaced, catalogToBeReplacedWith);
	}

	/**
	 * Internal shared implementation of catalog replacement used both from rename and replace existing catalog methods.
	 */
	private void doReplaceCatalogInternal(
		@Nonnull ModifyCatalogSchemaNameMutation modifyCatalogSchemaName,
		@Nonnull String catalogNameToBeReplaced,
		@Nonnull String catalogNameToBeReplacedWith,
		@Nonnull CatalogContract catalogToBeReplaced,
		@Nonnull CatalogContract catalogToBeReplacedWith
	) {
		try {
			final CatalogSchemaWithImpactOnEntitySchemas updatedSchemaWrapper = modifyCatalogSchemaName.mutate(catalogToBeReplacedWith.getSchema());
			Assert.isPremiseValid(
				updatedSchemaWrapper != null,
				"Result of modify catalog schema mutation must not be null."
			);
			final CatalogContract replacedCatalog = catalogToBeReplacedWith.replace(
				updatedSchemaWrapper.updatedCatalogSchema(),
				catalogToBeReplaced
			);
			// now rewrite the original catalog with renamed contents so that the observers could access it
			final CatalogContract previousCatalog = this.catalogs.put(catalogNameToBeReplaced, replacedCatalog);

			// notify callback that it's now a live snapshot
			((Catalog) replacedCatalog).notifyCatalogPresentInLiveView();

<<<<<<< HEAD
			changeObserver.notifyPublishers(
				catalogNameToBeReplacedWith, Operation.REMOVE,
				() -> modifyCatalogSchemaName
			);
			if (previousCatalog == null) {
				changeObserver.notifyPublishers(
					catalogNameToBeReplaced, Operation.UPSERT,
					() -> modifyCatalogSchemaName
				);
			} else {
				changeObserver.notifyPublishers(
					catalogNameToBeReplaced, Operation.UPSERT, () -> modifyCatalogSchemaName
				);
=======
			this.structuralChangeObservers.forEach(it -> it.onCatalogDelete(catalogNameToBeReplacedWith));
			if (previousCatalog == null) {
				this.structuralChangeObservers.forEach(it -> it.onCatalogCreate(catalogNameToBeReplaced));
			} else {
				this.structuralChangeObservers.forEach(it -> it.onCatalogSchemaUpdate(catalogNameToBeReplaced));
>>>>>>> 37af4a71
			}

			// now remove the catalog that was renamed to, we need observers to be still able to access it and therefore
			// and therefore the removal only takes place here
			final CatalogContract removedCatalog = this.catalogs.remove(catalogNameToBeReplacedWith);
			if (removedCatalog instanceof Catalog theCatalog) {
				theCatalog.emitDeleteObservabilityEvents();
			}

			// we need to update catalog statistics
			emitEvitaStatistics();
			emitCatalogStatistics(catalogNameToBeReplaced);

		} catch (RuntimeException ex) {
			// in case of exception return the original catalog to be replaced back
			this.catalogs.put(catalogNameToBeReplaced, catalogToBeReplaced);
			throw ex;
		}
	}

	/**
	 * Removes existing catalog in evitaDB.
	 */
	private void removeCatalogInternal(@Nonnull RemoveCatalogSchemaMutation removeCatalogSchema) {
		final String catalogName = removeCatalogSchema.getCatalogName();
		closeAllActiveSessionsTo(catalogName);
		final CatalogContract catalogToRemove = this.catalogs.remove(catalogName);
		if (catalogToRemove == null) {
			throw new CatalogNotFoundException(catalogName);
		} else {
<<<<<<< HEAD
			doWithPretendingCatalogStillPresent(
				catalogToRemove,
				() -> changeObserver.notifyPublishers(catalogName, Operation.REMOVE, () -> removeCatalogSchema)
			);
=======
			this.structuralChangeObservers.forEach(it -> doWithPretendingCatalogStillPresent(catalogToRemove, () -> it.onCatalogDelete(catalogName)));
>>>>>>> 37af4a71
			catalogToRemove.terminate();
			catalogToRemove.delete();
			// we need to update catalog statistics
			emitEvitaStatistics();
			if (catalogToRemove instanceof Catalog theCatalog) {
				theCatalog.emitDeleteObservabilityEvents();
			}
		}
	}

	/**
	 * Replaces current catalog reference with updated one.
	 */
	private void replaceCatalogReference(@Nonnull Catalog catalog) {
		notNull(catalog, "Sanity check.");
		final String catalogName = catalog.getName();
		// catalog indexes are ConcurrentHashMap - we can do it safely here
		final AtomicReference<CatalogContract> originalCatalog = new AtomicReference<>();
		this.catalogs.computeIfPresent(
			catalogName, (cName, currentCatalog) -> {
				// replace catalog only when reference/pointer differs
				if (currentCatalog != catalog && currentCatalog.getVersion() < catalog.getVersion()) {
					originalCatalog.set(currentCatalog);
					return catalog;
				} else {
					return currentCatalog;
				}
			}
		);

		// notify structural changes callbacks
		ofNullable(originalCatalog.get())
			.ifPresent(it -> notifyStructuralChangeObservers(catalog, it));

		// notify callback that it's now a live snapshot
		catalog.notifyCatalogPresentInLiveView();
	}

	/**
	 * Closes all active sessions regardless of target catalog.
	 */
	private void closeAllSessions() {
		final Iterator<SessionRegistry> sessionRegistryIt = this.catalogSessionRegistries.values().iterator();
		while (sessionRegistryIt.hasNext()) {
			final SessionRegistry sessionRegistry = sessionRegistryIt.next();
			sessionRegistry.closeAllActiveSessions();
			sessionRegistryIt.remove();
		}
	}

	/**
	 * Method iterates over all opened and active {@link EvitaSession sessions} and closes all that relate to passed
	 * `catalogName`.
	 */
	private void closeAllActiveSessionsTo(@Nonnull String catalogName) {
		ofNullable(this.catalogSessionRegistries.remove(catalogName))
			.ifPresent(SessionRegistry::closeAllActiveSessions);
	}

	/**
	 * Verifies this instance is still active.
	 */
	void assertActive() {
		if (!active) {
			throw new InstanceTerminatedException("instance");
		}
	}

	/**
<<<<<<< HEAD
	 * Method will examine changes in `newCatalog` compared to `currentCatalog` and notify {@link #changeObserver}
	 * in case there is any key structural change identified.
	 */
	private static void notifyStructuralChangeObservers(@Nonnull CatalogContract newCatalog, @Nonnull CatalogContract currentCatalog) {
		if (newCatalog instanceof Catalog newCatalogInstance) {
			final CatalogChangeCaptureBlock captureBlock = newCatalogInstance.createChangeCaptureBlock();
			final int newCatalogVersion = newCatalog.getSchema().version();
			if (currentCatalog.getSchema().version() != newCatalogVersion) {
				newCatalogInstance.notifyObservers(
					CaptureArea.SCHEMA, Operation.UPSERT,
					null, null, null, newCatalogVersion, null,
					captureBlock
				);
			}
			// and examine catalog entity collection changes
			final Set<String> currentEntityTypes = currentCatalog.getEntityTypes();
			final Set<String> examinedTypes = CollectionUtils.createHashSet(currentEntityTypes.size());
			for (String entityType : currentEntityTypes) {
				examinedTypes.add(entityType);
				final EntityCollectionContract existingCollection = currentCatalog.getCollectionForEntityOrThrowException(entityType);
				final Optional<EntityCollectionContract> updatedCollection = newCatalog.getCollectionForEntity(entityType);
				if (updatedCollection.isEmpty()) {
					newCatalogInstance.notifyObservers(
						CaptureArea.SCHEMA, Operation.REMOVE,
						entityType, existingCollection.getEntityTypePrimaryKey(),
						null, null, null,
						captureBlock
					);
				} else {
					final EntityCollectionContract updatedCollectionRef = updatedCollection.get();
					final int newCollectionVersion = updatedCollectionRef.getSchema().version();
					if (existingCollection.getSchema().version() != newCollectionVersion) {
						newCatalogInstance.notifyObservers(
							CaptureArea.SCHEMA, Operation.UPSERT,
							entityType, updatedCollectionRef.getEntityTypePrimaryKey(),
							null, newCollectionVersion, null,
							captureBlock
						);
					}
				}
=======
	 * Verifies this instance is still active and not in read-only mode.
	 */
	void assertActiveAndWritable() {
		assertActive();
		if (this.readOnly) {
			throw new ReadOnlyException();
		}
	}

	/**
	 * Method will examine changes in `newCatalog` compared to `currentCatalog` and notify {@link #structuralChangeObservers}
	 * in case there is any key structural change identified.
	 */
	private void notifyStructuralChangeObservers(@Nonnull CatalogContract newCatalog, @Nonnull CatalogContract currentCatalog) {
		final String catalogName = newCatalog.getName();
		if (currentCatalog.getSchema().version() != newCatalog.getSchema().version()) {
			this.structuralChangeObservers.forEach(it -> it.onCatalogSchemaUpdate(catalogName));
		}
		// and examine catalog entity collection changes
		final Set<String> currentEntityTypes = currentCatalog.getEntityTypes();
		final Set<String> examinedTypes = CollectionUtils.createHashSet(currentEntityTypes.size());
		for (String entityType : currentEntityTypes) {
			examinedTypes.add(entityType);
			final EntityCollectionContract existingCollection = currentCatalog.getCollectionForEntityOrThrowException(entityType);
			final Optional<EntityCollectionContract> updatedCollection = newCatalog.getCollectionForEntity(entityType);
			if (updatedCollection.isEmpty()) {
				this.structuralChangeObservers.forEach(it -> it.onEntityCollectionDelete(catalogName, entityType));
			} else if (existingCollection.getSchema().version() != updatedCollection.get().getSchema().version()) {
				this.structuralChangeObservers.forEach(it -> it.onEntitySchemaUpdate(catalogName, entityType));
			}
		}
		for (String entityType : newCatalog.getEntityTypes()) {
			if (!examinedTypes.contains(entityType)) {
				this.structuralChangeObservers.forEach(it -> it.onEntityCollectionCreate(catalogName, entityType));
>>>>>>> 37af4a71
			}
			for (String entityType : newCatalog.getEntityTypes()) {
				if (!examinedTypes.contains(entityType)) {
					final EntityCollection createdCollection = newCatalogInstance.getCollectionForEntityOrThrowException(entityType);
					final int newCollectionVersion = createdCollection.getSchema().version();
					newCatalogInstance.notifyObservers(
						CaptureArea.SCHEMA, Operation.UPSERT,
						entityType, createdCollection.getEntityTypePrimaryKey(),
						null, newCollectionVersion, null,
						captureBlock
					);
				}
			}
			captureBlock.finish();
		}
	}

	/**
	 * Creates {@link EvitaSession} instance and registers all appropriate termination callbacks along.
	 */
	@Nonnull
	private CreatedSession createSessionInternal(@Nonnull SessionTraits sessionTraits) {
		final CatalogContract catalogContract = getCatalogInstanceOrThrowException(sessionTraits.catalogName());
		final Catalog catalog;
		if (catalogContract instanceof CorruptedCatalog corruptedCatalog) {
			throw new CatalogCorruptedException(corruptedCatalog);
		} else {
			catalog = (Catalog) catalogContract;
		}

		final SessionRegistry sessionRegistry = this.catalogSessionRegistries.computeIfAbsent(
			sessionTraits.catalogName(),
			theCatalogName -> new SessionRegistry(
				this.tracingContext,
				() -> {
					final Catalog theCatalogToReturn = (Catalog) this.catalogs.get(sessionTraits.catalogName());
					if (theCatalogToReturn == null) {
						throw new GenericEvitaInternalError(
							"Failed to find catalog `" + sessionTraits.catalogName() + "` in the catalog map. " +
								"Existing catalogs: " + String.join(", ", this.catalogs.keySet())
						);
					}
					return theCatalogToReturn;
				},
				this.sessionRegistryDataStore
			)
		);

		final NonTransactionalCatalogDescriptor nonTransactionalCatalogDescriptor =
			catalog.getCatalogState() == CatalogState.WARMING_UP && sessionTraits.isReadWrite() && !sessionTraits.isDryRun() ?
<<<<<<< HEAD
				new NonTransactionalCatalogDescriptor(catalog) : null;
=======
				new NonTransactionalCatalogDescriptor(catalog, this.structuralChangeObservers) : null;
>>>>>>> 37af4a71

		if (this.readOnly) {
			isTrue(!sessionTraits.isReadWrite() || sessionTraits.isDryRun(), ReadOnlyException::new);
		}

		final EvitaSessionTerminationCallback terminationCallback = session -> {
			sessionRegistry.removeSession((EvitaSession) session);

			if (sessionTraits.isReadWrite()) {
				ofNullable(nonTransactionalCatalogDescriptor)
					.ifPresent(NonTransactionalCatalogDescriptor::notifyStructuralChangeObservers);
			}
		};

		final EvitaInternalSessionContract newSession = sessionRegistry.addSession(
			catalog.supportsTransaction(),
			() -> new EvitaSession(
				this, catalog, this.reflectionLookup,
				terminationCallback,
				ofNullable(sessionTraits.commitBehaviour()).orElse(CommitBehavior.defaultBehaviour()),
				sessionTraits,
				sessionRegistry::createCatalogConsumerControl
			)
		);

		return new CreatedSession(
			newSession,
			newSession.getFinalizationFuture()
		);
	}

	/**
	 * Method will temporarily make catalog available to be found even if it's not present in {@link #catalogs} anymore.
	 */
	private void doWithPretendingCatalogStillPresent(@Nonnull CatalogContract catalog, @Nonnull Runnable runnable) {
		try {
			this.removedCatalog.set(catalog);
			runnable.run();
		} finally {
			this.removedCatalog.remove();
		}
	}

	/**
	 * Emits the event about evita engine statistics in metrics.
	 */
	private void emitEvitaStatistics() {
		// emit the event
		new EvitaStatisticsEvent(
			this.configuration,
			this.management().getSystemStatus()
		).commit();
	}

	/**
	 * Emits the event about catalog statistics in metrics.
	 * @param catalogName name of the catalog
	 */
	private void emitCatalogStatistics(@Nonnull String catalogName) {
		// register regular metrics extraction of the catalog
		FlightRecorder.addPeriodicEvent(
			CatalogStatisticsEvent.class,
			new Runnable() {
				@Override
				public void run() {
					if (Evita.this.catalogs.get(catalogName) instanceof Catalog monitoredCatalog) {
						monitoredCatalog.emitObservabilityEvents();
					} else {
						FlightRecorder.removePeriodicEvent(this);
					}
				}
			}
		);
	}

	/**
	 * Attempts to close all resources of evitaDB.
	 */
	private void closeInternal() {
<<<<<<< HEAD
		// first close all sessions and observers
		closeSessionsAndObservers()
			// then shutdown executors
			.thenCompose(unusedv -> shutdownExecutors())
			// terminate all catalogs finally (if we did this prematurely, many exceptions would occur)
			.thenCompose(unused -> closeCatalogs())
			// wait for the completion
			.join();
	}

	/**
	 * First stage of shut down: closes all sessions and observers (subscriptions).
	 * @return future that completes when all sessions and observers are closed
	 */
	@Nonnull
	private CompletableFuture<Void> closeSessionsAndObservers() {
		return CompletableFuture.allOf(
			CompletableFuture.runAsync(this::closeAllSessions),
			CompletableFuture.runAsync(this.changeObserver::close)
		);
	}

	/**
	 * Second stage of shut down: shuts down all executors.
	 * @return future that completes when all executors are shut down
	 */
	@Nonnull
	private CompletableFuture<Void> shutdownExecutors() {
		return CompletableFuture.allOf(
=======
		// first close all sessions
		this.closeAllSessions();

		CompletableFuture.allOf(
			CompletableFuture.runAsync(this.management::close),
>>>>>>> 37af4a71
			CompletableFuture.runAsync(() -> shutdownScheduler("request", this.requestExecutor, 60)),
			CompletableFuture.runAsync(() -> shutdownScheduler("transaction", this.transactionExecutor, 60)),
			CompletableFuture.runAsync(() -> shutdownScheduler("service", this.serviceExecutor, 60))
		);
	}

	/**
	 * Third stage of shut down: terminates all catalogs.
	 * @return future that completes when all catalogs are terminated
	 */
	@Nonnull
	private CompletableFuture<Void> closeCatalogs() {
		return CompletableFuture.allOf(
			this.catalogs.values()
				.stream()
				.map(catalog -> CompletableFuture.runAsync(catalog::terminate))
				.toArray(CompletableFuture[]::new)
<<<<<<< HEAD
		).thenCompose(unused -> {
			// and clear the internal map
			this.catalogs.clear();
			return null;
		});
=======
		).join();

		// clear map
		this.catalogs.clear();
		// release lock
		IOUtils.closeQuietly(this.folderLock::close);
>>>>>>> 37af4a71
	}

	/**
	 * This descriptor allows to recognize collection and schema modifications in non-transactional mode where the
	 * contents of the original catalog are directly modified.
	 */
	private static class NonTransactionalCatalogDescriptor {
		/**
		 * Reference to the catalog.
		 */
		private final Catalog theCatalog;
		/**
		 * Contains observed version of the catalog schema in time this class is instantiated.
		 */
		private final int catalogSchemaVersion;
		/**
		 * Contains index of entity collection types and their assigned primary keys observed in time this class is instantiated.
		 */
		private final Map<String, Integer> entityCollectionPrimaryKeys;
		/**
		 * Contains observed versions of the catalog entity collection schemas in time this class is instantiated.
		 */
		private final Map<String, Integer> entityCollectionSchemaVersions;

		NonTransactionalCatalogDescriptor(@Nonnull Catalog catalog) {
			this.theCatalog = catalog;
			this.catalogSchemaVersion = catalog.getSchema().version();
			final Set<String> entityTypes = catalog.getEntityTypes();
			this.entityCollectionPrimaryKeys = CollectionUtils.createHashMap(entityTypes.size());
			this.entityCollectionSchemaVersions = CollectionUtils.createHashMap(entityTypes.size());
			for (String entityType : entityTypes) {
				final EntityCollection entityCollection = catalog.getCollectionForEntityOrThrowException(entityType);
				this.entityCollectionPrimaryKeys.put(entityType, entityCollection.getEntityTypePrimaryKey());
				this.entityCollectionSchemaVersions.put(entityType, entityCollection.getSchema().version());
			}
		}

		/**
		 * Method will examine changes in `newCatalog` compared to `currentCatalog` and notify {@link Catalog}
		 * {@link CatalogChangeObserver} in case there is any key structural change identified.
		 */
		void notifyStructuralChangeObservers() {
			final CatalogChangeCaptureBlock captureBlock = theCatalog.createChangeCaptureBlock();

			if (isCatalogSchemaModified(theCatalog)) {
				final int newSchemaVersion = theCatalog.getSchema().version();
				theCatalog.notifyObservers(
					CaptureArea.SCHEMA, Operation.UPSERT,
					null, null, newSchemaVersion, null, null,
					captureBlock
				);
			}
			// and examine catalog entity collection changes
			this.entityCollectionSchemaVersions
				.keySet()
				.stream()
				.filter(it -> isEntityCollectionSchemaModified(theCatalog, it))
				.forEach(it -> {
					final EntityCollection entityCollection = theCatalog.getCollectionForEntityOrThrowException(it);
					final EntitySchemaContract sealedEntitySchema = entityCollection.getSchema();
					theCatalog.notifyObservers(
						CaptureArea.SCHEMA, Operation.UPSERT,
						it, entityCollection.getEntityTypePrimaryKey(),
						null,
						sealedEntitySchema.version(),
						null,
						captureBlock
					);
				});
			getCreatedCollections(theCatalog)
				.forEach(it -> {
					final EntityCollection entityCollection = theCatalog.getCollectionForEntityOrThrowException(it);
					final EntitySchemaContract sealedEntitySchema = entityCollection.getSchema();
					theCatalog.notifyObservers(
						CaptureArea.SCHEMA, Operation.UPSERT,
						it, entityCollection.getEntityTypePrimaryKey(),
						null,
						sealedEntitySchema.version(),
						null,
						captureBlock
					);
				});
			getDeletedCollections(theCatalog)
				.forEach(it -> {
					theCatalog.notifyObservers(
						CaptureArea.SCHEMA, Operation.REMOVE,
						it, this.entityCollectionPrimaryKeys.get(it),
						null, null, null,
						captureBlock
					);
				});

			captureBlock.finish();
		}

		/**
		 * Returns true if passed catalog schema version differs from version originally observed.
		 */
		private boolean isCatalogSchemaModified(@Nonnull CatalogContract catalog) {
			return this.catalogSchemaVersion != catalog.getSchema().version();
		}

		/**
		 * Returns true if passed catalog entity collection schema version differs from version originally observed.
		 */
		private boolean isEntityCollectionSchemaModified(@Nonnull CatalogContract catalog, @Nonnull String entityType) {
			final Integer myVersion = this.entityCollectionSchemaVersions.get(entityType);
			final Integer theirVersion = catalog.getCollectionForEntity(entityType)
				.map(EntityCollectionContract::getSchema)
				.map(EntitySchemaContract::version)
				.orElse(null);
			return theirVersion != null && myVersion != null && !Objects.equals(myVersion, theirVersion);
		}

		/**
		 * Returns stream of entity types, that are available in catalog, but was not observed initially.
		 */
		private Stream<String> getCreatedCollections(@Nonnull CatalogContract catalog) {
			return catalog.getEntityTypes()
				.stream()
				.filter(it -> !this.entityCollectionSchemaVersions.containsKey(it));
		}

		/**
		 * Returns stream of entity types, that were observed initially, but are not present in current catalog.
		 */
		private Stream<String> getDeletedCollections(@Nonnull CatalogContract catalog) {
			final Set<String> newEntityTypes = catalog.getEntityTypes();
			return this.entityCollectionSchemaVersions
				.keySet()
				.stream()
				.filter(it -> !newEntityTypes.contains(it));
		}

	}

	/**
	 * DTO for passing the identified conflict in catalog names for certain naming convention.
	 */
	record CatalogNamingConventionConflict(
		@Nonnull String conflictingCatalogName,
		@Nonnull NamingConvention convention,
		@Nonnull String conflictingName
	) {
	}

	/**
	 * Represents a catalog name that follows a specific naming convention.
	 *
	 * @param catalogName the original name of the catalog
	 * @param convention  the identification of the convention
	 * @param name        the name of the catalog in particular convention
	 */
	private record CatalogNameInConvention(
		@Nonnull String catalogName,
		@Nonnull NamingConvention convention,
		@Nonnull String name
	) {
	}

	/**
	 * Represents a created session.
	 * This class is a record that encapsulates a session and a future for closing the session.
	 *
	 * @param session     reference to the created session itself
	 * @param closeFuture future that gets completed when session is closed
	 */
	private record CreatedSession(
		@Nonnull EvitaInternalSessionContract session,
		@Nonnull CompletableFuture<Long> closeFuture
	) implements Closeable {

		@Override
		public void close() {
			session.close();
		}

	}

}<|MERGE_RESOLUTION|>--- conflicted
+++ resolved
@@ -281,12 +281,8 @@
 			new HeapMemoryCacheSupervisor(configuration.cache(), this.serviceExecutor) : NoCacheSupervisor.INSTANCE;
 		this.reflectionLookup = new ReflectionLookup(configuration.cache().reflection());
 		this.tracingContext = TracingContextProvider.getContext();
-<<<<<<< HEAD
-		final Path[] directories = FileUtils.listDirectories(configuration.storage().storageDirectoryOrDefault());
+		final Path[] directories = FileUtils.listDirectories(configuration.storage().storageDirectory());
 		this.changeObserver = new SystemChangeObserver(getServiceExecutor());
-=======
-		final Path[] directories = FileUtils.listDirectories(configuration.storage().storageDirectory());
->>>>>>> 37af4a71
 		this.catalogs = CollectionUtils.createConcurrentHashMap(directories.length);
 		this.management = new EvitaManagement(this);
 
@@ -779,14 +775,11 @@
 				}
 			}
 		);
-<<<<<<< HEAD
+		/* TODO JNO - review */
 		changeObserver.notifyPublishers(catalogName, Operation.UPSERT, () -> createCatalogSchema);
-		updateCatalogStatistics();
-=======
-		this.structuralChangeObservers.forEach(it -> it.onCatalogCreate(catalogName));
+		/* TODO JNO - this.structuralChangeObservers.forEach(it -> it.onCatalogCreate(catalogName));*/
 		emitEvitaStatistics();
 		emitCatalogStatistics(catalogName);
->>>>>>> 37af4a71
 	}
 
 	/**
@@ -843,28 +836,30 @@
 			// notify callback that it's now a live snapshot
 			((Catalog) replacedCatalog).notifyCatalogPresentInLiveView();
 
-<<<<<<< HEAD
-			changeObserver.notifyPublishers(
-				catalogNameToBeReplacedWith, Operation.REMOVE,
-				() -> modifyCatalogSchemaName
-			);
-			if (previousCatalog == null) {
-				changeObserver.notifyPublishers(
-					catalogNameToBeReplaced, Operation.UPSERT,
-					() -> modifyCatalogSchemaName
-				);
-			} else {
-				changeObserver.notifyPublishers(
-					catalogNameToBeReplaced, Operation.UPSERT, () -> modifyCatalogSchemaName
-				);
-=======
-			this.structuralChangeObservers.forEach(it -> it.onCatalogDelete(catalogNameToBeReplacedWith));
+			/* TODO JNO - tohle je z 187 a možná správně */
+
+//			changeObserver.notifyPublishers(
+//				catalogNameToBeReplacedWith, Operation.REMOVE,
+//				() -> modifyCatalogSchemaName
+//			);
+//			if (previousCatalog == null) {
+//				changeObserver.notifyPublishers(
+//					catalogNameToBeReplaced, Operation.UPSERT,
+//					() -> modifyCatalogSchemaName
+//				);
+//			} else {
+//				changeObserver.notifyPublishers(
+//					catalogNameToBeReplaced, Operation.UPSERT, () -> modifyCatalogSchemaName
+//				);
+//			}
+
+			/* TODO JNO */
+		/*	this.structuralChangeObservers.forEach(it -> it.onCatalogDelete(catalogNameToBeReplacedWith));
 			if (previousCatalog == null) {
 				this.structuralChangeObservers.forEach(it -> it.onCatalogCreate(catalogNameToBeReplaced));
 			} else {
 				this.structuralChangeObservers.forEach(it -> it.onCatalogSchemaUpdate(catalogNameToBeReplaced));
->>>>>>> 37af4a71
-			}
+			}*/
 
 			// now remove the catalog that was renamed to, we need observers to be still able to access it and therefore
 			// and therefore the removal only takes place here
@@ -894,14 +889,13 @@
 		if (catalogToRemove == null) {
 			throw new CatalogNotFoundException(catalogName);
 		} else {
-<<<<<<< HEAD
-			doWithPretendingCatalogStillPresent(
-				catalogToRemove,
-				() -> changeObserver.notifyPublishers(catalogName, Operation.REMOVE, () -> removeCatalogSchema)
-			);
-=======
-			this.structuralChangeObservers.forEach(it -> doWithPretendingCatalogStillPresent(catalogToRemove, () -> it.onCatalogDelete(catalogName)));
->>>>>>> 37af4a71
+			/* TODO JNO - 187 */
+//			doWithPretendingCatalogStillPresent(
+//				catalogToRemove,
+//				() -> changeObserver.notifyPublishers(catalogName, Operation.REMOVE, () -> removeCatalogSchema)
+//			);
+			/* TODO JNO - tohle je asi nový */
+			/*this.structuralChangeObservers.forEach(it -> doWithPretendingCatalogStillPresent(catalogToRemove, () -> it.onCatalogDelete(catalogName)));*/
 			catalogToRemove.terminate();
 			catalogToRemove.delete();
 			// we need to update catalog statistics
@@ -971,11 +965,22 @@
 	}
 
 	/**
-<<<<<<< HEAD
+	 * Verifies this instance is still active and not in read-only mode.
+	 */
+	void assertActiveAndWritable() {
+		assertActive();
+		if (this.readOnly) {
+			throw new ReadOnlyException();
+		}
+	}
+
+	/* TODO JNO - 187 */
+
+	/**
 	 * Method will examine changes in `newCatalog` compared to `currentCatalog` and notify {@link #changeObserver}
 	 * in case there is any key structural change identified.
 	 */
-	private static void notifyStructuralChangeObservers(@Nonnull CatalogContract newCatalog, @Nonnull CatalogContract currentCatalog) {
+	/*private static void notifyStructuralChangeObservers(@Nonnull CatalogContract newCatalog, @Nonnull CatalogContract currentCatalog) {
 		if (newCatalog instanceof Catalog newCatalogInstance) {
 			final CatalogChangeCaptureBlock captureBlock = newCatalogInstance.createChangeCaptureBlock();
 			final int newCatalogVersion = newCatalog.getSchema().version();
@@ -1012,42 +1017,6 @@
 						);
 					}
 				}
-=======
-	 * Verifies this instance is still active and not in read-only mode.
-	 */
-	void assertActiveAndWritable() {
-		assertActive();
-		if (this.readOnly) {
-			throw new ReadOnlyException();
-		}
-	}
-
-	/**
-	 * Method will examine changes in `newCatalog` compared to `currentCatalog` and notify {@link #structuralChangeObservers}
-	 * in case there is any key structural change identified.
-	 */
-	private void notifyStructuralChangeObservers(@Nonnull CatalogContract newCatalog, @Nonnull CatalogContract currentCatalog) {
-		final String catalogName = newCatalog.getName();
-		if (currentCatalog.getSchema().version() != newCatalog.getSchema().version()) {
-			this.structuralChangeObservers.forEach(it -> it.onCatalogSchemaUpdate(catalogName));
-		}
-		// and examine catalog entity collection changes
-		final Set<String> currentEntityTypes = currentCatalog.getEntityTypes();
-		final Set<String> examinedTypes = CollectionUtils.createHashSet(currentEntityTypes.size());
-		for (String entityType : currentEntityTypes) {
-			examinedTypes.add(entityType);
-			final EntityCollectionContract existingCollection = currentCatalog.getCollectionForEntityOrThrowException(entityType);
-			final Optional<EntityCollectionContract> updatedCollection = newCatalog.getCollectionForEntity(entityType);
-			if (updatedCollection.isEmpty()) {
-				this.structuralChangeObservers.forEach(it -> it.onEntityCollectionDelete(catalogName, entityType));
-			} else if (existingCollection.getSchema().version() != updatedCollection.get().getSchema().version()) {
-				this.structuralChangeObservers.forEach(it -> it.onEntitySchemaUpdate(catalogName, entityType));
-			}
-		}
-		for (String entityType : newCatalog.getEntityTypes()) {
-			if (!examinedTypes.contains(entityType)) {
-				this.structuralChangeObservers.forEach(it -> it.onEntityCollectionCreate(catalogName, entityType));
->>>>>>> 37af4a71
 			}
 			for (String entityType : newCatalog.getEntityTypes()) {
 				if (!examinedTypes.contains(entityType)) {
@@ -1062,6 +1031,39 @@
 				}
 			}
 			captureBlock.finish();
+		}
+	}*/
+
+	/**
+	 * Method will examine changes in `newCatalog` compared to `currentCatalog` and notify {@link #changeObserver}
+	 * in case there is any key structural change identified.
+	 */
+	private void notifyStructuralChangeObservers(@Nonnull CatalogContract newCatalog, @Nonnull CatalogContract currentCatalog) {
+		final String catalogName = newCatalog.getName();
+		/* TODO JNO - tohle je staré?! */
+		/*if (currentCatalog.getSchema().version() != newCatalog.getSchema().version()) {
+			this.structuralChangeObservers.forEach(it -> it.onCatalogSchemaUpdate(catalogName));
+		}*/
+		// and examine catalog entity collection changes
+		final Set<String> currentEntityTypes = currentCatalog.getEntityTypes();
+		final Set<String> examinedTypes = CollectionUtils.createHashSet(currentEntityTypes.size());
+		for (String entityType : currentEntityTypes) {
+			examinedTypes.add(entityType);
+			final EntityCollectionContract existingCollection = currentCatalog.getCollectionForEntityOrThrowException(entityType);
+			final Optional<EntityCollectionContract> updatedCollection = newCatalog.getCollectionForEntity(entityType);
+			/* TODO JNO - tohle je asi nový */
+			/*if (updatedCollection.isEmpty()) {
+				this.structuralChangeObservers.forEach(it -> it.onEntityCollectionDelete(catalogName, entityType));
+			} else if (existingCollection.getSchema().version() != updatedCollection.get().getSchema().version()) {
+				this.structuralChangeObservers.forEach(it -> it.onEntitySchemaUpdate(catalogName, entityType));
+			}*/
+		}
+		for (String entityType : newCatalog.getEntityTypes()) {
+			/* TODO JNO- tohle je asi nový */
+			/*if (!examinedTypes.contains(entityType)) {
+				this.structuralChangeObservers.forEach(it -> it.onEntityCollectionCreate(catalogName, entityType));
+			}
+			captureBlock.finish();*/
 		}
 	}
 
@@ -1098,11 +1100,7 @@
 
 		final NonTransactionalCatalogDescriptor nonTransactionalCatalogDescriptor =
 			catalog.getCatalogState() == CatalogState.WARMING_UP && sessionTraits.isReadWrite() && !sessionTraits.isDryRun() ?
-<<<<<<< HEAD
 				new NonTransactionalCatalogDescriptor(catalog) : null;
-=======
-				new NonTransactionalCatalogDescriptor(catalog, this.structuralChangeObservers) : null;
->>>>>>> 37af4a71
 
 		if (this.readOnly) {
 			isTrue(!sessionTraits.isReadWrite() || sessionTraits.isDryRun(), ReadOnlyException::new);
@@ -1182,43 +1180,15 @@
 	 * Attempts to close all resources of evitaDB.
 	 */
 	private void closeInternal() {
-<<<<<<< HEAD
-		// first close all sessions and observers
-		closeSessionsAndObservers()
-			// then shutdown executors
-			.thenCompose(unusedv -> shutdownExecutors())
-			// terminate all catalogs finally (if we did this prematurely, many exceptions would occur)
-			.thenCompose(unused -> closeCatalogs())
-			// wait for the completion
-			.join();
-	}
-
-	/**
-	 * First stage of shut down: closes all sessions and observers (subscriptions).
-	 * @return future that completes when all sessions and observers are closed
-	 */
-	@Nonnull
-	private CompletableFuture<Void> closeSessionsAndObservers() {
-		return CompletableFuture.allOf(
+		// first close all sessions
+		CompletableFuture.allOf(
 			CompletableFuture.runAsync(this::closeAllSessions),
+			/* TODO JNO - revidovat, jestli se to má zavírat zde */
 			CompletableFuture.runAsync(this.changeObserver::close)
 		);
-	}
-
-	/**
-	 * Second stage of shut down: shuts down all executors.
-	 * @return future that completes when all executors are shut down
-	 */
-	@Nonnull
-	private CompletableFuture<Void> shutdownExecutors() {
-		return CompletableFuture.allOf(
-=======
-		// first close all sessions
-		this.closeAllSessions();
 
 		CompletableFuture.allOf(
 			CompletableFuture.runAsync(this.management::close),
->>>>>>> 37af4a71
 			CompletableFuture.runAsync(() -> shutdownScheduler("request", this.requestExecutor, 60)),
 			CompletableFuture.runAsync(() -> shutdownScheduler("transaction", this.transactionExecutor, 60)),
 			CompletableFuture.runAsync(() -> shutdownScheduler("service", this.serviceExecutor, 60))
@@ -1236,20 +1206,13 @@
 				.stream()
 				.map(catalog -> CompletableFuture.runAsync(catalog::terminate))
 				.toArray(CompletableFuture[]::new)
-<<<<<<< HEAD
-		).thenCompose(unused -> {
-			// and clear the internal map
+		).thenCompose(__ -> {
+			// clear map
 			this.catalogs.clear();
+			// release lock
+			IOUtils.closeQuietly(this.folderLock::close);
 			return null;
 		});
-=======
-		).join();
-
-		// clear map
-		this.catalogs.clear();
-		// release lock
-		IOUtils.closeQuietly(this.folderLock::close);
->>>>>>> 37af4a71
 	}
 
 	/**
