--- conflicted
+++ resolved
@@ -25,11 +25,6 @@
 
 import io.evitadb.api.CatalogContract;
 import io.evitadb.api.CatalogState;
-<<<<<<< HEAD
-=======
-import io.evitadb.api.CatalogStructuralChangeObserver;
-import io.evitadb.api.CatalogStructuralChangeObserverWithEvitaContractCallback;
->>>>>>> 9f91d616
 import io.evitadb.api.EntityCollectionContract;
 import io.evitadb.api.EvitaContract;
 import io.evitadb.api.EvitaSessionContract;
@@ -43,16 +38,13 @@
 import io.evitadb.api.exception.CatalogNotFoundException;
 import io.evitadb.api.exception.InstanceTerminatedException;
 import io.evitadb.api.exception.ReadOnlyException;
-<<<<<<< HEAD
+import io.evitadb.api.observability.trace.TracingContext;
+import io.evitadb.api.observability.trace.TracingContextProvider;
 import io.evitadb.api.requestResponse.cdc.CaptureArea;
 import io.evitadb.api.requestResponse.cdc.ChangeCapturePublisher;
 import io.evitadb.api.requestResponse.cdc.ChangeSystemCapture;
 import io.evitadb.api.requestResponse.cdc.ChangeSystemCaptureRequest;
 import io.evitadb.api.requestResponse.cdc.Operation;
-=======
-import io.evitadb.api.observability.trace.TracingContext;
-import io.evitadb.api.observability.trace.TracingContextProvider;
->>>>>>> 9f91d616
 import io.evitadb.api.requestResponse.schema.CatalogSchemaContract;
 import io.evitadb.api.requestResponse.schema.CatalogSchemaEditor.CatalogSchemaBuilder;
 import io.evitadb.api.requestResponse.schema.EntitySchemaContract;
@@ -100,27 +92,17 @@
 import java.util.Iterator;
 import java.util.Map;
 import java.util.Map.Entry;
-<<<<<<< HEAD
 import java.util.Objects;
 import java.util.Optional;
 import java.util.Set;
 import java.util.UUID;
-import java.util.concurrent.ConcurrentHashMap;
-import java.util.concurrent.CountDownLatch;
-import java.util.concurrent.Flow.Publisher;
-import java.util.concurrent.ThreadFactory;
-=======
-import java.util.ServiceLoader.Provider;
 import java.util.concurrent.CompletableFuture;
-import java.util.concurrent.CopyOnWriteArrayList;
 import java.util.concurrent.ExecutorService;
->>>>>>> 9f91d616
 import java.util.concurrent.TimeUnit;
 import java.util.concurrent.atomic.AtomicReference;
 import java.util.function.Consumer;
 import java.util.function.Function;
 import java.util.function.Supplier;
-import java.util.stream.Collectors;
 import java.util.stream.Stream;
 
 import static io.evitadb.utils.Assert.isTrue;
@@ -177,8 +159,7 @@
 	 */
 	private final ReflectionLookup reflectionLookup;
 	/**
-	 * Change observer that is used to notify all registered {@link ChangeSystemCaptureSubscriber} about changes in the
-	 * catalogs.
+	 * Change observer that is used to notify all registered subscribers about changes in the catalogs.
 	 */
 	private final SystemChangeObserver changeObserver;
 	/**
@@ -261,21 +242,9 @@
 		this.cacheSupervisor = configuration.cache().enabled() ?
 			new HeapMemoryCacheSupervisor(configuration.cache(), this.serviceExecutor) : NoCacheSupervisor.INSTANCE;
 		this.reflectionLookup = new ReflectionLookup(configuration.cache().reflection());
-<<<<<<< HEAD
-=======
-		this.structuralChangeObservers = ServiceLoader.load(CatalogStructuralChangeObserver.class)
-			.stream()
-			.map(Provider::get)
-			.collect(
-				Collectors.toCollection(
-					CopyOnWriteArrayList::new
-				)
-			);
-
 		this.tracingContext = TracingContextProvider.getContext();
->>>>>>> 9f91d616
 		final Path[] directories = FileUtils.listDirectories(configuration.storage().storageDirectoryOrDefault());
-		this.changeObserver = new SystemChangeObserver(executor);
+		this.changeObserver = new SystemChangeObserver(getServiceExecutor());
 		this.catalogs = CollectionUtils.createConcurrentHashMap(directories.length);
 		this.management = new EvitaManagement(this);
 
@@ -294,11 +263,6 @@
 		}
 
 		this.readOnly = this.configuration.server().readOnly();
-		this.structuralChangeObservers
-			.stream()
-			.filter(CatalogStructuralChangeObserverWithEvitaContractCallback.class::isInstance)
-			.map(CatalogStructuralChangeObserverWithEvitaContractCallback.class::cast)
-			.forEach(it -> it.onInit(this));
 	}
 
 	/**
@@ -323,28 +287,6 @@
 	}
 
 	/**
-<<<<<<< HEAD
-=======
-	 * Method adds a new observer that will be called in case there are structural changes in the catalogs in this
-	 * evitaDB instance. Structural change is:
-	 *
-	 * - adding a catalog
-	 * - removing a catalog
-	 * - change schema of the catalog
-	 *
-	 * Part of PRIVATE API.
-	 *
-	 * @see #notifyStructuralChangeObservers(CatalogContract, CatalogContract)
-	 */
-	public void registerStructuralChangeObserver(@Nonnull CatalogStructuralChangeObserver observer) {
-		this.structuralChangeObservers.add(observer);
-		if (observer instanceof CatalogStructuralChangeObserverWithEvitaContractCallback cscowecc) {
-			cscowecc.onInit(this);
-		}
-	}
-
-	/**
->>>>>>> 9f91d616
 	 * Returns list of all catalogs maintained by this evitaDB instance.
 	 * Part of PRIVATE API.
 	 */
@@ -584,19 +526,6 @@
 			this.active = false;
 			closeInternal();
 		}
-<<<<<<< HEAD
-		final Iterator<CatalogContract> it = catalogs.values().iterator();
-		while (it.hasNext()) {
-			final CatalogContract catalog = it.next();
-			catalog.terminate();
-			it.remove();
-			log.info("Catalog {} successfully terminated.", catalog.getName());
-		}
-		this.changeObserver.close();
-
-		this.executor.shutdown();
-=======
->>>>>>> 9f91d616
 	}
 
 	/**
@@ -621,11 +550,6 @@
 			.orElseThrow(() -> new IllegalArgumentException("Catalog " + catalog + " is not known to Evita!"));
 	}
 
-<<<<<<< HEAD
-	@Override
-	public ChangeCapturePublisher<ChangeSystemCapture> registerSystemChangeCapture(@Nonnull ChangeSystemCaptureRequest request) {
-		return changeObserver.registerPublisher(request);
-=======
 	/**
 	 * Asynchronously executes supplier lambda in the request thread pool.
 	 * @param supplier supplier to be executed
@@ -692,7 +616,11 @@
 				);
 			}
 		);
->>>>>>> 9f91d616
+	}
+
+	@Override
+	public ChangeCapturePublisher<ChangeSystemCapture> registerSystemChangeCapture(@Nonnull ChangeSystemCaptureRequest request) {
+		return changeObserver.registerPublisher(request);
 	}
 
 	/*
@@ -754,12 +682,8 @@
 				}
 			}
 		);
-<<<<<<< HEAD
 		changeObserver.notifyPublishers(catalogName, Operation.CREATE, () -> createCatalogSchema);
-=======
-		this.structuralChangeObservers.forEach(it -> it.onCatalogCreate(catalogName));
 		updateCatalogStatistics();
->>>>>>> 9f91d616
 	}
 
 	/**
@@ -809,17 +733,13 @@
 			// now rewrite the original catalog with renamed contents so that the observers could access it
 			final CatalogContract previousCatalog = this.catalogs.put(catalogNameToBeReplaced, replacedCatalog);
 
-<<<<<<< HEAD
+			// notify callback that it's now a live snapshot
+			((Catalog) replacedCatalog).notifyCatalogPresentInLiveView();
+
 			changeObserver.notifyPublishers(
 				catalogNameToBeReplacedWith, Operation.REMOVE,
 				() -> modifyCatalogSchemaName
 			);
-=======
-			// notify callback that it's now a live snapshot
-			((Catalog) replacedCatalog).notifyCatalogPresentInLiveView();
-
-			structuralChangeObservers.forEach(it -> it.onCatalogDelete(catalogNameToBeReplacedWith));
->>>>>>> 9f91d616
 			if (previousCatalog == null) {
 				changeObserver.notifyPublishers(
 					catalogNameToBeReplaced, Operation.CREATE,
@@ -932,8 +852,7 @@
 	 * Method will examine changes in `newCatalog` compared to `currentCatalog` and notify {@link #changeObserver}
 	 * in case there is any key structural change identified.
 	 */
-	private void notifyStructuralChangeObservers(@Nonnull CatalogContract newCatalog, @Nonnull CatalogContract currentCatalog) {
-<<<<<<< HEAD
+	private static void notifyStructuralChangeObservers(@Nonnull CatalogContract newCatalog, @Nonnull CatalogContract currentCatalog) {
 		if (newCatalog instanceof Catalog newCatalogInstance) {
 			final CatalogChangeCaptureBlock captureBlock = newCatalogInstance.createChangeCaptureBlock();
 			final int newCatalogVersion = newCatalog.getSchema().version();
@@ -943,23 +862,6 @@
 					null, null, null, newCatalogVersion, null,
 					captureBlock
 				);
-=======
-		final String catalogName = newCatalog.getName();
-		if (currentCatalog.getSchema().version() != newCatalog.getSchema().version()) {
-			structuralChangeObservers.forEach(it -> it.onCatalogSchemaUpdate(catalogName));
-		}
-		// and examine catalog entity collection changes
-		final Set<String> currentEntityTypes = currentCatalog.getEntityTypes();
-		final Set<String> examinedTypes = CollectionUtils.createHashSet(currentEntityTypes.size());
-		for (String entityType : currentEntityTypes) {
-			examinedTypes.add(entityType);
-			final EntityCollectionContract existingCollection = currentCatalog.getCollectionForEntityOrThrowException(entityType);
-			final Optional<EntityCollectionContract> updatedCollection = newCatalog.getCollectionForEntity(entityType);
-			if (updatedCollection.isEmpty()) {
-				structuralChangeObservers.forEach(it -> it.onEntityCollectionDelete(catalogName, entityType));
-			} else if (existingCollection.getSchema().version() != updatedCollection.get().getSchema().version()) {
-				structuralChangeObservers.forEach(it -> it.onEntitySchemaUpdate(catalogName, entityType));
->>>>>>> 9f91d616
 			}
 			// and examine catalog entity collection changes
 			final Set<String> currentEntityTypes = currentCatalog.getEntityTypes();
@@ -1095,23 +997,57 @@
 	 * Attempts to close all resources of evitaDB.
 	 */
 	private void closeInternal() {
-		CompletableFuture.allOf(
+		// first close all sessions and observers
+		closeSessionsAndObservers()
+			// then shutdown executors
+			.thenCompose(unusedv -> shutdownExecutors())
+			// terminate all catalogs finally (if we did this prematurely, many exceptions would occur)
+			.thenCompose(unused -> closeCatalogs())
+			// wait for the completion
+			.join();
+	}
+
+	/**
+	 * First stage of shut down: closes all sessions and observers (subscriptions).
+	 * @return future that completes when all sessions and observers are closed
+	 */
+	@Nonnull
+	private CompletableFuture<Void> closeSessionsAndObservers() {
+		return CompletableFuture.allOf(
 			CompletableFuture.runAsync(this::closeAllSessions),
+			CompletableFuture.runAsync(this.changeObserver::close)
+		);
+	}
+
+	/**
+	 * Second stage of shut down: shuts down all executors.
+	 * @return future that completes when all executors are shut down
+	 */
+	@Nonnull
+	private CompletableFuture<Void> shutdownExecutors() {
+		return CompletableFuture.allOf(
 			CompletableFuture.runAsync(() -> shutdownScheduler("request", this.requestExecutor, 60)),
 			CompletableFuture.runAsync(() -> shutdownScheduler("transaction", this.transactionExecutor, 60)),
 			CompletableFuture.runAsync(() -> shutdownScheduler("service", this.serviceExecutor, 60))
-		).join();
-
-		// terminate all catalogs finally (if we did this prematurely, many exceptions would occur)
-		CompletableFuture.allOf(
+		);
+	}
+
+	/**
+	 * Third stage of shut down: terminates all catalogs.
+	 * @return future that completes when all catalogs are terminated
+	 */
+	@Nonnull
+	private CompletableFuture<Void> closeCatalogs() {
+		return CompletableFuture.allOf(
 			this.catalogs.values()
 				.stream()
 				.map(catalog -> CompletableFuture.runAsync(catalog::terminate))
 				.toArray(CompletableFuture[]::new)
-		).join();
-
-		// clear map
-		this.catalogs.clear();
+		).thenCompose(unused -> {
+			// and clear the internal map
+			this.catalogs.clear();
+			return null;
+		});
 	}
 
 	/**
@@ -1136,17 +1072,8 @@
 		 */
 		private final Map<String, Integer> entityCollectionSchemaVersions;
 
-<<<<<<< HEAD
 		NonTransactionalCatalogDescriptor(@Nonnull Catalog catalog) {
 			this.theCatalog = catalog;
-=======
-		NonTransactionalCatalogDescriptor(
-			@Nonnull CatalogContract catalog,
-			@Nonnull Collection<CatalogStructuralChangeObserver> structuralChangeObservers
-		) {
-			this.theCatalog = catalog;
-			this.structuralChangeObservers = structuralChangeObservers;
->>>>>>> 9f91d616
 			this.catalogSchemaVersion = catalog.getSchema().version();
 			final Set<String> entityTypes = catalog.getEntityTypes();
 			this.entityCollectionPrimaryKeys = CollectionUtils.createHashMap(entityTypes.size());
