/*
 *
 *                         _ _        ____  ____
 *               _____   _(_) |_ __ _|  _ \| __ )
 *              / _ \ \ / / | __/ _` | | | |  _ \
 *             |  __/\ V /| | || (_| | |_| | |_) |
 *              \___| \_/ |_|\__\__,_|____/|____/
 *
 *   Copyright (c) 2023-2024
 *
 *   Licensed under the Business Source License, Version 1.1 (the "License");
 *   you may not use this file except in compliance with the License.
 *   You may obtain a copy of the License at
 *
 *   https://github.com/FgForrest/evitaDB/blob/main/LICENSE
 *
 *   Unless required by applicable law or agreed to in writing, software
 *   distributed under the License is distributed on an "AS IS" BASIS,
 *   WITHOUT WARRANTIES OR CONDITIONS OF ANY KIND, either express or implied.
 *   See the License for the specific language governing permissions and
 *   limitations under the License.
 */

package io.evitadb.core;

import io.evitadb.api.CatalogContract;
import io.evitadb.api.CatalogState;
import io.evitadb.api.CatalogStructuralChangeObserver;
import io.evitadb.api.CatalogStructuralChangeObserverWithEvitaContractCallback;
import io.evitadb.api.EntityCollectionContract;
import io.evitadb.api.EvitaContract;
import io.evitadb.api.EvitaSessionContract;
import io.evitadb.api.EvitaSessionTerminationCallback;
import io.evitadb.api.SessionTraits;
import io.evitadb.api.SessionTraits.SessionFlags;
import io.evitadb.api.TransactionContract.CommitBehavior;
import io.evitadb.api.configuration.EvitaConfiguration;
import io.evitadb.api.configuration.ServerOptions;
import io.evitadb.api.exception.CatalogAlreadyPresentException;
import io.evitadb.api.exception.CatalogNotFoundException;
import io.evitadb.api.exception.InstanceTerminatedException;
import io.evitadb.api.exception.ReadOnlyException;
import io.evitadb.api.requestResponse.schema.CatalogSchemaContract;
import io.evitadb.api.requestResponse.schema.CatalogSchemaEditor.CatalogSchemaBuilder;
import io.evitadb.api.requestResponse.schema.EntitySchemaContract;
import io.evitadb.api.requestResponse.schema.builder.InternalCatalogSchemaBuilder;
import io.evitadb.api.requestResponse.schema.mutation.CatalogSchemaMutation;
import io.evitadb.api.requestResponse.schema.mutation.TopLevelCatalogSchemaMutation;
import io.evitadb.api.requestResponse.schema.mutation.catalog.CreateCatalogSchemaMutation;
import io.evitadb.api.requestResponse.schema.mutation.catalog.ModifyCatalogSchemaMutation;
import io.evitadb.api.requestResponse.schema.mutation.catalog.ModifyCatalogSchemaNameMutation;
import io.evitadb.api.requestResponse.schema.mutation.catalog.RemoveCatalogSchemaMutation;
import io.evitadb.api.requestResponse.system.SystemStatus;
import io.evitadb.api.trace.TracingContext;
import io.evitadb.api.trace.TracingContextProvider;
import io.evitadb.core.cache.CacheSupervisor;
import io.evitadb.core.cache.HeapMemoryCacheSupervisor;
import io.evitadb.core.cache.NoCacheSupervisor;
import io.evitadb.core.exception.CatalogCorruptedException;
import io.evitadb.core.maintenance.SessionKiller;
import io.evitadb.core.query.algebra.Formula;
import io.evitadb.core.scheduling.RejectingExecutor;
import io.evitadb.core.scheduling.Scheduler;
import io.evitadb.exception.EvitaInvalidUsageException;
import io.evitadb.thread.TimeoutableThread;
import io.evitadb.utils.ArrayUtils;
import io.evitadb.utils.Assert;
import io.evitadb.utils.CollectionUtils;
import io.evitadb.utils.FileUtils;
import io.evitadb.utils.NamingConvention;
import io.evitadb.utils.ReflectionLookup;
import io.evitadb.utils.StringUtils;
import io.evitadb.utils.VersionUtils;
import lombok.Getter;
import lombok.RequiredArgsConstructor;
import lombok.extern.slf4j.Slf4j;
import net.openhft.hashing.LongHashFunction;
import org.jboss.threads.EnhancedQueueExecutor;

import javax.annotation.Nonnull;
import javax.annotation.Nullable;
import javax.annotation.concurrent.ThreadSafe;
import java.io.Closeable;
import java.nio.file.Path;
import java.time.Duration;
import java.time.OffsetDateTime;
import java.util.*;
import java.util.Map.Entry;
import java.util.ServiceLoader.Provider;
import java.util.concurrent.CompletableFuture;
import java.util.concurrent.ConcurrentHashMap;
import java.util.concurrent.CopyOnWriteArrayList;
import java.util.concurrent.CountDownLatch;
import java.util.concurrent.ThreadFactory;
import java.util.concurrent.TimeUnit;
import java.util.concurrent.atomic.AtomicInteger;
import java.util.concurrent.atomic.AtomicReference;
import java.util.function.Consumer;
import java.util.function.Function;
import java.util.stream.Collectors;
import java.util.stream.Stream;

import static io.evitadb.utils.Assert.isTrue;
import static io.evitadb.utils.Assert.notNull;
import static java.util.Optional.of;
import static java.util.Optional.ofNullable;

/**
 * Evita is a specialized database with easy-to-use API for e-commerce systems. Purpose of this research is creating fast
 * and scalable engine that handles all complex tasks that e-commerce systems has to deal with on daily basis. Evita should
 * operate as a fast secondary lookup / search index used by application frontends. We aim for order of magnitude better
 * latency (10x faster or better) for common e-commerce tasks than other solutions based on SQL or NoSQL databases on the
 * same hardware specification. Evita should not be used for storing and handling primary data, and we don't aim for ACID
 * properties nor data corruption guarantees. Evita "index" must be treated as something that could be dropped any time and
 * built up from scratch easily again.
 *
 * This class represents main entrance to the evitaDB contents.
 *
 * @author Jan Novotný (novotny@fg.cz), FG Forrest a.s. (c) 2021
 */
@ThreadSafe
@Slf4j
public final class Evita implements EvitaContract {
	/**
	 * Index of {@link Catalog} that holds data specific to the catalog.
	 *
	 * @see Catalog
	 */
	private final Map<String, CatalogContract> catalogs;
	/**
	 * Keeps information about currently active sessions.
	 */
	private final Map<String, SessionRegistry> activeSessions = new ConcurrentHashMap<>();
	/**
	 * Formula supervisor is an entry point to the Evita cache. The idea is that each {@link Formula} can be identified by
	 * its {@link Formula#computeHash(LongHashFunction)} method and when the supervisor identifies that certain formula
	 * is frequently used in query formulas it moves its memoized results to the cache. The non-computed formula
	 * of the same hash will be exchanged in next query that contains it with the cached formula that already contains
	 * memoized result.
	 */
	private final CacheSupervisor cacheSupervisor;
	/**
	 * Task that ensures that no inactive session is kept after
	 * {@link io.evitadb.api.configuration.ServerOptions#closeSessionsAfterSecondsOfInactivity()} inactivity timeout.
	 */
	@SuppressWarnings({"FieldCanBeLocal", "unused"})
	private final SessionKiller sessionKiller;
	/**
	 * Field contains the global - shared configuration for entire Evita instance.
	 */
	@Getter private final EvitaConfiguration configuration;
	/**
	 * Field contains reference to the scheduler that maintains shared Evita asynchronous tasks used for maintenance
	 * operations.
	 */
	private final Scheduler scheduler;
	/**
	 * Reflection lookup is used to speed up reflection operation by memoizing the results for examined classes.
	 */
	private final ReflectionLookup reflectionLookup;
	/**
	 * Contains list of all structural change callbacks that needs to be notified when any of the key structural
	 * changes occur in this catalog.
	 */
	private final List<CatalogStructuralChangeObserver> structuralChangeObservers;
	/**
	 * Java based scheduled executor service.
	 */
	@Getter
	private final EnhancedQueueExecutor executor;
	/**
	 * Kills threads that are marked as timeoutable and their time is up.
	 */
	@SuppressWarnings({"FieldCanBeLocal", "unused"})
	private final TimeoutThreadKiller timeoutThreadKiller;
	/**
	 * Temporary storage that keeps catalog being removed reference so that onDelete callback can still access it.
	 */
	private final ThreadLocal<CatalogContract> removedCatalog = new ThreadLocal<>();
	/**
<<<<<<< HEAD
	 * This variable represents the starting date and time.
	 */
	private final OffsetDateTime started;
=======
	 * Provides the tracing context for tracking the execution flow in the application.
	 **/
	@Getter
	private final TracingContext tracingContext;
>>>>>>> 835ec1e6
	/**
	 * Flag that is se to TRUE when Evita. is ready to serve application calls.
	 * Aim of this flag is to refuse any calls after {@link #close()} method has been called.
	 */
	private boolean active;
	/**
	 * Flag that is initially set to {@link ServerOptions#readOnly()} from {@link EvitaConfiguration}.
	 * The flag might be changed from false to TRUE one time using internal Evita API. This is used in test support.
	 */
	@Getter private boolean readOnly;

	public Evita(@Nonnull EvitaConfiguration configuration) {
		this.configuration = configuration;
		final RejectingExecutor handoffExecutor = new RejectingExecutor();
		this.executor = new EnhancedQueueExecutor.Builder()
			.setCorePoolSize(configuration.server().coreThreadCount())
			.setMaximumPoolSize(configuration.server().maxThreadCount())
			.setExceptionHandler((t, e) -> log.error("Uncaught error in thread `" + t.getName() + "`: " + e.getMessage(), e))
			.setHandoffExecutor(handoffExecutor)
			.setThreadFactory(new EvitaThreadFactory(configuration.server().threadPriority()))
			.setMaximumQueueSize(configuration.server().queueSize())
			.setRegisterMBean(false)
			.build();
		this.executor.prestartAllCoreThreads();
		this.scheduler = new Scheduler(executor);
		if (configuration.server().killTimedOutShortRunningThreadsEverySeconds() > 0 &&
			configuration.server().shortRunningThreadsTimeoutInSeconds() > 0) {
			this.timeoutThreadKiller = new TimeoutThreadKiller(
				configuration.server().shortRunningThreadsTimeoutInSeconds(),
				configuration.server().killTimedOutShortRunningThreadsEverySeconds(),
				this.executor,
				this.scheduler);
		} else {
			this.timeoutThreadKiller = null;
		}
		this.sessionKiller = of(configuration.server().closeSessionsAfterSecondsOfInactivity())
			.filter(it -> it > 0)
			.map(it -> new SessionKiller(it, this, this.scheduler))
			.orElse(null);
		this.cacheSupervisor = configuration.cache().enabled() ?
			new HeapMemoryCacheSupervisor(configuration.cache(), scheduler) : NoCacheSupervisor.INSTANCE;
		this.reflectionLookup = new ReflectionLookup(configuration.cache().reflection());
		this.structuralChangeObservers = ServiceLoader.load(CatalogStructuralChangeObserver.class)
			.stream()
			.map(Provider::get)
			.collect(
				Collectors.toCollection(
					CopyOnWriteArrayList::new
				)
			);

		this.tracingContext = TracingContextProvider.getContext();
		final Path[] directories = FileUtils.listDirectories(configuration.storage().storageDirectoryOrDefault());
		this.catalogs = CollectionUtils.createConcurrentHashMap(directories.length);
		final CountDownLatch startUpLatch = new CountDownLatch(directories.length);
		for (Path directory : directories) {
			final String catalogName = directory.toFile().getName();
			scheduler.execute(() -> {
				CatalogContract catalog;
				try {
					final long start = System.nanoTime();
<<<<<<< HEAD
					catalog = new Catalog(
						catalogName, directory, cacheSupervisor,
						configuration.storage(),
						configuration.transaction(),
						reflectionLookup,
						executor,
						this::replaceCatalogReference
					);
=======
					catalog = new Catalog(catalogName, directory, cacheSupervisor, configuration.storage(), reflectionLookup, tracingContext);
>>>>>>> 835ec1e6
					log.info("Catalog {} fully loaded in: {}", catalogName, StringUtils.formatNano(System.nanoTime() - start));
				} catch (Throwable ex) {
					log.error("Catalog {} is corrupted!", catalogName);
					catalog = new CorruptedCatalog(catalogName, directory, ex);
				}
				this.catalogs.put(catalogName, catalog);
				startUpLatch.countDown();
			});
		}

		try {
			startUpLatch.await();
			this.active = true;
		} catch (InterruptedException ex) {
			// terminate evitaDB - it has not properly started
			this.executor.shutdown();
			for (CatalogContract catalog : this.catalogs.values()) {
				catalog.terminate();
			}
		}

		this.readOnly = this.configuration.server().readOnly();
		this.started = OffsetDateTime.now();
		this.structuralChangeObservers
			.stream()
			.filter(CatalogStructuralChangeObserverWithEvitaContractCallback.class::isInstance)
			.map(CatalogStructuralChangeObserverWithEvitaContractCallback.class::cast)
			.forEach(it -> it.onInit(this));
	}

	/**
	 * Method for internal use. Can switch Evita from read-write to read-only one time only.
	 */
	public void setReadOnly() {
		Assert.isTrue(!readOnly, "Only read-write evita can be switched to read-only instance!");
		this.readOnly = true;
	}

	/**
	 * Method adds a new observer that will be called in case there are structural changes in the catalogs in this
	 * evitaDB instance. Structural change is:
	 *
	 * - adding a catalog
	 * - removing a catalog
	 * - change schema of the catalog
	 *
	 * Part of PRIVATE API.
	 *
	 * @see #notifyStructuralChangeObservers(CatalogContract, CatalogContract)
	 */
	public void registerStructuralChangeObserver(@Nonnull CatalogStructuralChangeObserver observer) {
		this.structuralChangeObservers.add(observer);
		if (observer instanceof CatalogStructuralChangeObserverWithEvitaContractCallback cscowecc) {
			cscowecc.onInit(this);
		}
	}

	/**
	 * Returns list of all catalogs maintained by this evitaDB instance.
	 * Part of PRIVATE API.
	 */
	@Nonnull
	public Collection<CatalogContract> getCatalogs() {
		return catalogs.values();
	}

	@Override
	@Nonnull
	@SuppressWarnings("resource")
	public EvitaSessionContract createSession(@Nullable CommitBehavior commitBehaviour, @Nonnull SessionTraits traits) {
		notNull(traits.catalogName(), "Catalog name is mandatory information.");
		return createSessionInternal(
			commitBehaviour == null ? CommitBehavior.defaultBehaviour() : commitBehaviour,
			traits
		).session();
	}

	@Override
	@Nonnull
	public Optional<EvitaSessionContract> getSessionById(@Nonnull String catalogName, @Nonnull UUID sessionId) {
		return ofNullable(this.activeSessions.get(catalogName))
			.map(it -> it.getActiveSessionById(sessionId));
	}

	@Override
	public void terminateSession(@Nonnull EvitaSessionContract session) {
		assertActive();
		session.close();
	}

	@Override
	@Nonnull
	public Set<String> getCatalogNames() {
		return this.catalogs.keySet();
	}

	@Override
	@Nonnull
	public CatalogSchemaBuilder defineCatalog(@Nonnull String catalogName) {
		final Optional<CatalogContract> catalogInstance = getCatalogInstance(catalogName);
		if (catalogInstance.isEmpty()) {
			update(new CreateCatalogSchemaMutation(catalogName));
			return new InternalCatalogSchemaBuilder(
				getCatalogInstanceOrThrowException(catalogName).getSchema()
			);
		} else {
			return new InternalCatalogSchemaBuilder(
				catalogInstance.get().getSchema()
			);
		}
	}

	@Override
	public void renameCatalog(@Nonnull String catalogName, @Nonnull String newCatalogName) {
		assertActive();
		update(new ModifyCatalogSchemaNameMutation(catalogName, newCatalogName, false));
	}

	@Override
	public void replaceCatalog(@Nonnull String catalogNameToBeReplacedWith, @Nonnull String catalogNameToBeReplaced) {
		assertActive();
		update(new ModifyCatalogSchemaNameMutation(catalogNameToBeReplacedWith, catalogNameToBeReplaced, true));
	}

	@Override
	public boolean deleteCatalogIfExists(@Nonnull String catalogName) {
		final CatalogContract catalogToRemove = this.catalogs.get(catalogName);
		if (catalogToRemove == null) {
			return false;
		} else {
			update(new RemoveCatalogSchemaMutation(catalogName));
			return true;
		}
	}

	@Override
	public void update(@Nonnull TopLevelCatalogSchemaMutation... catalogMutations) {
		assertActive();
		if (readOnly) {
			throw new ReadOnlyException();
		}
		// TODO JNO - append mutation to the WAL and execute asynchronously
		for (CatalogSchemaMutation catalogMutation : catalogMutations) {
			if (catalogMutation instanceof CreateCatalogSchemaMutation createCatalogSchema) {
				createCatalogInternal(createCatalogSchema);
			} else if (catalogMutation instanceof ModifyCatalogSchemaNameMutation modifyCatalogSchemaName) {
				if (modifyCatalogSchemaName.isOverwriteTarget() && catalogs.containsKey(modifyCatalogSchemaName.getNewCatalogName())) {
					replaceCatalogInternal(modifyCatalogSchemaName);
				} else {
					renameCatalogInternal(modifyCatalogSchemaName);
				}
			} else if (catalogMutation instanceof ModifyCatalogSchemaMutation modifyCatalogSchema) {
				updateCatalog(
					modifyCatalogSchema.getCatalogName(),
					session -> {
						session.updateCatalogSchema(modifyCatalogSchema.getSchemaMutations());
					},
					SessionFlags.READ_WRITE
				);
			} else if (catalogMutation instanceof RemoveCatalogSchemaMutation removeCatalogSchema) {
				removeCatalogInternal(removeCatalogSchema);
			} else {
				throw new EvitaInvalidUsageException("Unknown catalog mutation: `" + catalogMutation.getClass() + "`!");
			}
		}
	}

	@Override
	public <T> T queryCatalog(@Nonnull String catalogName, @Nonnull Function<EvitaSessionContract, T> queryLogic, @Nullable SessionFlags... flags) {
		assertActive();
		try (final EvitaSessionContract session = this.createSession(new SessionTraits(catalogName, flags))) {
			return queryLogic.apply(session);
		}
	}

	@Override
	public void queryCatalog(@Nonnull String catalogName, @Nonnull Consumer<EvitaSessionContract> queryLogic, @Nullable SessionFlags... flags) {
		assertActive();
		try (final EvitaSessionContract session = this.createSession(new SessionTraits(catalogName, flags))) {
			queryLogic.accept(session);
		}
	}

	/* TODO JNO - write tests both for server side and client side */
	@Override
	public <T> CompletableFuture<T> updateCatalogAsync(
		@Nonnull String catalogName,
		@Nonnull Function<EvitaSessionContract, T> updater,
		@Nonnull CommitBehavior commitBehaviour,
		@Nullable SessionFlags... flags
	) {
		assertActive();
		if (readOnly && Arrays.stream(flags).noneMatch(it -> it == SessionFlags.DRY_RUN)) {
			throw new ReadOnlyException();
		}
		final SessionTraits traits = new SessionTraits(
			catalogName,
			flags == null ?
				new SessionFlags[]{SessionFlags.READ_WRITE} :
				ArrayUtils.insertRecordIntoArray(SessionFlags.READ_WRITE, flags, flags.length)
		);
		final CreatedSession createdSession = this.createSessionInternal(commitBehaviour, traits);
		try {
			final T resultValue = createdSession.session().execute(updater);
			// join the transaction future and return the result
			final CompletableFuture<T> result = new CompletableFuture<>();
			createdSession.closeFuture().whenComplete((txId, ex) -> {
				if (ex != null) {
					result.completeExceptionally(ex);
				} else {
					result.complete(resultValue);
				}
			});
			return result;
		} finally {
			createdSession.session().closeNow(commitBehaviour);
		}
	}

	/* TODO JNO - write tests both for server side and client side */
	@Override
	public CompletableFuture<Long> updateCatalogAsync(
		@Nonnull String catalogName,
		@Nonnull Consumer<EvitaSessionContract> updater,
		@Nonnull CommitBehavior commitBehaviour,
		@Nullable SessionFlags... flags
	) {
		assertActive();
		if (readOnly && Arrays.stream(flags).noneMatch(it -> it == SessionFlags.DRY_RUN)) {
			throw new ReadOnlyException();
		}
		final SessionTraits traits = new SessionTraits(
			catalogName,
			flags == null ?
				new SessionFlags[]{SessionFlags.READ_WRITE} :
				ArrayUtils.insertRecordIntoArray(SessionFlags.READ_WRITE, flags, flags.length)
		);

		final CreatedSession createdSession = this.createSessionInternal(commitBehaviour, traits);
		try {
			final EvitaInternalSessionContract theSession = createdSession.session();
			final long catalogVersion = theSession.getCatalogVersion();
			theSession.execute(updater);
			// join the transaction future and return
			final CompletableFuture<Long> result = new CompletableFuture<>();
			createdSession.closeFuture().whenComplete((txId, ex) -> {
				if (ex != null) {
					result.completeExceptionally(ex);
				} else {
					result.complete(catalogVersion);
				}
			});
			return result;
		} finally {
			createdSession.session().closeNow(commitBehaviour);
		}
	}

	@Nonnull
	@Override
	public SystemStatus getSystemStatus() {
		final int corruptedCatalogs = (int) this.catalogs.values()
			.stream()
			.filter(it -> it instanceof CorruptedCatalog)
			.count();

		return new SystemStatus(
			VersionUtils.readVersion(),
			this.started,
			Duration.between(this.started, OffsetDateTime.now()),
			this.configuration.name(),
			corruptedCatalogs,
			this.catalogs.size() - corruptedCatalogs
		);
	}

	/**
	 * Returns set of all active (currently open) sessions.
	 * Part of PRIVATE API.
	 */
	@Nonnull
	public Stream<EvitaSessionContract> getActiveSessions() {
		return activeSessions.values().stream().flatMap(SessionRegistry::getActiveSessions);
	}

	/**
	 * Terminates Evita instance, releases all resources, locks and cleans memory.
	 * This method is idempotent and may be called multiple times. Only first call is really processed and others are
	 * ignored.
	 */
	@Override
	public void close() {
		assertActive();
		active = false;
		final Iterator<SessionRegistry> sessionRegistryIt = activeSessions.values().iterator();
		while (sessionRegistryIt.hasNext()) {
			final SessionRegistry sessionRegistry = sessionRegistryIt.next();
			sessionRegistry.closeAllActiveSessions();
			sessionRegistryIt.remove();
		}
		final Iterator<CatalogContract> it = catalogs.values().iterator();
		while (it.hasNext()) {
			final CatalogContract catalog = it.next();
			catalog.terminate();
			it.remove();
			log.info("Catalog {} successfully terminated.", catalog.getName());
		}

		this.executor.shutdown();
	}

	/**
	 * Returns catalog instance for passed catalog name or throws exception.
	 *
	 * @throws IllegalArgumentException when no catalog of such name is found
	 */
	@Nonnull
	public Optional<CatalogContract> getCatalogInstance(@Nonnull String catalog) throws IllegalArgumentException {
		return ofNullable(catalogs.get(catalog))
			.or(() -> Optional.ofNullable(removedCatalog.get()));
	}

	/**
	 * Returns catalog instance for passed catalog name or throws exception.
	 *
	 * @throws IllegalArgumentException when no catalog of such name is found
	 */
	@Nonnull
	public CatalogContract getCatalogInstanceOrThrowException(@Nonnull String catalog) throws IllegalArgumentException {
		return getCatalogInstance(catalog)
			.orElseThrow(() -> new IllegalArgumentException("Catalog " + catalog + " is not known to Evita!"));
	}

	/*
		PRIVATE METHODS
	 */

	/**
	 * Creates new catalog in the evitaDB.
	 */
	private void createCatalogInternal(@Nonnull CreateCatalogSchemaMutation createCatalogSchema) {
		final String catalogName = createCatalogSchema.getCatalogName();
		final CatalogSchemaContract catalogSchema = Objects.requireNonNull(createCatalogSchema.mutate(null))
			.updatedCatalogSchema();

		this.catalogs.compute(
			catalogName,
			(theCatalogName, existingCatalog) -> {
				if (existingCatalog == null) {
					// check the names in all naming conventions are unique in the entity schema
					this.catalogs.values()
						.stream()
						.flatMap(it -> {
							final Stream<Entry<NamingConvention, String>> nameStream;
							if (it instanceof CorruptedCatalog) {
								nameStream = NamingConvention.generate(it.getName())
									.entrySet()
									.stream();
							} else {
								nameStream = it.getSchema()
									.getNameVariants()
									.entrySet()
									.stream();
							}
							return nameStream
								.map(name -> new CatalogNameInConvention(it.getName(), name.getKey(), name.getValue()));
						})
						.filter(nameVariant -> nameVariant.name().equals(catalogSchema.getNameVariant(nameVariant.convention())))
						.map(nameVariant -> new CatalogNamingConventionConflict(nameVariant.catalogName(), nameVariant.convention(), nameVariant.name()))
						.forEach(conflict -> {
							throw new CatalogAlreadyPresentException(
								catalogName, conflict.conflictingCatalogName(),
								conflict.convention(), conflict.conflictingName()
							);
						});

					return new Catalog(
						catalogSchema,
						cacheSupervisor,
						configuration.storage(),
<<<<<<< HEAD
						configuration.transaction(),
						reflectionLookup,
						executor,
						this::replaceCatalogReference
=======
						reflectionLookup,
						tracingContext
>>>>>>> 835ec1e6
					);
				} else {
					throw new CatalogAlreadyPresentException(catalogName, existingCatalog.getName());
				}
			}
		);
		structuralChangeObservers.forEach(it -> it.onCatalogCreate(catalogName));
	}

	/**
	 * Renames existing catalog in evitaDB.
	 */
	private void renameCatalogInternal(@Nonnull ModifyCatalogSchemaNameMutation modifyCatalogSchemaName) {
		final String currentName = modifyCatalogSchemaName.getCatalogName();
		final String newName = modifyCatalogSchemaName.getNewCatalogName();
		isTrue(!catalogs.containsKey(newName), () -> new CatalogAlreadyPresentException(newName, newName));
		final CatalogContract catalogToBeRenamed = getCatalogInstanceOrThrowException(currentName);

		closeAllActiveSessionsTo(currentName);
		doReplaceCatalogInternal(modifyCatalogSchemaName, newName, currentName, catalogToBeRenamed, catalogToBeRenamed);
	}

	/**
	 * Replaces existing catalog in evitaDB.
	 */
	private void replaceCatalogInternal(@Nonnull ModifyCatalogSchemaNameMutation modifyCatalogSchemaName) {
		final String catalogNameToBeReplacedWith = modifyCatalogSchemaName.getCatalogName();
		final String catalogNameToBeReplaced = modifyCatalogSchemaName.getNewCatalogName();
		final CatalogContract catalogToBeReplaced = getCatalogInstanceOrThrowException(catalogNameToBeReplaced);
		final CatalogContract catalogToBeReplacedWith = getCatalogInstanceOrThrowException(catalogNameToBeReplacedWith);

		closeAllActiveSessionsTo(catalogNameToBeReplaced);
		closeAllActiveSessionsTo(catalogNameToBeReplacedWith);

		doReplaceCatalogInternal(modifyCatalogSchemaName, catalogNameToBeReplaced, catalogNameToBeReplacedWith, catalogToBeReplaced, catalogToBeReplacedWith);
	}

	/**
	 * Internal shared implementation of catalog replacement used both from rename and replace existing catalog methods.
	 */
	private void doReplaceCatalogInternal(
		@Nonnull ModifyCatalogSchemaNameMutation modifyCatalogSchemaName,
		@Nonnull String catalogNameToBeReplaced,
		@Nonnull String catalogNameToBeReplacedWith,
		@Nonnull CatalogContract catalogToBeReplaced,
		@Nonnull CatalogContract catalogToBeReplacedWith
	) {
		try {
			final CatalogContract replacedCatalog = catalogToBeReplacedWith.replace(
				modifyCatalogSchemaName.mutate(catalogToBeReplacedWith.getSchema())
					.updatedCatalogSchema(),
				catalogToBeReplaced
			);
			// now rewrite the original catalog with renamed contents so that the observers could access it
			final CatalogContract previousCatalog = this.catalogs.put(catalogNameToBeReplaced, replacedCatalog);

			structuralChangeObservers.forEach(it -> it.onCatalogDelete(catalogNameToBeReplacedWith));
			if (previousCatalog == null) {
				structuralChangeObservers.forEach(it -> it.onCatalogCreate(catalogNameToBeReplaced));
			} else {
				structuralChangeObservers.forEach(it -> it.onCatalogSchemaUpdate(catalogNameToBeReplaced));
			}

			// now remove the catalog that was renamed to, we need observers to be still able to access it and therefore
			// and therefore the removal only takes place here
			this.catalogs.remove(catalogNameToBeReplacedWith);

		} catch (RuntimeException ex) {
			// in case of exception return the original catalog to be replaced back
			this.catalogs.put(catalogNameToBeReplaced, catalogToBeReplaced);
			throw ex;
		}
	}

	/**
	 * Removes existing catalog in evitaDB.
	 */
	private void removeCatalogInternal(@Nonnull RemoveCatalogSchemaMutation removeCatalogSchema) {
		final String catalogName = removeCatalogSchema.getCatalogName();
		closeAllActiveSessionsTo(catalogName);
		final CatalogContract catalogToRemove = this.catalogs.remove(catalogName);
		if (catalogToRemove == null) {
			throw new CatalogNotFoundException(catalogName);
		} else {
			structuralChangeObservers.forEach(it -> doWithPretendingCatalogStillPresent(catalogToRemove, () -> it.onCatalogDelete(catalogName)));
			catalogToRemove.terminate();
			catalogToRemove.delete();
		}
	}

	/**
	 * Replaces current catalog reference with updated one.
	 */
	private void replaceCatalogReference(@Nonnull Catalog catalog) {
		notNull(catalog, "Sanity check.");
		final String catalogName = catalog.getName();
		// catalog indexes are ConcurrentHashMap - we can do it safely here
		final AtomicReference<CatalogContract> originalCatalog = new AtomicReference<>();
		this.catalogs.computeIfPresent(
			catalogName, (cName, currentCatalog) -> {
				// replace catalog only when reference/pointer differs
				if (currentCatalog != catalog && currentCatalog.getVersion() < catalog.getVersion()) {
					originalCatalog.set(currentCatalog);
					// we have to also atomically update the catalog reference in all active sessions
					ofNullable(activeSessions.get(catalogName))
						.ifPresent(it -> it.updateCatalogReference(catalog));
					return catalog;
				} else {
					return currentCatalog;
				}
			}
		);

		// notify structural changes callbacks
		ofNullable(originalCatalog.get())
			.ifPresent(it -> notifyStructuralChangeObservers(catalog, it));

		// notify callback that it's now a live snapshot
		catalog.notifyCatalogPresentInLiveView();
	}

	/**
	 * Method iterates over all opened and active {@link EvitaSession sessions} and closes all that relate to passed
	 * `catalogName`.
	 */
	private void closeAllActiveSessionsTo(@Nonnull String catalogName) {
		ofNullable(activeSessions.get(catalogName))
			.ifPresent(SessionRegistry::closeAllActiveSessions);
	}

	/**
	 * Verifies this instance is still active.
	 */
	private void assertActive() {
		if (!active) {
			throw new InstanceTerminatedException("instance");
		}
	}

	/**
	 * Method will examine changes in `newCatalog` compared to `currentCatalog` and notify {@link #structuralChangeObservers}
	 * in case there is any key structural change identified.
	 */
	private void notifyStructuralChangeObservers(@Nonnull CatalogContract newCatalog, @Nonnull CatalogContract currentCatalog) {
		final String catalogName = newCatalog.getName();
		if (currentCatalog.getSchema().version() != newCatalog.getSchema().version()) {
			structuralChangeObservers.forEach(it -> it.onCatalogSchemaUpdate(catalogName));
		}
		// and examine catalog entity collection changes
		final Set<String> currentEntityTypes = currentCatalog.getEntityTypes();
		final Set<String> examinedTypes = CollectionUtils.createHashSet(currentEntityTypes.size());
		for (String entityType : currentEntityTypes) {
			examinedTypes.add(entityType);
			final EntityCollectionContract existingCollection = currentCatalog.getCollectionForEntityOrThrowException(entityType);
			final Optional<EntityCollectionContract> updatedCollection = newCatalog.getCollectionForEntity(entityType);
			if (updatedCollection.isEmpty()) {
				structuralChangeObservers.forEach(it -> it.onEntityCollectionDelete(catalogName, entityType));
			} else if (existingCollection.getSchema().version() != updatedCollection.get().getSchema().version()) {
				structuralChangeObservers.forEach(it -> it.onEntitySchemaUpdate(catalogName, entityType));
			}
		}
		for (String entityType : newCatalog.getEntityTypes()) {
			if (!examinedTypes.contains(entityType)) {
				structuralChangeObservers.forEach(it -> it.onEntityCollectionCreate(catalogName, entityType));
			}
		}
	}

	/**
	 * Creates {@link EvitaSession} instance and registers all appropriate termination callbacks along.
	 */
	@Nonnull
	private CreatedSession createSessionInternal(@Nonnull CommitBehavior commitBehaviour, @Nonnull SessionTraits sessionTraits) {
		Assert.notNull(commitBehaviour, "Commit behaviour is mandatory information.");
		final CatalogContract catalogContract = getCatalogInstanceOrThrowException(sessionTraits.catalogName());
		final Catalog catalog;
		if (catalogContract instanceof CorruptedCatalog corruptedCatalog) {
			throw new CatalogCorruptedException(corruptedCatalog);
		} else {
			catalog = (Catalog) catalogContract;
		}

		final SessionRegistry sessionRegistry = activeSessions.computeIfAbsent(
			sessionTraits.catalogName(),
			theCatalogName -> new SessionRegistry()
		);

		final NonTransactionalCatalogDescriptor nonTransactionalCatalogDescriptor =
			catalog.getCatalogState() == CatalogState.WARMING_UP && sessionTraits.isReadWrite() && !sessionTraits.isDryRun() ?
				new NonTransactionalCatalogDescriptor(catalog, structuralChangeObservers) : null;

		if (readOnly) {
			isTrue(!sessionTraits.isReadWrite() || sessionTraits.isDryRun(), ReadOnlyException::new);
		}

		final EvitaSessionTerminationCallback terminationCallback = session -> {
			sessionRegistry.removeSession(session);

			if (sessionTraits.isReadWrite()) {
				catalog.decreaseWriterCount();
				ofNullable(nonTransactionalCatalogDescriptor)
					.ifPresent(NonTransactionalCatalogDescriptor::notifyStructuralChangeObservers);
			}
		};

		final EvitaInternalSessionContract newSession = sessionRegistry.addSession(
			catalog.supportsTransaction(),
			() -> {
				final EvitaSession evitaSession = new EvitaSession(
					this, catalog, reflectionLookup, terminationCallback, commitBehaviour, sessionTraits
				);
				if (sessionTraits.isReadWrite()) {
					catalog.increaseWriterCount();
				}
				return evitaSession;
			}
		);

		final long catalogVersion = catalogContract.getVersion();
		return new CreatedSession(
			newSession,
			newSession.getTransactionFinalizationFuture().orElseGet(() -> {
				// complete immediately
				final CompletableFuture<Long> result = new CompletableFuture<>();
				result.complete(catalogVersion);
				return result;
			})
		);
	}

	/**
	 * Method will temporarily make catalog available to be found even if it's not present in {@link #catalogs} anymore.
	 */
	private void doWithPretendingCatalogStillPresent(@Nonnull CatalogContract catalog, @Nonnull Runnable runnable) {
		try {
			removedCatalog.set(catalog);
			runnable.run();
		} finally {
			removedCatalog.remove();
		}
	}

	/**
	 * This descriptor allows to recognize collection and schema modifications in non-transactional mode where the
	 * contents of the original catalog are directly modified.
	 */
	private static class NonTransactionalCatalogDescriptor {
		/**
		 * Reference to the catalog.
		 */
		private final CatalogContract theCatalog;
		/**
		 * Contains list of all structural change callbacks that needs to be notified when any of the key structural
		 * changes occur in this catalog.
		 */
		private final Collection<CatalogStructuralChangeObserver> structuralChangeObservers;
		/**
		 * Contains observed version of the catalog schema in time this class is instantiated.
		 */
		private final int catalogSchemaVersion;
		/**
		 * Contains observed versions of the catalog entity collection schemas in time this class is instantiated.
		 */
		private final Map<String, Integer> entityCollectionSchemaVersions;

		NonTransactionalCatalogDescriptor(@Nonnull CatalogContract catalog, @Nonnull Collection<CatalogStructuralChangeObserver> structuralChangeObservers) {
			this.theCatalog = catalog;
			this.structuralChangeObservers = structuralChangeObservers;
			this.catalogSchemaVersion = catalog.getSchema().version();
			final Set<String> entityTypes = catalog.getEntityTypes();
			this.entityCollectionSchemaVersions = CollectionUtils.createHashMap(entityTypes.size());
			for (String entityType : entityTypes) {
				catalog.getEntitySchema(entityType)
					.ifPresent(it -> this.entityCollectionSchemaVersions.put(entityType, it.version()));
			}
		}

		/**
		 * Method will examine changes in `newCatalog` compared to `currentCatalog` and notify {@link #structuralChangeObservers}
		 * in case there is any key structural change identified.
		 */
		void notifyStructuralChangeObservers() {
			final String catalogName = theCatalog.getName();
			if (isCatalogSchemaModified(theCatalog)) {
				structuralChangeObservers.forEach(it -> it.onCatalogSchemaUpdate(catalogName));
			}
			// and examine catalog entity collection changes
			this.entityCollectionSchemaVersions
				.keySet()
				.stream()
				.filter(it -> isEntityCollectionSchemaModified(theCatalog, it))
				.forEach(it -> structuralChangeObservers
					.forEach(observer -> observer.onEntitySchemaUpdate(catalogName, it))
				);
			getCreatedCollections(theCatalog)
				.forEach(it -> structuralChangeObservers
					.forEach(observer -> observer.onEntityCollectionCreate(catalogName, it))
				);
			getDeletedCollections(theCatalog)
				.forEach(it -> structuralChangeObservers
					.forEach(observer -> observer.onEntityCollectionDelete(catalogName, it))
				);
		}

		/**
		 * Returns true if passed catalog schema version differs from version originally observed.
		 */
		private boolean isCatalogSchemaModified(@Nonnull CatalogContract catalog) {
			return this.catalogSchemaVersion != catalog.getSchema().version();
		}

		/**
		 * Returns true if passed catalog entity collection schema version differs from version originally observed.
		 */
		private boolean isEntityCollectionSchemaModified(@Nonnull CatalogContract catalog, @Nonnull String entityType) {
			final Integer myVersion = this.entityCollectionSchemaVersions.get(entityType);
			final Integer theirVersion = catalog.getCollectionForEntity(entityType)
				.map(EntityCollectionContract::getSchema)
				.map(EntitySchemaContract::version)
				.orElse(null);
			return !Objects.equals(myVersion, theirVersion) && myVersion != null;
		}

		/**
		 * Returns stream of entity types, that are available in catalog, but was not observed initially.
		 */
		private Stream<String> getCreatedCollections(@Nonnull CatalogContract catalog) {
			return catalog.getEntityTypes()
				.stream()
				.filter(it -> !this.entityCollectionSchemaVersions.containsKey(it));
		}

		/**
		 * Returns stream of entity types, that were observed initially, but are not present in current catalog.
		 */
		private Stream<String> getDeletedCollections(@Nonnull CatalogContract catalog) {
			final Set<String> newEntityTypes = catalog.getEntityTypes();
			return this.entityCollectionSchemaVersions
				.keySet()
				.stream()
				.filter(it -> !newEntityTypes.contains(it));
		}

	}

	/**
	 * DTO for passing the identified conflict in catalog names for certain naming convention.
	 */
	record CatalogNamingConventionConflict(
		@Nonnull String conflictingCatalogName,
		@Nonnull NamingConvention convention,
		@Nonnull String conflictingName
	) {
	}

	/**
	 * Custom thread factory to manage thread priority and naming.
	 */
	private static class EvitaThreadFactory implements ThreadFactory {
		/**
		 * Counter monitoring the number of threads this factory created.
		 */
		private static final AtomicInteger THREAD_COUNTER = new AtomicInteger();
		/**
		 * Home group for the new threads.
		 */
		private final ThreadGroup group;
		/**
		 * Priority for threads that are created by this factory.
		 * Initialized from {@link ServerOptions#threadPriority()}.
		 */
		private final int priority;

		public EvitaThreadFactory(int priority) {
			this.group = Thread.currentThread().getThreadGroup();
			this.priority = priority;
		}

		@Override
		public Thread newThread(@Nonnull Runnable runnable) {
			final Thread thread = new TimeoutableThread(group, runnable, "Evita-" + THREAD_COUNTER.incrementAndGet());
			if (priority > 0 && thread.getPriority() != priority) {
				thread.setPriority(priority);
			}
			return thread;
		}
	}

	/**
	 * Tries to kill short-running threads that run longer than specified timeout.
	 */
	@RequiredArgsConstructor
	private static class TimeoutThreadKiller implements Runnable {

		@Nonnull private final EnhancedQueueExecutor executor;
		private final long timeoutInSeconds;

		public TimeoutThreadKiller(int timeoutInSeconds,
		                           int checkRateInSeconds,
		                           @Nonnull EnhancedQueueExecutor executor,
		                           @Nonnull Scheduler scheduler) {
			this.timeoutInSeconds = timeoutInSeconds;
			this.executor = executor;
			scheduler.scheduleAtFixedRate(this, Math.min(60, checkRateInSeconds), Math.min(60, checkRateInSeconds), TimeUnit.SECONDS);
		}

		@Override
		public void run() {
			for (Thread runningThread : this.executor.getRunningThreads()) {
				final TimeoutableThread timeoutableThread = (TimeoutableThread) runningThread;

				if (timeoutableThread.isTimedOut(timeoutInSeconds * 1_000_000_000L)) {
					printThreadStackTraces(timeoutableThread);
					timeoutableThread.interrupt();
				}
			}
		}

		private void printThreadStackTraces(@Nonnull TimeoutableThread thread) {
			if (log.isErrorEnabled()) {
				final Map<Thread, StackTraceElement[]> allStackTraces = Thread.getAllStackTraces();

				final String threadStackTraces = allStackTraces.entrySet()
					.stream()
					.filter(it -> it.getKey().getName().equals(thread.getName()))
					.map(Entry::getValue)
					.map(stackTrace -> {
						final StringBuilder printableStackTrace = new StringBuilder(1024);
						for (StackTraceElement stackTraceElement : stackTrace) {
							printableStackTrace
								.append(stackTraceElement.toString())
								.append(System.lineSeparator());
						}
						return printableStackTrace.toString();
					})
					.collect(Collectors.joining("\n\n"));

				log.error("Thread `" + thread.getName() + "` is running for more than `" + timeoutInSeconds + "` seconds and is about to be killed. Stack traces of the thread are: \n\n" + threadStackTraces);
			}
		}
	}

	/**
	 * Represents a catalog name that follows a specific naming convention.
	 *
	 * @param catalogName the original name of the catalog
	 * @param convention  the identification of the convention
	 * @param name        the name of the catalog in particular convention
	 */
	private record CatalogNameInConvention(
		@Nonnull String catalogName,
		@Nonnull NamingConvention convention,
		@Nonnull String name
	) {
	}

	/**
	 * Represents a created session.
	 * This class is a record that encapsulates a session and a future for closing the session.
	 *
	 * @param session reference to the created session itself
	 * @param closeFuture future that gets completed when session is closed
	 */
	private record CreatedSession(
		@Nonnull EvitaInternalSessionContract session,
		@Nonnull CompletableFuture<Long> closeFuture
	) implements Closeable {

		@Override
		public void close() {
			session.close();
		}

	}

}<|MERGE_RESOLUTION|>--- conflicted
+++ resolved
@@ -178,16 +178,13 @@
 	 */
 	private final ThreadLocal<CatalogContract> removedCatalog = new ThreadLocal<>();
 	/**
-<<<<<<< HEAD
-	 * This variable represents the starting date and time.
-	 */
-	private final OffsetDateTime started;
-=======
 	 * Provides the tracing context for tracking the execution flow in the application.
 	 **/
-	@Getter
 	private final TracingContext tracingContext;
->>>>>>> 835ec1e6
+	/**
+	 * This variable represents the starting date and time.
+	 */
+	private final OffsetDateTime started;
 	/**
 	 * Flag that is se to TRUE when Evita. is ready to serve application calls.
 	 * Aim of this flag is to refuse any calls after {@link #close()} method has been called.
@@ -249,7 +246,6 @@
 				CatalogContract catalog;
 				try {
 					final long start = System.nanoTime();
-<<<<<<< HEAD
 					catalog = new Catalog(
 						catalogName, directory, cacheSupervisor,
 						configuration.storage(),
@@ -258,9 +254,6 @@
 						executor,
 						this::replaceCatalogReference
 					);
-=======
-					catalog = new Catalog(catalogName, directory, cacheSupervisor, configuration.storage(), reflectionLookup, tracingContext);
->>>>>>> 835ec1e6
 					log.info("Catalog {} fully loaded in: {}", catalogName, StringUtils.formatNano(System.nanoTime() - start));
 				} catch (Throwable ex) {
 					log.error("Catalog {} is corrupted!", catalogName);
@@ -641,15 +634,10 @@
 						catalogSchema,
 						cacheSupervisor,
 						configuration.storage(),
-<<<<<<< HEAD
 						configuration.transaction(),
 						reflectionLookup,
 						executor,
 						this::replaceCatalogReference
-=======
-						reflectionLookup,
-						tracingContext
->>>>>>> 835ec1e6
 					);
 				} else {
 					throw new CatalogAlreadyPresentException(catalogName, existingCatalog.getName());
