--- conflicted
+++ resolved
@@ -1109,15 +1109,9 @@
 					catalog = (Catalog) catalogContract;
 				}
 
-<<<<<<< HEAD
-		final NonTransactionalCatalogDescriptor nonTransactionalCatalogDescriptor =
-			catalog.getCatalogState() == CatalogState.WARMING_UP && sessionTraits.isReadWrite() && !sessionTraits.isDryRun() ?
-				new NonTransactionalCatalogDescriptor(catalog) : null;
-=======
 				final NonTransactionalCatalogDescriptor nonTransactionalCatalogDescriptor =
 					catalog.getCatalogState() == CatalogState.WARMING_UP && sessionTraits.isReadWrite() && !sessionTraits.isDryRun() ?
-						new NonTransactionalCatalogDescriptor(catalog, this.structuralChangeObservers) : null;
->>>>>>> 8bbbfbe8
+						new NonTransactionalCatalogDescriptor(catalog) : null;
 
 				if (this.readOnly) {
 					isTrue(!sessionTraits.isReadWrite() || sessionTraits.isDryRun(), ReadOnlyException::new);
