--- conflicted
+++ resolved
@@ -185,17 +185,12 @@
 		);
 		return new QueryPlan(
 			this.queryContext,
-<<<<<<< HEAD
-			this.targetIndexes.getIndexDescription(), filterFormula, prefetchFormulaVisitor,
+			this.targetIndexes.getIndexDescription(),
+			this.filterFormula,
+			this.prefetchFormulaVisitor,
 			this.sorter,
 			this.slicer,
 			this.extraResultProducers
-=======
-			this.targetIndexes.getIndexDescription(),
-			this.filterFormula,
-			this.prefetchFormulaVisitor,
-			this.sorter, extraResultProducers
->>>>>>> 8598f479
 		);
 	}
 }