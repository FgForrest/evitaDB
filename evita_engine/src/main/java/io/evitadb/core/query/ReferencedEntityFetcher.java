/*
 *
 *                         _ _        ____  ____
 *               _____   _(_) |_ __ _|  _ \| __ )
 *              / _ \ \ / / | __/ _` | | | |  _ \
 *             |  __/\ V /| | || (_| | |_| | |_) |
 *              \___| \_/ |_|\__\__,_|____/|____/
 *
 *   Copyright (c) 2023-2024
 *
 *   Licensed under the Business Source License, Version 1.1 (the "License");
 *   you may not use this file except in compliance with the License.
 *   You may obtain a copy of the License at
 *
 *   https://github.com/FgForrest/evitaDB/blob/master/LICENSE
 *
 *   Unless required by applicable law or agreed to in writing, software
 *   distributed under the License is distributed on an "AS IS" BASIS,
 *   WITHOUT WARRANTIES OR CONDITIONS OF ANY KIND, either express or implied.
 *   See the License for the specific language governing permissions and
 *   limitations under the License.
 */

package io.evitadb.core.query;

import com.carrotsearch.hppc.IntHashSet;
import com.carrotsearch.hppc.IntObjectHashMap;
import com.carrotsearch.hppc.IntObjectMap;
import com.carrotsearch.hppc.IntSet;
import com.carrotsearch.hppc.cursors.IntObjectCursor;
import io.evitadb.api.EntityCollectionContract;
import io.evitadb.api.EvitaSessionContract;
import io.evitadb.api.exception.CollectionNotFoundException;
import io.evitadb.api.query.FilterConstraint;
import io.evitadb.api.query.filter.EntityPrimaryKeyInSet;
import io.evitadb.api.query.filter.FilterBy;
import io.evitadb.api.query.filter.ReferenceHaving;
import io.evitadb.api.query.order.EntityGroupProperty;
import io.evitadb.api.query.order.EntityProperty;
import io.evitadb.api.query.order.OrderBy;
import io.evitadb.api.query.require.EntityFetch;
import io.evitadb.api.query.require.HierarchyContent;
import io.evitadb.api.query.require.ManagedReferencesBehaviour;
import io.evitadb.api.query.require.ReferenceContent;
import io.evitadb.api.requestResponse.EvitaRequest;
import io.evitadb.api.requestResponse.EvitaRequest.RequirementContext;
import io.evitadb.api.requestResponse.data.EntityClassifierWithParent;
import io.evitadb.api.requestResponse.data.EntityContract;
import io.evitadb.api.requestResponse.data.ReferenceContract;
import io.evitadb.api.requestResponse.data.ReferenceContract.GroupEntityReference;
import io.evitadb.api.requestResponse.data.SealedEntity;
import io.evitadb.api.requestResponse.data.mutation.reference.ReferenceKey;
import io.evitadb.api.requestResponse.data.structure.Entity;
import io.evitadb.api.requestResponse.data.structure.EntityDecorator;
import io.evitadb.api.requestResponse.data.structure.EntityReferenceWithParent;
import io.evitadb.api.requestResponse.data.structure.ReferenceComparator;
import io.evitadb.api.requestResponse.data.structure.ReferenceDecorator;
import io.evitadb.api.requestResponse.data.structure.ReferenceFetcher;
import io.evitadb.api.requestResponse.data.structure.predicate.HierarchySerializablePredicate;
import io.evitadb.api.requestResponse.extraResult.QueryTelemetry.QueryPhase;
import io.evitadb.api.requestResponse.schema.EntitySchemaContract;
import io.evitadb.api.requestResponse.schema.ReferenceSchemaContract;
import io.evitadb.core.EntityCollection;
import io.evitadb.core.query.algebra.Formula;
import io.evitadb.core.query.algebra.base.ConstantFormula;
import io.evitadb.core.query.algebra.base.EmptyFormula;
import io.evitadb.core.query.algebra.utils.FormulaFactory;
import io.evitadb.core.query.extraResult.translator.hierarchyStatistics.AbstractHierarchyTranslator.TraversalDirection;
import io.evitadb.core.query.filter.FilterByVisitor;
import io.evitadb.core.query.filter.FilterByVisitor.ProcessingScope;
import io.evitadb.core.query.indexSelection.TargetIndexes;
import io.evitadb.core.query.response.ServerEntityDecorator;
import io.evitadb.core.query.sort.ReferenceOrderByVisitor;
import io.evitadb.core.query.sort.ReferenceOrderByVisitor.OrderingDescriptor;
import io.evitadb.core.query.sort.Sorter;
import io.evitadb.core.query.sort.attribute.translator.EntityNestedQueryComparator;
import io.evitadb.dataType.array.CompositeIntArray;
import io.evitadb.index.GlobalEntityIndex;
import io.evitadb.index.ReducedEntityIndex;
import io.evitadb.index.bitmap.ArrayBitmap;
import io.evitadb.index.bitmap.BaseBitmap;
import io.evitadb.index.bitmap.Bitmap;
import io.evitadb.index.bitmap.RoaringBitmapBackedBitmap;
import io.evitadb.index.bitmap.collection.IntegerIntoBitmapCollector;
import io.evitadb.index.hierarchy.predicate.HierarchyTraversalPredicate;
import io.evitadb.index.hierarchy.predicate.HierarchyTraversalPredicate.SelfTraversingPredicate;
import io.evitadb.utils.ArrayUtils;
import io.evitadb.utils.Assert;
import io.evitadb.utils.CollectionUtils;
import lombok.Getter;
import lombok.RequiredArgsConstructor;
import org.roaringbitmap.RoaringBitmap;
import org.roaringbitmap.RoaringBitmapWriter;

import javax.annotation.Nonnull;
import javax.annotation.Nullable;
import java.util.AbstractMap.SimpleEntry;
import java.util.ArrayList;
import java.util.Arrays;
import java.util.Collections;
import java.util.List;
import java.util.Map;
import java.util.Map.Entry;
import java.util.Optional;
import java.util.OptionalInt;
import java.util.PrimitiveIterator.OfInt;
import java.util.concurrent.atomic.AtomicReference;
import java.util.function.BiFunction;
import java.util.function.BiPredicate;
import java.util.function.Function;
import java.util.function.IntFunction;
import java.util.function.Supplier;
import java.util.stream.Collectors;
import java.util.stream.Stream;

import static io.evitadb.api.query.QueryConstraints.and;
import static io.evitadb.api.query.QueryConstraints.entityPrimaryKeyInSet;
import static io.evitadb.core.query.extraResult.translator.hierarchyStatistics.AbstractHierarchyTranslator.stopAtConstraintToPredicate;
import static java.util.Optional.ofNullable;

/**
 * The single implementation of {@link ReferenceFetcher} interface that needs to be declared in public API module
 * because it's required by {@link Entity} and {@link EntityDecorator} that are preset there.
 *
 * The implementation fetches all required referenced entities in bulk in its container for all entity primary keys
 * that are required to be fetched from the persistent storage. The implementation is efficient in the way that it
 * eliminates multiple round-trips and fetches only entities of the filtered references accordingly to the requested
 * specs.
 *
 * @author Jan Novotný (novotny@fg.cz), FG Forrest a.s. (c) 2022
 */
public class ReferencedEntityFetcher implements ReferenceFetcher {
	private static final int[] EMPTY_INTS = new int[0];
	/**
	 * Requirement for fetching the parents from hierarchical structure.
	 */
	@Nullable private final HierarchyContent hierarchyContent;
	/**
	 * Requirement aggregation exported from {@link EvitaRequest#getReferenceEntityFetch()}.
	 */
	@Nonnull private final Map<String, RequirementContext> requirementContext;
	/**
	 * Default requirement context for the case when the requirement context is not specified for the reference.
	 */
	@Nullable private final RequirementContext defaultRequirementContext;
	/**
	 * The query context used for querying the entities.
	 */
	@Nonnull @Getter private final QueryExecutionContext executionContext;
	/**
	 * The function that provides access to already fetched entities present in the input data. This allows us to avoid
	 * duplicate fetches for the data that have been fetched in previous top entity fetch. This function takes its part
	 * when the same entity is gradually enriched.
	 */
	@Nonnull private final ExistingEntityProvider existingEntityRetriever;
	/**
	 * Index of prefetched entities assembled in constructor and quickly available when the entity is requested
	 * by the {@link EntityDecorator} constructor. The key is {@link ReferenceSchemaContract#getName()}, the value
	 * is the information containing the indexes of fetched entities and their groups, information about their ordering
	 * and validity index.
	 *
	 * @see PrefetchedEntities
	 */
	@Nullable private Map<String, PrefetchedEntities> fetchedEntities;
	/**
	 * Index of prefetched parents assembled in constructor and quickly available when the entity is requested
	 * by the {@link EntityDecorator} constructor. The key is parent {@link EntityContract#getPrimaryKey()}, the value
	 * is either {@link EntityReferenceWithParent} if bodies were not requested, or full {@link SealedEntity} otherwise.
	 */
	@Nullable private IntObjectMap<EntityClassifierWithParent> parentEntities;

	/**
	 * Utility function that fetches and returns filtered map of {@link SealedEntity} indexed by their primary key
	 * according to `entityPrimaryKeys` argument. The method is reused both for fetching the referenced entities and
	 * their groups.
	 *
	 * @param executionContext            query context that will be used for fetching
	 * @param referenceSchema         the schema of the reference ({@link ReferenceSchemaContract#getName()})
	 * @param entityType              represents the entity type ({@link EntitySchemaContract#getName()}) that should be loaded
	 * @param existingEntityRetriever lambda allowing to reuse already fetched entities from previous decorator instance
	 * @param entityFetch             contains the "richness" requirements for the fetched entities
	 * @param referencedRecordIds     contains array of filtered referenced record ids to fetch
	 * @return filtered map of {@link SealedEntity} indexed by their primary key according to `entityPrimaryKeys` argument
	 */
	@Nonnull
	private static Map<Integer, ServerEntityDecorator> fetchReferencedEntities(
		@Nonnull QueryExecutionContext executionContext,
		@Nonnull ReferenceSchemaContract referenceSchema,
		@Nonnull String entityType,
		@Nonnull IntFunction<Optional<SealedEntity>> existingEntityRetriever,
		@Nonnull EntityFetch entityFetch,
		@Nonnull int[] referencedRecordIds
	) {
		// compute set of filtered referenced entity ids
		if (ArrayUtils.isEmpty(referencedRecordIds)) {
			return Collections.emptyMap();
		} else {
			// finally, create the fetch request, get the collection and fetch the referenced entity bodies
			final EvitaRequest fetchRequest = executionContext.getEvitaRequest().deriveCopyWith(entityType, entityFetch);
			final EntityCollection referencedCollection = executionContext.getEntityCollectionOrThrowException(
				entityType, "fetch references"
			);
			return fetchReferenceBodies(
				referenceSchema.getName(), referencedRecordIds, fetchRequest, executionContext,
				referencedCollection, existingEntityRetriever
			);
		}
	}

	/**
	 * Method fetches all `referencedRecordIds` from the `referencedCollection`.
	 *
	 * @param referenceName           just for logging purposes
	 * @param referencedRecordIds     the ids of referenced entities to fetch
	 * @param fetchRequest            request that describes the requested richness of the fetched entities
	 * @param executionContext            current query context
	 * @param referencedCollection    the reference collection that will be used for fetching the entities
	 * @param existingEntityRetriever lambda providing access to potentially already prefetched entities (when only enrichment occurs)
	 * @return fetched entities indexed by their {@link EntityContract#getPrimaryKey()}
	 */
	@Nonnull
	private static Map<Integer, ServerEntityDecorator> fetchReferenceBodies(
		@Nonnull String referenceName,
		@Nonnull int[] referencedRecordIds,
		@Nonnull EvitaRequest fetchRequest,
		@Nonnull QueryExecutionContext executionContext,
		@Nonnull EntityCollection referencedCollection,
		@Nonnull IntFunction<Optional<SealedEntity>> existingEntityRetriever
	) {
		final Map<Integer, ServerEntityDecorator> entityIndex;
		final QueryPlanningContext queryContext = executionContext.getQueryContext();
		final QueryPlanningContext nestedQueryContext = referencedCollection.createQueryContext(queryContext, fetchRequest, queryContext.getEvitaSession());
		final Map<String, RequirementContext> referenceEntityFetch = fetchRequest.getReferenceEntityFetch();
		final ReferenceFetcher subReferenceFetcher = createSubReferenceFetcher(
			fetchRequest.getHierarchyContent(),
			referenceEntityFetch,
			fetchRequest.getDefaultReferenceRequirement(),
			nestedQueryContext.createExecutionContext()
		);

		try {
			executionContext.pushStep(QueryPhase.FETCHING_REFERENCES, "Reference name: `" + referenceName + "`");

			entityIndex = fetchEntitiesByIdsIntoIndex(
				referencedRecordIds, fetchRequest, nestedQueryContext, referencedCollection, subReferenceFetcher, existingEntityRetriever
			);
		} finally {
			nestedQueryContext.popStep();
		}
		return entityIndex;
	}

	/**
	 * Method fetches all `parentIds` from the `hierarchyCollection`.
	 *
	 * @param parentIds               the ids of parent entities to fetch
	 * @param fetchRequest            request that describes the requested richness of the fetched entities
	 * @param executionContext            current query context
	 * @param hierarchyCollection     the hierarchy collection that will be used for fetching the entities
	 * @param existingEntityRetriever lambda providing access to potentially already prefetched entities (when only enrichment occurs)
	 * @return fetched entities indexed by their {@link EntityContract#getPrimaryKey()}
	 */
	@Nonnull
	private static Map<Integer, ServerEntityDecorator> fetchParentBodies(
		@Nonnull int[] parentIds,
		@Nonnull EvitaRequest fetchRequest,
		@Nonnull QueryExecutionContext executionContext,
		@Nonnull EntityCollection hierarchyCollection,
		@Nonnull IntFunction<Optional<SealedEntity>> existingEntityRetriever
	) {
		final Map<Integer, ServerEntityDecorator> entityIndex;
		final QueryPlanningContext queryContext = executionContext.getQueryContext();
		final QueryPlanningContext nestedQueryContext = hierarchyCollection.createQueryContext(queryContext, fetchRequest, queryContext.getEvitaSession());
		final Map<String, RequirementContext> referenceEntityFetch = fetchRequest.getReferenceEntityFetch();
		final ReferenceFetcher subReferenceFetcher = createSubReferenceFetcher(
			null,
			referenceEntityFetch,
			fetchRequest.getDefaultReferenceRequirement(),
			nestedQueryContext.createExecutionContext()
		);

		try {
			executionContext.pushStep(QueryPhase.FETCHING_PARENTS);
			entityIndex = fetchEntitiesByIdsIntoIndex(
				parentIds, fetchRequest, nestedQueryContext, hierarchyCollection, subReferenceFetcher, existingEntityRetriever
			);
		} finally {
			nestedQueryContext.popStep();
		}
		return entityIndex;
	}

	/**
	 * Method unifies the procedure that allows to fetch entity bodies for all passed `entityPks` in the scope requested
	 * by `fetchRequest`. Entities are fetched from `entityCollection` and limited / enriched using `referenceFetcher`
	 * and `existingEntityRetriever`.
	 *
	 * @return rich entity forms indexed by their {@link EntityContract#getPrimaryKey()}
	 */
	@Nonnull
	private static Map<Integer, ServerEntityDecorator> fetchEntitiesByIdsIntoIndex(
		@Nonnull int[] entityPks,
		@Nonnull EvitaRequest fetchRequest,
		@Nonnull QueryPlanningContext queryContext,
		@Nonnull EntityCollection entityCollection,
		@Nonnull ReferenceFetcher referenceFetcher,
		@Nonnull IntFunction<Optional<SealedEntity>> existingEntityRetriever
	) {
		final Map<Integer, ServerEntityDecorator> entityIndex;
		entityIndex = CollectionUtils.createHashMap(entityPks.length);
		final List<ServerEntityDecorator> entities = new ArrayList<>(entityPks.length);

		for (int referencedRecordId : entityPks) {
			final Optional<SealedEntity> existingEntity = existingEntityRetriever.apply(referencedRecordId);
			if (existingEntity.isPresent()) {
				// first look up whether we already have the entity prefetched somewhere (in case enrichment occurs)
				entities.add((ServerEntityDecorator) existingEntity.get());
			} else {
				// if not, fetch the fresh entity from the collection
				entityCollection.getEntityDecorator(
						referencedRecordId, fetchRequest, queryContext.getEvitaSession()
					)
					.ifPresent(entities::add);
			}
		}

		// enrich and limit entities them appropriately
		if (!entities.isEmpty()) {
			entityCollection.applyReferenceFetcher(
				entities.stream()
					.map(it -> entityCollection.enrichEntity(it, fetchRequest))
					.map(it -> entityCollection.limitEntity(it, fetchRequest, queryContext.getEvitaSession()))
					.toList(),
				referenceFetcher
			).forEach(refEntity -> entityIndex.put(refEntity.getPrimaryKey(), (ServerEntityDecorator) refEntity));
		}
		return entityIndex;
	}

	/**
	 * Creates new instance of this class, that is loads the sub-references targeting different entity type
	 * (collection) and having different scope (request). The sub-fetcher will limit loading references to the set
	 * of `referencedRecordIds` in the input parameter.
	 *
	 * @param referenceEntityFetch the requirements for fetching the references
	 * @param nestedQueryContext   the query context to use
	 * @return the new instance of reference loader prepared to provide the {@link SealedEntity} instances
	 */
	@Nonnull
	private static ReferenceFetcher createSubReferenceFetcher(
		@Nullable HierarchyContent hierarchyContent,
		@Nonnull Map<String, RequirementContext> referenceEntityFetch,
		@Nullable RequirementContext defaultRequirementContext,
		@Nonnull QueryExecutionContext nestedQueryContext
	) {
		return referenceEntityFetch.isEmpty() && hierarchyContent == null ?
			ReferenceFetcher.NO_IMPLEMENTATION :
			new ReferencedEntityFetcher(
				hierarchyContent,
				referenceEntityFetch,
				defaultRequirementContext,
				nestedQueryContext
			);
	}

	/**
	 * Returns array of all referenced entity ids that are referenced by any of passed `entityPrimaryKeys`. Initializes
	 * starting validity relations in `validityMapping` where each entity sees all its referenced entities. This initial
	 * visibility setup will be refined during fetch process.
	 *
	 * @param entityPrimaryKeys        the set of entity ids whose references should be looked up
	 * @param referencedEntityResolver the lambda that will retrieve the data from the index (we need either referenced
	 *                                 entities or their groups)
	 * @param validityMapping          contains the DTO tracking the reachability of the referenced entities by owner
	 *                                 entities (see {@link ValidEntityToReferenceMapping} for more details)
	 * @return non-filtered complete array of referenced entity ids
	 */
	private static int[] getAllReferencedEntityIds(
		@Nonnull int[] entityPrimaryKeys,
		@Nonnull Function<Integer, Formula> referencedEntityResolver,
		@Nullable ValidEntityToReferenceMapping validityMapping
	) {
		// aggregate all referenced primary keys into one sorted distinct array
		return FormulaFactory.or(
				Arrays.stream(entityPrimaryKeys)
					.mapToObj(it -> {
						final Formula referencedEntityIds = referencedEntityResolver.apply(it);
						// Initializes starting validity relations in `validityMapping` where each entity sees
						// all its referenced entities. This initial visibility setup will be refined during fetch process.
						ofNullable(validityMapping)
							.ifPresent(vm -> vm.setInitialVisibilityForEntity(it, referencedEntityIds.compute()));
						// return the referenced entity primary keys
						return referencedEntityIds;
					})
					.toArray(Formula[]::new)
			)
			.compute()
			.getArray();
	}

	/**
	 * Returns array of referenced entity ids that are referenced by any of passed `entityPrimaryKeys` that are filtered
	 * to match the passed `filterBy`.
	 *
	 * @param entityPrimaryKeys           the set of entity ids whose references should be looked up
	 * @param executionContext            the query context user for querying the entities
	 * @param referenceSchema             the schema of the reference
	 * @param filterByVisitor             the visitor that will be used for traversing the constraint
	 * @param filterBy                    the filtering constraint itself
	 * @param validityMapping             see detailed description in {@link ValidEntityToReferenceMapping}
	 * @param entityNestedQueryComparator comparator that holds information about requested ordering so that we can
	 *                                    apply it during entity filtering (if it's performed) and pre-initialize it
	 *                                    in an optimal way
	 * @param referencedEntityResolver    lambda allowing to get primary keys of all entities referenced by entity with
	 *                                    certain primary key (we need this to distinguish retrieving data for entities and groups)
	 * @return filtered array of referenced entity ids
	 */
	@Nullable
	private static int[] getFilteredReferencedEntityIds(
		@Nonnull int[] entityPrimaryKeys,
		@Nonnull QueryExecutionContext executionContext,
		@Nonnull ReferenceSchemaContract referenceSchema,
		boolean targetEntityManaged,
		@Nonnull String targetEntityType,
		@Nonnull AtomicReference<FilterByVisitor> filterByVisitor,
		@Nonnull ManagedReferencesBehaviour managedReferencesBehaviour,
		@Nullable FilterBy filterBy,
		@Nullable ValidEntityToReferenceMapping validityMapping,
		@Nullable EntityNestedQueryComparator entityNestedQueryComparator,
		@Nonnull BiFunction<String, Integer, Formula> referencedEntityResolver
	) {
		// initialize the main data-structures we'll be working later in this method
		final Optional<ValidEntityToReferenceMapping> validityMappingOptional = ofNullable(validityMapping);

		// we need to gather all referenced entity ids and initialize validity mapping for all the passed entity PKs
		final int[] allReferencedEntityIds = getAllReferencedEntityIds(
			entityPrimaryKeys,
			entityPk -> referencedEntityResolver.apply(referenceSchema.getName(), entityPk),
			validityMapping
		);

		if (ArrayUtils.isEmpty(allReferencedEntityIds)) {
			// if nothing was found, quickly finish
			return EMPTY_INTS;
		} else if (filterBy == null) {
			final int[] result;
			if (managedReferencesBehaviour == ManagedReferencesBehaviour.EXISTING) {
				if (targetEntityManaged) {
					// we need to filter the referenced entity ids to only those that really exist
					final Optional<EntityCollection> targetEntityCollection = queryContext.getEntityCollection(targetEntityType);
					if (targetEntityCollection.isEmpty()) {
						validityMappingOptional.ifPresent(ValidEntityToReferenceMapping::forbidAll);
						result = EMPTY_INTS;
					} else {
						final Formula existingOnlyReferencedIds = FormulaFactory.and(
							new ConstantFormula(new ArrayBitmap(allReferencedEntityIds)),
							targetEntityCollection.get().getGlobalIndex().getAllPrimaryKeysFormula()
						);
						final Bitmap existingReferences = existingOnlyReferencedIds.compute();
						result = existingReferences.getArray();
						validityMappingOptional.ifPresent(it -> it.restrictTo(existingReferences));
					}
				} else {
					// target entity is not managed - we may allow all referenced entity ids
					validityMappingOptional.ifPresent(it -> it.restrictTo(new BaseBitmap(allReferencedEntityIds)));
					result = allReferencedEntityIds;
				}
			} else {
				// we may allow all referenced entity ids
				validityMappingOptional.ifPresent(it -> it.restrictTo(new BaseBitmap(allReferencedEntityIds)));
				result = allReferencedEntityIds;
			}
			initNestedQueryComparator(
				entityNestedQueryComparator,
				referenceSchema,
				executionContext.getQueryContext()
			);
			return result;
		} else {
			final FilterByVisitor theFilterByVisitor = getFilterByVisitor(executionContext.getQueryContext(), filterByVisitor);
			final List<ReducedEntityIndex> referencedEntityIndexes = theFilterByVisitor.getReferencedRecordEntityIndexes(
				new ReferenceHaving(
					referenceSchema.getName(),
					and(
						ArrayUtils.mergeArrays(
							new FilterConstraint[]{entityPrimaryKeyInSet(allReferencedEntityIds)},
							filterBy.getChildren()
						)
					)
				)
			);

			if (referencedEntityIndexes.isEmpty()) {
				validityMappingOptional.ifPresent(ValidEntityToReferenceMapping::forbidAll);
				return EMPTY_INTS;
			} else {
				final CompositeIntArray referencedPrimaryKeys = new CompositeIntArray();
				final Formula entityPrimaryKeyFormula = new ConstantFormula(new BaseBitmap(entityPrimaryKeys));
				final IntSet foundReferencedIds = new IntHashSet(referencedEntityIndexes.size());
				Formula lastIndexFormula = null;
				Bitmap lastResult = null;
				for (ReducedEntityIndex referencedEntityIndex : referencedEntityIndexes) {
					final ReferenceKey indexDiscriminator = (ReferenceKey) referencedEntityIndex.getIndexKey().getDiscriminator();
					final int referencedPrimaryKey = indexDiscriminator.primaryKey();
					foundReferencedIds.add(referencedPrimaryKey);

					final Formula resultFormula = computeResultWithPassedIndex(
						referencedEntityIndex,
						referenceSchema,
						theFilterByVisitor,
						filterBy,
						entityNestedQueryComparator,
						EntityPrimaryKeyInSet.class
					);

					final Bitmap matchingPrimaryKeys;
					if (lastIndexFormula == resultFormula) {
						matchingPrimaryKeys = lastResult;
					} else {
						final Formula combinedFormula = FormulaFactory.and(
							resultFormula,
							entityPrimaryKeyFormula
						);
						combinedFormula.initialize(executionContext);
						matchingPrimaryKeys = combinedFormula.compute();
						lastIndexFormula = resultFormula;
						lastResult = matchingPrimaryKeys;
					}

					if (matchingPrimaryKeys.isEmpty()) {
						validityMappingOptional.ifPresent(it -> it.forbid(referencedPrimaryKey));
					} else {
						validityMappingOptional.ifPresent(it -> it.restrictTo(matchingPrimaryKeys, referencedPrimaryKey));
						referencedPrimaryKeys.add(referencedPrimaryKey);
					}
				}
				validityMappingOptional.ifPresent(it -> it.forbidAllExcept(foundReferencedIds));
				return referencedPrimaryKeys.toArray();
			}
		}
	}

	/**
	 * Method creates {@link Formula} that calculates the set of matching primary keys from input `index` in the context
	 * of the `referenceSchema` analyzing `filterBy` constraint using `filterByVisitor`. The method unifies the logic
	 * around context preparation.
	 *
	 * @param index                       to be used for filter by transformation
	 * @param referenceSchema             related {@link ReferenceSchemaContract}
	 * @param filterByVisitor             visitor to be used for filter by analysis
	 * @param filterBy                    filtering constraint to be analyzed
	 * @param entityNestedQueryComparator comparator that holds information about requested ordering so that we can
	 *                                    apply it during entity filtering (if it's performed) and pre-initialize it
	 *                                    in an optimal way
	 * @param suppressedConstraints       set of constraints that should be ignored in transformation process
	 * @return formula that calculates the result
	 */
	@SafeVarargs
	@Nullable
	private static Formula computeResultWithPassedIndex(
		@Nonnull ReducedEntityIndex index,
		@Nonnull ReferenceSchemaContract referenceSchema,
		@Nonnull FilterByVisitor filterByVisitor,
		@Nonnull FilterBy filterBy,
		@Nullable EntityNestedQueryComparator entityNestedQueryComparator,
		@Nonnull Class<? extends FilterConstraint>... suppressedConstraints
	) {
		// compute the result formula in the initialized context
		final String referenceName = referenceSchema.getName();
		final ProcessingScope<?> processingScope = filterByVisitor.getProcessingScope();
		final Formula filterFormula = filterByVisitor.executeInContext(
			ReducedEntityIndex.class,
			Collections.singletonList(index),
			ReferenceContent.ALL_REFERENCES,
			processingScope.getEntitySchema(),
			referenceSchema,
			null,
			entityNestedQueryComparator,
			processingScope.withReferenceSchemaAccessor(referenceName),
			(entityContract, attributeName, locale) -> entityContract.getReferences(referenceName)
				.stream()
				.map(it -> it.getAttributeValue(attributeName, locale)),
			() -> {
				filterBy.accept(filterByVisitor);
				// get the result and clear the visitor internal structures
				return filterByVisitor.getFormulaAndClear();
			},
			suppressedConstraints
		);

		initNestedQueryComparator(
			entityNestedQueryComparator,
			referenceSchema,
			filterByVisitor.getQueryContext()
		);

		return filterFormula;
	}

	private static void initNestedQueryComparator(
		@Nullable EntityNestedQueryComparator entityNestedQueryComparator,
		@Nonnull ReferenceSchemaContract referenceSchema,
		@Nonnull QueryPlanningContext queryContext
	) {
		// in case there is ordering specified and no nested query filter constraint, we need to handle ordering here
		if (entityNestedQueryComparator != null && !entityNestedQueryComparator.isInitialized()) {
			initializeComparatorFromGlobalIndex(
				referenceSchema,
				queryContext.getEntityCollectionOrThrowException(
					referenceSchema.getReferencedEntityType(),
					"order references"
				),
				ofNullable(referenceSchema.getReferencedGroupType())
					.filter(it -> referenceSchema.isReferencedGroupTypeManaged())
					.map(it -> queryContext.getEntityCollectionOrThrowException(it, "order references by group"))
					.orElse(null),
				entityNestedQueryComparator,
				queryContext.getEvitaRequest(),
				queryContext.getEvitaSession()
			);
		}
	}

	/**
	 * Initializes the {@link Sorter} implementation in the passed `entityNestedQueryComparator` from the global index
	 * of the passed `targetEntityCollection`.
	 *
	 * @param referenceSchemaContract     the schema of the reference
	 * @param targetEntityCollection      collection of the referenced entity type
	 * @param targetEntityGroupCollection collection of the referenced entity type group
	 * @param entityNestedQueryComparator comparator that holds information about requested ordering so that we can
	 *                                    apply it during entity filtering (if it's performed) and pre-initialize it
	 *                                    in an optimal way
	 * @param evitaRequest                source evita request
	 * @param evitaSession                current session
	 */
	private static void initializeComparatorFromGlobalIndex(
		@Nonnull ReferenceSchemaContract referenceSchemaContract,
		@Nonnull EntityCollection targetEntityCollection,
		@Nullable EntityCollection targetEntityGroupCollection,
		@Nonnull EntityNestedQueryComparator entityNestedQueryComparator,
		@Nonnull EvitaRequest evitaRequest,
		@Nonnull EvitaSessionContract evitaSession
	) {
		final EntityProperty entityOrderBy = entityNestedQueryComparator.getOrderBy();
		if (entityOrderBy != null) {
			final OrderBy orderBy = new OrderBy(entityOrderBy.getChildren());
			final QueryPlanningContext nestedQueryContext = targetEntityCollection.createQueryContext(
				evitaRequest.deriveCopyWith(
					targetEntityCollection.getEntityType(), null, orderBy,
					entityNestedQueryComparator.getLocale()
				),
				evitaSession
			);
			final QueryPlan queryPlan = QueryPlanner.planNestedQuery(nestedQueryContext);
			final Sorter sorter = queryPlan.getSorter();
			entityNestedQueryComparator.setSorter(nestedQueryContext.createExecutionContext(), sorter);
		}
		final EntityGroupProperty entityGroupOrderBy = entityNestedQueryComparator.getGroupOrderBy();
		if (entityGroupOrderBy != null) {
			Assert.isTrue(
				targetEntityGroupCollection != null,
				"The `entityGroupProperty` ordering is specified in the query but the reference `" + referenceSchemaContract.getName() + "` does not have managed entity group collection!"
			);

			final OrderBy orderBy = new OrderBy(entityGroupOrderBy.getChildren());
			final QueryPlanningContext nestedQueryContext = targetEntityGroupCollection.createQueryContext(
				evitaRequest.deriveCopyWith(targetEntityCollection.getEntityType(), null, orderBy, entityNestedQueryComparator.getLocale()),
				evitaSession
			);

			final QueryPlan queryPlan = QueryPlanner.planNestedQuery(nestedQueryContext);
			final Sorter sorter = queryPlan.getSorter();
			entityNestedQueryComparator.setGroupSorter(nestedQueryContext.createExecutionContext(), sorter);
		}
	}

	@Nonnull
	private static FilterByVisitor getFilterByVisitor(@Nonnull QueryPlanningContext queryContext, @Nonnull AtomicReference<FilterByVisitor> filterByVisitor) {
		return ofNullable(filterByVisitor.get()).orElseGet(() -> {
			final FilterByVisitor newVisitor = createFilterVisitor(queryContext);
			filterByVisitor.set(newVisitor);
			return newVisitor;
		});
	}

	@Nonnull
	private static FilterByVisitor createFilterVisitor(@Nonnull QueryPlanningContext queryContext) {
		return new FilterByVisitor(
			queryContext,
			Collections.emptyList(),
			TargetIndexes.EMPTY,
			false
		);
	}

	@Nonnull
	private static Formula toFormula(@Nullable int[] recordIds) {
		return ArrayUtils.isEmpty(recordIds) ?
			EmptyFormula.INSTANCE :
			new ConstantFormula(
				new BaseBitmap(
					recordIds
				)
			);
	}

	/**
	 * Method allows to replace plain EntityReferenceWithParent with EntityDecorator chain respecting the parent-child
	 * relationship. The method is invoked recursively on each parent.
	 */
	@Nonnull
	private static SealedEntity replaceWithSealedEntities(
		@Nonnull EntityReferenceWithParent entityReference,
		@Nonnull Map<Integer, ServerEntityDecorator> parentBodies
	) {
		final ServerEntityDecorator entityDecorator = parentBodies.get(entityReference.getPrimaryKey());
		final EntityClassifierWithParent enrichedParentEntity = entityReference.getParentEntity()
			.map(parentEntity -> (EntityClassifierWithParent) replaceWithSealedEntities((EntityReferenceWithParent) parentEntity, parentBodies))
			.orElse(EntityClassifierWithParent.CONCEALED_ENTITY);

		return ServerEntityDecorator.decorate(
			entityDecorator,
			enrichedParentEntity,
			entityDecorator.getLocalePredicate(),
			new HierarchySerializablePredicate(true),
			entityDecorator.getAttributePredicate(),
			entityDecorator.getAssociatedDataPredicate(),
			entityDecorator.getReferencePredicate(),
			entityDecorator.getPricePredicate(),
			entityDecorator.getAlignedNow(),
			entityDecorator.getIoFetchCount() +
				(enrichedParentEntity instanceof ServerEntityDecorator parentDecorator ?
					parentDecorator.getIoFetchCount() :
					0),
			entityDecorator.getIoFetchedBytes() +
				(enrichedParentEntity instanceof ServerEntityDecorator parentDecorator ?
					parentDecorator.getIoFetchedBytes() :
					0)
		);
	}

	/**
	 * Constructor that is used to further enrich already rich entity.
	 */
	public ReferencedEntityFetcher(
		@Nullable HierarchyContent hierarchyContent,
		@Nonnull Map<String, RequirementContext> requirementContext,
		@Nullable RequirementContext defaultRequirementContext,
		@Nonnull QueryExecutionContext executionContext,
		@Nonnull EntityContract entity
	) {
		this(
			hierarchyContent, requirementContext, defaultRequirementContext, executionContext,
			new ExistingEntityDecoratorProvider((EntityDecorator) entity)
		);
	}

	/**
	 * Constructor that is used for initial entity construction.
	 */
	public ReferencedEntityFetcher(
		@Nullable HierarchyContent hierarchyContent,
		@Nonnull Map<String, RequirementContext> requirementContext,
		@Nullable RequirementContext defaultRequirementContext,
		@Nonnull QueryExecutionContext executionContext
	) {
		this(hierarchyContent, requirementContext, defaultRequirementContext, executionContext, EmptyEntityProvider.INSTANCE);
	}

	/**
	 * Internal constructor.
	 */
	private ReferencedEntityFetcher(
		@Nullable HierarchyContent hierarchyContent,
		@Nonnull Map<String, RequirementContext> requirementContext,
		@Nullable RequirementContext defaultRequirementContext,
		@Nonnull QueryExecutionContext executionContext,
		@Nonnull ExistingEntityProvider existingEntityRetriever
	) {
		this.hierarchyContent = hierarchyContent;
		this.requirementContext = requirementContext;
		this.defaultRequirementContext = defaultRequirementContext;
		this.executionContext = executionContext;
		this.existingEntityRetriever = existingEntityRetriever;
	}

	@Nonnull
	@Override
	public <T extends SealedEntity> T initReferenceIndex(@Nonnull T entity, @Nonnull EntityCollectionContract entityCollection) {
		// we need to ensure that references are fetched in order to be able to provide information about them
		final T richEnoughEntity = ((EntityCollection) entityCollection).ensureReferencesFetched(entity);
		final Entity theEntity = richEnoughEntity instanceof EntityDecorator entityDecorator ?
			entityDecorator.getDelegate() : (Entity) richEnoughEntity;

		// prefetch the parents
		if (entityCollection.getSchema().isWithHierarchy()) {
			prefetchParents(
				this.hierarchyContent,
				this.executionContext,
				entityCollection,
				() -> theEntity.getParent().stream().toArray()
			);
		}
		// prefetch the entities
		prefetchEntities(
			this.requirementContext,
			this.defaultRequirementContext,
			this.executionContext,
			entityCollection.getSchema(),
			this.existingEntityRetriever,
			(referenceName, entityPk) ->
				// we can ignore the entityPk, because this method processes only single entity,
				// and it can't be anything else than the pk of this entity
				toFormula(
					theEntity
						.getReferences(referenceName)
						.stream()
						.mapToInt(ReferenceContract::getReferencedPrimaryKey)
						.toArray()
				),
			(referenceName, entityPk) ->
				// we can ignore the entityPk, because this method processes only single entity,
				// and it can't be anything else than the pk of this entity
				toFormula(
					theEntity
						.getReferences(referenceName)
						.stream()
						.map(ReferenceContract::getGroup)
						.filter(Optional::isPresent)
						.map(Optional::get)
						.mapToInt(GroupEntityReference::getPrimaryKey)
						.toArray()
				),
			(referenceName, groupId) ->
				theEntity
					.getReferences(referenceName)
					.stream()
					.filter(it -> it.getGroup().map(GroupEntityReference::primaryKey).map(groupId::equals).orElse(false))
					.mapToInt(ReferenceContract::getReferencedPrimaryKey)
					.toArray(),
			new int[]{theEntity.getPrimaryKey()}
		);

		return richEnoughEntity;
	}

	@Nonnull
	@Override
	public <T extends SealedEntity> List<T> initReferenceIndex(@Nonnull List<T> entities, @Nonnull EntityCollectionContract entityCollection) {
		// we need to ensure that references are fetched in order to be able to provide information about them
		final List<T> richEnoughEntities = new ArrayList<>(entities.size());
		for (T entity : entities) {
			richEnoughEntities.add(((EntityCollection) entityCollection).ensureReferencesFetched(entity));
		}
		// prefetch the parents
		if (entityCollection.getSchema().isWithHierarchy()) {
			prefetchParents(
				this.hierarchyContent,
				this.executionContext,
				entityCollection,
				() -> richEnoughEntities.stream()
					.map(
						it -> it instanceof EntityDecorator entityDecorator ?
							entityDecorator.getDelegate().getParent() :
							((Entity) it).getParent()
					)
					.filter(OptionalInt::isPresent)
					.mapToInt(OptionalInt::getAsInt)
					.toArray()
			);
		}

		final Supplier<Map<Integer, Entity>> entityIndexSupplier = new EntityIndexSupplier<>(richEnoughEntities);
		final ReferenceMapping groupToEntityIdMapping = new ReferenceMapping(
			entityCollection.getSchema().getReferences().size(),
			referenceName -> richEnoughEntities
				.stream()
				.flatMap(it -> it.getReferences(referenceName).stream())
				.filter(it -> it.getGroup().isPresent())
				.collect(
					Collectors.groupingBy(
						it -> it.getGroup().get().getPrimaryKey(),
						Collectors.mapping(
							ReferenceContract::getReferencedPrimaryKey,
							Collectors.collectingAndThen(
								IntegerIntoBitmapCollector.INSTANCE,
								Bitmap::getArray
							)
						)
					)
				)
		);

		// prefetch the entities
		prefetchEntities(
			this.requirementContext,
			this.defaultRequirementContext,
			this.executionContext,
			entityCollection.getSchema(),
			existingEntityRetriever,
			(referenceName, entityPk) -> toFormula(
				entityIndexSupplier.get().get(entityPk).getReferences(referenceName)
					.stream()
					.mapToInt(ReferenceContract::getReferencedPrimaryKey)
					.toArray()
			),
			(referenceName, entityPk) -> toFormula(
				entityIndexSupplier.get().get(entityPk).getReferences(referenceName)
					.stream()
					.map(ReferenceContract::getGroup)
					.filter(Optional::isPresent)
					.map(Optional::get)
					.mapToInt(GroupEntityReference::getPrimaryKey)
					.toArray()
			),
			groupToEntityIdMapping::get,
			entities.stream()
				.mapToInt(SealedEntity::getPrimaryKey)
				.toArray()
		);

		return richEnoughEntities;
	}

	@Nullable
	@Override
	public Function<Integer, EntityClassifierWithParent> getParentEntityFetcher() {
		return ofNullable(parentEntities)
			.map(prefetchedEntities -> (Function<Integer, EntityClassifierWithParent>) prefetchedEntities::get)
			.orElse(null);
	}

	@Nullable
	@Override
	public Function<Integer, SealedEntity> getEntityFetcher(@Nonnull ReferenceSchemaContract referenceSchema) {
		return ofNullable(fetchedEntities.get(referenceSchema.getName()))
			.map(prefetchedEntities -> (Function<Integer, SealedEntity>) prefetchedEntities::getEntity)
			.orElse(null);
	}

	@Nullable
	@Override
	public Function<Integer, SealedEntity> getEntityGroupFetcher(@Nonnull ReferenceSchemaContract referenceSchema) {
		return ofNullable(fetchedEntities.get(referenceSchema.getName()))
			.map(prefetchedEntities -> (Function<Integer, SealedEntity>) prefetchedEntities::getGroupEntity)
			.orElse(null);
	}

	@Nonnull
	@Override
	public ReferenceComparator getEntityComparator(@Nonnull ReferenceSchemaContract referenceSchema) {
		return ofNullable(fetchedEntities.get(referenceSchema.getName()))
			.map(PrefetchedEntities::referenceComparator)
			.orElse(ReferenceComparator.DEFAULT);
	}

	@Nullable
	@Override
	public BiPredicate<Integer, ReferenceDecorator> getEntityFilter(@Nonnull ReferenceSchemaContract referenceSchema) {
		return ofNullable(
			ofNullable(this.requirementContext.get(referenceSchema.getName())).orElse(this.defaultRequirementContext)
		)
			.map(it -> {
				if (it.filterBy() == null && (it.managedReferencesBehaviour() == ManagedReferencesBehaviour.ANY || !referenceSchema.isReferencedEntityTypeManaged())) {
					return null;
				} else {
					final PrefetchedEntities prefetchedEntities = fetchedEntities.get(referenceSchema.getName());
					if (prefetchedEntities != null) {
						final ValidEntityToReferenceMapping validityMapping = prefetchedEntities.validityMapping();
						if (validityMapping != null) {
							return (BiPredicate<Integer, ReferenceDecorator>) (entityPrimaryKey, referenceDecorator) ->
								ofNullable(referenceDecorator)
									.map(refDec -> validityMapping.isReferenceSelected(entityPrimaryKey, refDec.getReferencedPrimaryKey()))
									.orElse(false);
						}
					}
					return null;
				}
			})
			.orElse(null);
	}

	/**
	 * Method executes all the necessary referenced entities fetch. It loads only those referenced entities that are
	 * mentioned in `requirementContext`. Execution reuses potentially existing fetched referenced entities from
	 * the last enrichment of the same entity.
	 *
	 * @param executionContext                query context used for querying the entity
	 * @param existingEntityRetriever         function that provides access to already fetched referenced entities (relict of last enrichment)
	 * @param referencedEntityIdsFormula      the formula containing superset of all possible referenced entities
	 * @param referencedEntityGroupIdsFormula the formula containing superset of all possible referenced entity groups
	 * @param entityPrimaryKey                the array of top entity primary keys for which the references are being fetched
	 */
	private void prefetchEntities(
		@Nonnull Map<String, RequirementContext> requirementContext,
		@Nullable RequirementContext defaultRequirementContext,
		@Nonnull QueryExecutionContext executionContext,
		@Nonnull EntitySchemaContract entitySchema,
		@Nonnull ExistingEntityProvider existingEntityRetriever,
		@Nonnull BiFunction<String, Integer, Formula> referencedEntityIdsFormula,
		@Nonnull BiFunction<String, Integer, Formula> referencedEntityGroupIdsFormula,
		@Nonnull BiFunction<String, Integer, int[]> groupToReferencedEntityIdTranslator,
		@Nonnull int[] entityPrimaryKey
	) {
		final AtomicReference<FilterByVisitor> filterByVisitor = new AtomicReference<>();
		final Stream<Entry<String, RequirementContext>> collectedRequirements = defaultRequirementContext == null ?
			requirementContext.entrySet().stream() :
			entitySchema.getReferences()
				.keySet()
				.stream()
				.map(
					referenceSchemaContract -> new SimpleEntry<>(
						referenceSchemaContract,
						requirementContext.getOrDefault(referenceSchemaContract, defaultRequirementContext)
					)
				);

		this.fetchedEntities = collectedRequirements
			.filter(it -> it.getValue().requiresInit())
			.collect(
				Collectors.toMap(
					Entry::getKey,
					it -> {
						final String referenceName = it.getKey();
						final RequirementContext requirements = it.getValue();
						final ReferenceSchemaContract referenceSchema = entitySchema.getReferenceOrThrowException(referenceName);

						final Optional<OrderingDescriptor> orderingDescriptor = ofNullable(requirements.orderBy())
							.map(ob -> ReferenceOrderByVisitor.getComparator(executionContext.getQueryContext(), ob));

						final ValidEntityToReferenceMapping validityMapping = new ValidEntityToReferenceMapping(entityPrimaryKey.length);

						final int[] filteredReferencedGroupEntityIds;
						final Map<Integer, ServerEntityDecorator> entityGroupIndex;
						// are we requested to (are we able to) fetch the entity group bodies?
						if (referenceSchema.isReferencedGroupTypeManaged() && referenceSchema.getReferencedGroupType() != null) {
							// if so, fetch them
							filteredReferencedGroupEntityIds = getFilteredReferencedEntityIds(
<<<<<<< HEAD
								entityPrimaryKey, executionContext, referenceSchema, filterByVisitor, null, null,
=======
								entityPrimaryKey, queryContext, referenceSchema,
								referenceSchema.isReferencedGroupTypeManaged(),
								referenceSchema.getReferencedGroupType(),
								filterByVisitor,
								requirements.managedReferencesBehaviour(),
								null, null,
>>>>>>> 41fe7fda
								null, referencedEntityGroupIdsFormula
							);

							if (requirements.entityGroupFetch() != null && !ArrayUtils.isEmpty(filteredReferencedGroupEntityIds)) {
								entityGroupIndex = fetchReferencedEntities(
									executionContext,
									referenceSchema,
									referenceSchema.getReferencedGroupType(),
									pk -> existingEntityRetriever.getExistingGroupEntity(referenceName, pk),
									new EntityFetch(requirements.entityGroupFetch().getRequirements()),
									filteredReferencedGroupEntityIds
								);
							} else {
								entityGroupIndex = Collections.emptyMap();
							}
						} else {
							// if not, leave the index empty
							filteredReferencedGroupEntityIds = null;
							entityGroupIndex = Collections.emptyMap();
						}

						final Map<Integer, ServerEntityDecorator> entityIndex;
						// are we requested to (are we able to) fetch the entity bodies?
						if (referenceSchema.isReferencedEntityTypeManaged()) {
							final int[] filteredReferencedEntityIds = getFilteredReferencedEntityIds(
<<<<<<< HEAD
								entityPrimaryKey, executionContext, referenceSchema, filterByVisitor, requirements.filterBy(), validityMapping,
=======
								entityPrimaryKey, queryContext, referenceSchema,
								referenceSchema.isReferencedEntityTypeManaged(),
								referenceSchema.getReferencedEntityType(),
								filterByVisitor,
								requirements.managedReferencesBehaviour(),
								requirements.filterBy(),
								validityMapping,
>>>>>>> 41fe7fda
								orderingDescriptor
									.map(OrderingDescriptor::nestedQueryComparator)
									.orElse(null), referencedEntityIdsFormula
							);
							// set them to the comparator instance, if such is provided
							// this prepares the "pre-sorted" arrays in this comparator for faster sorting
							orderingDescriptor
								.map(OrderingDescriptor::nestedQueryComparator)
								.ifPresent(
									comparator -> comparator.setFilteredEntities(
										filteredReferencedEntityIds, filteredReferencedGroupEntityIds,
										entityPk -> groupToReferencedEntityIdTranslator.apply(referenceName, entityPk)
									)
								);

							if (requirements.entityFetch() != null && !ArrayUtils.isEmpty(filteredReferencedEntityIds)) {
								// if so, fetch them
								entityIndex = fetchReferencedEntities(
									executionContext,
									referenceSchema,
									referenceSchema.getReferencedEntityType(),
									pk -> existingEntityRetriever.getExistingEntity(referenceName, pk),
									requirements.entityFetch(),
									filteredReferencedEntityIds
								);
							} else {
								entityIndex = Collections.emptyMap();
							}
						} else {
							// if not, leave the index empty
							entityIndex = Collections.emptyMap();
						}

						return new PrefetchedEntities(
							entityIndex,
							validityMapping,
							entityGroupIndex,
							orderingDescriptor
								.map(OrderingDescriptor::comparator)
								.orElse(null)
						);

					}
				)
			);
	}

	/**
	 * Method executes all the necessary hierarchical entities fetch.  Execution reuses potentially existing fetched
	 * hierarchical entities from the last enrichment of the same entity.
	 *
	 * @param hierarchyContent  the requirement specification for the hierarchical entities
	 * @param executionContext  query context used for querying the entity
	 * @param parentIdsSupplier the function returning the array of parent entity primary keys to prefetch
	 */
	private void prefetchParents(
		@Nullable HierarchyContent hierarchyContent,
		@Nonnull QueryExecutionContext executionContext,
		@Nonnull EntityCollectionContract entityCollection,
		@Nonnull Supplier<int[]> parentIdsSupplier
	) {
		// prefetch only if there is any requirement
		if (hierarchyContent != null) {
			final int[] parentIds = parentIdsSupplier.get();
			final IntObjectHashMap<EntityClassifierWithParent> parentEntityReferences = new IntObjectHashMap<>(parentIds.length);
			final boolean bodyRequired = hierarchyContent.getEntityFetch().isPresent();
			final IntHashSet allReferencedParents = bodyRequired ?
				new IntHashSet(parentIds.length * 3) : null;

			// initialize used data structures
			final EntitySchemaContract entitySchema = entityCollection.getSchema();
			final String entityType = entitySchema.getName();
			final QueryPlanningContext queryContext = executionContext.getQueryContext();
			final GlobalEntityIndex globalIndex = entityCollection instanceof EntityCollection ec ?
				ec.getGlobalIndex() :
				queryContext.getGlobalEntityIndexIfExists(entityType)
					.orElseThrow(() -> new CollectionNotFoundException(entityType));
			// scope predicate limits the parent traversal
			final HierarchyTraversalPredicate scopePredicate = hierarchyContent.getStopAt()
				.map(
					stopAt -> {
						final HierarchyTraversalPredicate predicate = stopAtConstraintToPredicate(
							TraversalDirection.BOTTOM_UP,
							stopAt,
							queryContext,
							globalIndex,
							entitySchema,
							null
						);
						predicate.initializeIfNotAlreadyInitialized(executionContext);
						return predicate;
					}
				)
				.orElse(HierarchyTraversalPredicate.NEVER_STOP_PREDICATE);

			// first, construct EntityReferenceWithParent for each requested parent id
			for (int parentId : parentIds) {
				final AtomicReference<EntityReferenceWithParent> theParent = new AtomicReference<>();
				if (bodyRequired) {
					allReferencedParents.add(parentId);
				}
				globalIndex.traverseHierarchyToRoot(
					(node, level, distance, traverser) -> {
						if (scopePredicate.test(node.entityPrimaryKey(), level, distance + 1)) {
							if (scopePredicate instanceof SelfTraversingPredicate selfTraversingPredicate) {
								selfTraversingPredicate.traverse(node.entityPrimaryKey(), level, distance + 1, traverser);
							} else {
								traverser.run();
							}
							theParent.set(new EntityReferenceWithParent(entityType, node.entityPrimaryKey(), theParent.get()));
							if (bodyRequired) {
								allReferencedParents.add(node.entityPrimaryKey());
							}
						}
					},
					parentId
				);
				parentEntityReferences.put(parentId, theParent.get());
			}

			// second, replace the EntityReferenceWithParent with EntityDecorator if the bodies are requested
			if (bodyRequired) {
				final EvitaRequest fetchRequest = executionContext.getEvitaRequest().deriveCopyWith(
					entityType,
					hierarchyContent.getEntityFetch().get()
				);
				final EntityCollection referencedCollection = queryContext.getEntityCollectionOrThrowException(
					entityType, "fetch parents"
				);
				final Map<Integer, ServerEntityDecorator> parentBodies = fetchParentBodies(
					allReferencedParents.toArray(), fetchRequest, executionContext,
					referencedCollection,
					existingEntityRetriever::getExistingParentEntity
				);

				// replace the previous EntityReferenceWithParent with EntityDecorator with filled parent
				final IntObjectHashMap<EntityClassifierWithParent> parentSealedEntities = new IntObjectHashMap<>(parentIds.length);
				for (IntObjectCursor<EntityClassifierWithParent> parentRef : parentEntityReferences) {
					parentSealedEntities.put(
						parentRef.key,
						ofNullable(parentRef.value)
							.map(EntityReferenceWithParent.class::cast)
							.map(it -> replaceWithSealedEntities(it, parentBodies))
							.orElse(null)
					);
				}
				// initialize rich SealedEntities index
				this.parentEntities = parentSealedEntities;
			} else {
				// initialize plain EntityReferenceWithParent - no body was requested
				this.parentEntities = parentEntityReferences;
			}
		}
	}

	/**
	 * Interface allows accessing the already fetched bodies of entities in existing data structure. It allows
	 * accessing existing entities in {@link SealedEntity} in case the reference entity loader is used for enrichment
	 * only.
	 */
	private interface ExistingEntityProvider {

		/**
		 * Return parent entity from the existing {@link SealedEntity} or empty result.
		 */
		@Nonnull
		Optional<SealedEntity> getExistingParentEntity(int primaryKey);

		/**
		 * Return entity from the existing {@link SealedEntity} or empty result.
		 */
		@Nonnull
		Optional<SealedEntity> getExistingEntity(@Nonnull String referenceName, int primaryKey);

		/**
		 * Return entity group from the existing {@link SealedEntity} or empty result.
		 */
		@Nonnull
		Optional<SealedEntity> getExistingGroupEntity(@Nonnull String referenceName, int primaryKey);

	}

	/**
	 * This DTO contains the validity mappings between main entity and referenced one. Because we fetch references for
	 * all main entities at once the following situation might occur:
	 *
	 * We look up for PARAMETER (referenced) entity from PRODUCT ENTITY (main), we look up for those parameters that
	 * are mapped with reference having attribute X greater than 5 and there is following data layout:
	 *
	 * | PRODUCT PK  | ATTRIBUTE X    | PARAMETER PK |
	 * |*************|****************|**************|
	 * | 1           | 1              | 10           |
	 * | 1           | 7              | 11           |
	 * | 2           | 7              | 10           |
	 *
	 * If the validity mapping wasn't involved we'd initialize reference to PARAMETER 10 for PRODUCT with pk = 1 because
	 * the PARAMETER 10 passes the filtering constraint for PRODUCT with pk = 2. This validity mapping allows us to
	 * state that the PARAMETER with pk = 10 should be initialized only in PRODUCT with pk = 2.
	 */
	private static class ValidEntityToReferenceMapping {
		/**
		 * Contains the source entity PK to allowed referenced entity PKs index.
		 * Key: source entity primary key
		 * Value: allowed referenced primary keys
		 */
		private final IntObjectMap<IntSet> mapping;
		/**
		 * Internal, helper variable that contains initialized {@link RoaringBitmap} with all source entity primary keys.
		 */
		private RoaringBitmap knownEntityPrimaryKeys;

		public ValidEntityToReferenceMapping(int expectedEntityCount) {
			this.mapping = new IntObjectHashMap<>(expectedEntityCount);
		}

		/**
		 * Initializes the validity mapping - for `entityPrimaryKey` the `referencedPrimaryKeys` will
		 * become "allowed".
		 */
		public void setInitialVisibilityForEntity(int entityPrimaryKey, @Nonnull Bitmap referencedPrimaryKeys) {
			final IntSet matchingReferencedPrimaryKeys = ofNullable(mapping.get(entityPrimaryKey))
				.orElseGet(() -> {
					final IntHashSet theSet = new IntHashSet();
					mapping.put(entityPrimaryKey, theSet);
					return theSet;
				});
			final OfInt it = referencedPrimaryKeys.iterator();
			while (it.hasNext()) {
				matchingReferencedPrimaryKeys.add(it.nextInt());
			}
		}

		/**
		 * Clears all validity mappings - no referenced entity will be allowed for any of known source entities.
		 */
		public void forbidAll() {
			for (IntObjectCursor<IntSet> entry : mapping) {
				entry.value.clear();
			}
		}

		/**
		 * Clears validity mappings for all source entities except those that are present in the input
		 * `referencedPrimaryKeys` argument. Each source entity not present in the input set will be left with
		 * no referenced entities allowed.
		 */
		public void forbidAllExcept(@Nonnull IntSet referencedPrimaryKeys) {
			for (IntObjectCursor<IntSet> entry : mapping) {
				entry.value.removeAll(it -> !referencedPrimaryKeys.contains(it));
			}
		}

		/**
		 * Removes `referencedPrimaryKey` in the input from allowed referenced entities for all known source entities.
		 * The referenced entity with this primary key will not be visible in any of the known mappings.
		 */
		public void forbid(int referencedPrimaryKey) {
			for (IntObjectCursor<IntSet> entry : mapping) {
				entry.value.removeAll(referencedPrimaryKey);
			}
		}

		/**
		 * Restricts the existing validity mapping - for each known mapping only the set of `referencedPrimaryKeys`
		 * will remain "allowed".
		 */
		public void restrictTo(@Nonnull Bitmap referencedPrimaryKeys) {
			for (IntObjectCursor<IntSet> entry : mapping) {
				entry.value.retainAll(referencedPrimaryKeys::contains);
			}
		}

		/**
		 * Restricts the existing validity mapping - for each record in `entityPrimaryKeys` only the `referencedPrimaryKey`
		 * will remain "allowed".
		 */
		public void restrictTo(@Nonnull Bitmap entityPrimaryKeys, int referencedPrimaryKey) {
			if (knownEntityPrimaryKeys == null) {
				final RoaringBitmapWriter<RoaringBitmap> writer = RoaringBitmapBackedBitmap.buildWriter();
				for (IntObjectCursor<IntSet> entry : mapping) {
					writer.add(entry.key);
				}
				knownEntityPrimaryKeys = writer.get();
			}
			final RoaringBitmap invalidRecords = RoaringBitmap.andNot(knownEntityPrimaryKeys, RoaringBitmapBackedBitmap.getRoaringBitmap(entityPrimaryKeys));
			for (Integer invalidRecord : invalidRecords) {
				mapping.get(invalidRecord).removeAll(referencedPrimaryKey);
			}
		}

		/**
		 * Returns true if `referencedPrimaryKey` is allowed to be fetched for passed `entityPrimaryKey`.
		 */
		public boolean isReferenceSelected(int entityPrimaryKey, int referencedPrimaryKey) {
			return ofNullable(mapping.get(entityPrimaryKey))
				.map(it -> it.contains(referencedPrimaryKey))
				.orElse(false);
		}

	}

	/**
	 * The carrier DTO for carrying all prefetched entities and groups for specific reference.
	 *
	 * @param entityIndex      prefetched entity bodies indexed by {@link EntityContract#getPrimaryKey()}
	 * @param validityMapping  see detailed description in {@link ValidEntityToReferenceMapping}
	 * @param entityGroupIndex prefetched entity group bodies indexed by {@link EntityContract#getPrimaryKey()}
	 */
	private record PrefetchedEntities(
		@Nonnull Map<Integer, ServerEntityDecorator> entityIndex,
		@Nullable ValidEntityToReferenceMapping validityMapping,
		@Nonnull Map<Integer, ServerEntityDecorator> entityGroupIndex,

		@Nullable ReferenceComparator referenceComparator

	) {

		/**
		 * Looks up the prefetched body by primary key in the index.
		 */
		@Nullable
		public SealedEntity getEntity(int entityPrimaryKey) {
			return entityIndex.get(entityPrimaryKey);
		}

		/**
		 * Looks up the prefetched body by primary key in the index.
		 */
		@Nullable
		public SealedEntity getGroupEntity(int entityPrimaryKey) {
			return entityGroupIndex.get(entityPrimaryKey);
		}

	}

	/**
	 * This implementation will always return empty results for each call.
	 */
	private static class EmptyEntityProvider implements ExistingEntityProvider {
		public static final EmptyEntityProvider INSTANCE = new EmptyEntityProvider();

		@Nonnull
		@Override
		public Optional<SealedEntity> getExistingParentEntity(int primaryKey) {
			return Optional.empty();
		}

		@Nonnull
		@Override
		public Optional<SealedEntity> getExistingEntity(@Nonnull String referenceName, int primaryKey) {
			return Optional.empty();
		}

		@Nonnull
		@Override
		public Optional<SealedEntity> getExistingGroupEntity(@Nonnull String referenceName, int primaryKey) {
			return Optional.empty();
		}
	}

	/**
	 * This implementation looks up to the passed `sealedEntity` for existing referenced entity bodies.
	 */
	@RequiredArgsConstructor
	private static class ExistingEntityDecoratorProvider implements ExistingEntityProvider {
		private final EntityDecorator entityDecorator;

		@Nonnull
		@Override
		public Optional<SealedEntity> getExistingParentEntity(int primaryKey) {
			return entityDecorator.getParentEntityWithoutCheckingPredicate()
				.filter(SealedEntity.class::isInstance)
				.map(SealedEntity.class::cast);
		}

		@Nonnull
		@Override
		public Optional<SealedEntity> getExistingEntity(@Nonnull String referenceName, int primaryKey) {
			return entityDecorator.getReferenceWithoutCheckingPredicate(referenceName, primaryKey).flatMap(ReferenceContract::getReferencedEntity);
		}

		@Nonnull
		@Override
		public Optional<SealedEntity> getExistingGroupEntity(@Nonnull String referenceName, int primaryKey) {
			return entityDecorator.getReferenceWithoutCheckingPredicate(referenceName, primaryKey).flatMap(ReferenceContract::getGroupEntity);
		}
	}

	/**
	 * This DTO envelopes cached access to referenced entity group primary key to referenced entity primary keys mapping.
	 * This mapping is used in {@link EntityNestedQueryComparator#setFilteredEntities(int[], int[], Function)} method
	 * when the references are sorted first by group entity and then by referenced entity.
	 */
	private static class ReferenceMapping {
		private final Map<String, Map<Integer, int[]>> mapping;
		private final Function<String, Map<Integer, int[]>> computeFct;

		public ReferenceMapping(int expectedSize, @Nonnull Function<String, Map<Integer, int[]>> computeFct) {
			this.mapping = CollectionUtils.createHashMap(expectedSize);
			this.computeFct = computeFct;
		}

		/**
		 * Returns (and lazily computes) array of referenced entity primary keys for passed `groupEntityPrimaryKey` of
		 * group entity.
		 *
		 * @param referenceName         name of the reference
		 * @param groupEntityPrimaryKey primary key of the group entity
		 * @return array of referenced entity primary keys
		 */
		@Nonnull
		public int[] get(@Nonnull String referenceName, int groupEntityPrimaryKey) {
			return mapping.computeIfAbsent(referenceName, computeFct).get(groupEntityPrimaryKey);
		}

	}

	/**
	 * This class lazily provides (and caches) index of entities by their primary key. The entities always
	 * represent the original entity in the evitaDB and not the {@link EntityDecorator} wrapper.
	 */
	@RequiredArgsConstructor
	private static class EntityIndexSupplier<T extends SealedEntity> implements Supplier<Map<Integer, Entity>> {
		private final List<T> richEnoughEntities;
		private Map<Integer, Entity> memoizedResult;

		@Override
		public Map<Integer, Entity> get() {
			if (memoizedResult == null) {
				memoizedResult = richEnoughEntities.stream()
					.collect(
						Collectors.toMap(
							EntityContract::getPrimaryKey,
							it -> it instanceof EntityDecorator entityDecorator ?
								entityDecorator.getDelegate() : (Entity) it
						)
					);
			}
			return memoizedResult;
		}
	}
}<|MERGE_RESOLUTION|>--- conflicted
+++ resolved
@@ -1037,16 +1037,12 @@
 						if (referenceSchema.isReferencedGroupTypeManaged() && referenceSchema.getReferencedGroupType() != null) {
 							// if so, fetch them
 							filteredReferencedGroupEntityIds = getFilteredReferencedEntityIds(
-<<<<<<< HEAD
-								entityPrimaryKey, executionContext, referenceSchema, filterByVisitor, null, null,
-=======
-								entityPrimaryKey, queryContext, referenceSchema,
+								entityPrimaryKey, executionContext, referenceSchema,
 								referenceSchema.isReferencedGroupTypeManaged(),
 								referenceSchema.getReferencedGroupType(),
 								filterByVisitor,
 								requirements.managedReferencesBehaviour(),
 								null, null,
->>>>>>> 41fe7fda
 								null, referencedEntityGroupIdsFormula
 							);
 
@@ -1072,17 +1068,13 @@
 						// are we requested to (are we able to) fetch the entity bodies?
 						if (referenceSchema.isReferencedEntityTypeManaged()) {
 							final int[] filteredReferencedEntityIds = getFilteredReferencedEntityIds(
-<<<<<<< HEAD
-								entityPrimaryKey, executionContext, referenceSchema, filterByVisitor, requirements.filterBy(), validityMapping,
-=======
-								entityPrimaryKey, queryContext, referenceSchema,
+								entityPrimaryKey, executionContext, referenceSchema,
 								referenceSchema.isReferencedEntityTypeManaged(),
 								referenceSchema.getReferencedEntityType(),
 								filterByVisitor,
 								requirements.managedReferencesBehaviour(),
 								requirements.filterBy(),
 								validityMapping,
->>>>>>> 41fe7fda
 								orderingDescriptor
 									.map(OrderingDescriptor::nestedQueryComparator)
 									.orElse(null), referencedEntityIdsFormula
