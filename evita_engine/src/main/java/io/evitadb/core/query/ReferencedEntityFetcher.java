/*
 *
 *                         _ _        ____  ____
 *               _____   _(_) |_ __ _|  _ \| __ )
 *              / _ \ \ / / | __/ _` | | | |  _ \
 *             |  __/\ V /| | || (_| | |_| | |_) |
 *              \___| \_/ |_|\__\__,_|____/|____/
 *
 *   Copyright (c) 2023
 *
 *   Licensed under the Business Source License, Version 1.1 (the "License");
 *   you may not use this file except in compliance with the License.
 *   You may obtain a copy of the License at
 *
 *   https://github.com/FgForrest/evitaDB/blob/main/LICENSE
 *
 *   Unless required by applicable law or agreed to in writing, software
 *   distributed under the License is distributed on an "AS IS" BASIS,
 *   WITHOUT WARRANTIES OR CONDITIONS OF ANY KIND, either express or implied.
 *   See the License for the specific language governing permissions and
 *   limitations under the License.
 */

package io.evitadb.core.query;

import com.carrotsearch.hppc.IntHashSet;
import com.carrotsearch.hppc.IntObjectHashMap;
import com.carrotsearch.hppc.IntObjectMap;
import com.carrotsearch.hppc.IntSet;
import com.carrotsearch.hppc.cursors.IntObjectCursor;
import io.evitadb.api.EntityCollectionContract;
import io.evitadb.api.EvitaSessionContract;
import io.evitadb.api.query.AttributeConstraint;
import io.evitadb.api.query.FilterConstraint;
import io.evitadb.api.query.filter.And;
import io.evitadb.api.query.filter.EntityHaving;
import io.evitadb.api.query.filter.EntityPrimaryKeyInSet;
import io.evitadb.api.query.filter.FilterBy;
import io.evitadb.api.query.filter.ReferenceHaving;
import io.evitadb.api.query.order.OrderBy;
import io.evitadb.api.query.require.EntityFetch;
import io.evitadb.api.query.require.ReferenceContent;
import io.evitadb.api.query.visitor.FinderVisitor;
import io.evitadb.api.requestResponse.EvitaRequest;
import io.evitadb.api.requestResponse.EvitaRequest.RequirementContext;
import io.evitadb.api.requestResponse.data.EntityContract;
import io.evitadb.api.requestResponse.data.ReferenceContract;
import io.evitadb.api.requestResponse.data.ReferenceContract.GroupEntityReference;
import io.evitadb.api.requestResponse.data.SealedEntity;
import io.evitadb.api.requestResponse.data.mutation.reference.ReferenceKey;
import io.evitadb.api.requestResponse.data.structure.Entity;
import io.evitadb.api.requestResponse.data.structure.EntityDecorator;
import io.evitadb.api.requestResponse.data.structure.ReferenceComparator;
import io.evitadb.api.requestResponse.data.structure.ReferenceDecorator;
import io.evitadb.api.requestResponse.data.structure.ReferenceFetcher;
import io.evitadb.api.requestResponse.extraResult.QueryTelemetry.QueryPhase;
import io.evitadb.api.requestResponse.schema.AttributeSchemaContract;
import io.evitadb.api.requestResponse.schema.EntitySchemaContract;
import io.evitadb.api.requestResponse.schema.ReferenceSchemaContract;
import io.evitadb.core.EntityCollection;
import io.evitadb.core.query.algebra.Formula;
import io.evitadb.core.query.algebra.base.ConstantFormula;
import io.evitadb.core.query.algebra.base.EmptyFormula;
import io.evitadb.core.query.algebra.utils.FormulaFactory;
import io.evitadb.core.query.filter.FilterByVisitor;
import io.evitadb.core.query.indexSelection.TargetIndexes;
import io.evitadb.core.query.sort.ReferenceOrderByVisitor;
import io.evitadb.core.query.sort.ReferenceOrderByVisitor.OrderingDescriptor;
import io.evitadb.core.query.sort.Sorter;
import io.evitadb.core.query.sort.attribute.translator.EntityNestedQueryComparator;
import io.evitadb.index.EntityIndex;
import io.evitadb.index.ReferencedTypeEntityIndex;
import io.evitadb.index.bitmap.BaseBitmap;
import io.evitadb.index.bitmap.Bitmap;
import io.evitadb.index.bitmap.RoaringBitmapBackedBitmap;
import io.evitadb.utils.ArrayUtils;
import io.evitadb.utils.CollectionUtils;
import lombok.RequiredArgsConstructor;
import org.roaringbitmap.RoaringBitmap;
import org.roaringbitmap.RoaringBitmapWriter;

import javax.annotation.Nonnull;
import javax.annotation.Nullable;
import java.util.ArrayList;
import java.util.Arrays;
import java.util.Collections;
import java.util.Comparator;
import java.util.List;
import java.util.Map;
import java.util.Map.Entry;
import java.util.Objects;
import java.util.Optional;
import java.util.PrimitiveIterator.OfInt;
import java.util.concurrent.atomic.AtomicReference;
import java.util.function.BiFunction;
import java.util.function.BiPredicate;
import java.util.function.Function;
import java.util.function.IntFunction;
import java.util.stream.Collectors;

import static java.util.Optional.ofNullable;

/**
 * The single implementation of {@link ReferenceFetcher} interface that needs to be declared in public API module
 * because it's required by {@link Entity} and {@link EntityDecorator} that are preset there.
 *
 * The implementation fetches all required referenced entities in bulk in its container for all entity primary keys
 * that are required to be fetched from the persistent storage. The implementation is efficient in the way that it
 * eliminates multiple round-trips and fetches only entities of the filtered references accordingly to the requested
 * specs.
 *
 * @author Jan Novotný (novotny@fg.cz), FG Forrest a.s. (c) 2022
 */
public class ReferencedEntityFetcher implements ReferenceFetcher {
	private static final int[] EMPTY_INTS = new int[0];
	/**
	 * Requirement aggregation exported from {@link EvitaRequest#getReferenceEntityFetch()}.
	 */
	@Nonnull private final Map<String, RequirementContext> requirementContext;
	/**
	 * The query context used for querying the entities.
	 */
	@Nonnull private final QueryContext queryContext;
	/**
	 * The function that provides access to already fetched entities present in the input data. This allows us to avoid
	 * duplicate fetches for the data that have been fetched in previous top entity fetch. This function takes its part
	 * when the same entity is gradually enriched.
	 */
	@Nonnull private final ExistingEntityProvider existingEntityRetriever;
	/**
	 * Index of prefetched entities assembled in constructor and quickly available when the entity is requested
	 * by the {@link EntityDecorator} constructor. The key is {@link ReferenceSchemaContract#getName()}, the value
	 * is the information containing the indexes of fetched entities and their groups, information about their ordering
	 * and validity index.
	 *
	 * @see PrefetchedEntities
	 */
	@Nullable private Map<String, PrefetchedEntities> fetchedEntities;

	/**
	 * Utility function that fetches and returns filtered map of {@link SealedEntity} indexed by their primary key
	 * according to `entityPrimaryKeys` argument. The method is reused both for fetching the referenced entities and
	 * their groups.
	 *
	 * @param queryContext                query context that will be used for fetching
	 * @param referenceSchema             the schema of the reference ({@link ReferenceSchemaContract#getName()})
	 * @param entityType                  represents the entity type ({@link EntitySchemaContract#getName()}) that should be loaded
	 * @param existingEntityRetriever     lambda allowing to reuse already fetched entities from previous decorator instance
	 * @param entityFetch                 contains the "richness" requirements for the fetched entities
	 * @param referencedRecordIds         contains array of filtered referenced record ids to fetch
	 * @return filtered map of {@link SealedEntity} indexed by their primary key according to `entityPrimaryKeys` argument
	 */
	@Nonnull
	private static Map<Integer, SealedEntity> fetchReferencedEntities(
		@Nonnull QueryContext queryContext,
		@Nonnull ReferenceSchemaContract referenceSchema,
		@Nonnull String entityType,
		@Nonnull IntFunction<Optional<SealedEntity>> existingEntityRetriever,
		@Nonnull EntityFetch entityFetch,
		@Nonnull int[] referencedRecordIds
	) {
		// compute set of filtered referenced entity ids
		if (ArrayUtils.isEmpty(referencedRecordIds)) {
			return Collections.emptyMap();
		} else {
			// finally, create the fetch request, get the collection and fetch the referenced entity bodies
			final EvitaRequest fetchRequest = queryContext.getEvitaRequest().deriveCopyWith(entityType, entityFetch);
			final EntityCollection referencedCollection = queryContext.getEntityCollectionOrThrowException(
				entityType, "fetch references"
			);
			return fetchReferenceBodies(
				referenceSchema.getName(), referencedRecordIds, queryContext,
				existingEntityRetriever, referencedCollection, fetchRequest
			);
		}
	}

	/**
	 * Method fetches all `referencedRecordIds` from the `referencedCollection`.
	 *
	 * @param referenceName           just for logging purposes
	 * @param referencedRecordIds     the ids of referenced entities to fetch
	 * @param queryContext            current query context
	 * @param existingEntityRetriever lambda providing access to potentially already prefetched entities (when only enrichment occurs)
	 * @param referencedCollection    the reference collection that will be used for fetching the entities
	 * @param fetchRequest            request that describes the requested richness of the fetched entities
	 * @return fetched entities indexed by their {@link EntityContract#getPrimaryKey()}
	 */
	@Nonnull
	private static Map<Integer, SealedEntity> fetchReferenceBodies(
		@Nonnull String referenceName,
		@Nonnull int[] referencedRecordIds,
		@Nonnull QueryContext queryContext,
		@Nonnull IntFunction<Optional<SealedEntity>> existingEntityRetriever,
		@Nonnull EntityCollection referencedCollection,
		@Nonnull EvitaRequest fetchRequest
	) {
		final Map<String, RequirementContext> referenceEntityFetch = fetchRequest.getReferenceEntityFetch();
		final QueryContext nestedQueryContext = referencedCollection.createQueryContext(queryContext, fetchRequest, queryContext.getEvitaSession());
		final ReferenceFetcher subReferenceFetcher = createSubReferenceFetcher(referenceEntityFetch, nestedQueryContext);

		final Map<Integer, SealedEntity> entityIndex;
		try {
			queryContext.pushStep(QueryPhase.FETCHING_REFERENCES, "Reference name: `" + referenceName + "`");

			entityIndex = CollectionUtils.createHashMap(referencedRecordIds.length);
			final List<EntityDecorator> alreadyExistingEntities = Arrays.stream(referencedRecordIds)
				.mapToObj(referencedRecordId -> {
					// first look up whether we already have the entity prefetched somewhere (in case enrichment occurs)
					final Optional<SealedEntity> existingEntity = existingEntityRetriever.apply(referencedRecordId);
					if (existingEntity.isPresent()) {
						return (EntityDecorator) existingEntity.get();
					} else {
						// if not, fetch the fresh entity from the collection
						referencedCollection.getEntity(
							referencedRecordId, fetchRequest, queryContext.getEvitaSession(), subReferenceFetcher
						).ifPresent(refEntity -> entityIndex.put(refEntity.getPrimaryKey(), refEntity));
						return null;
					}
				})
				.filter(Objects::nonNull)
				.toList();

			// if there were any already existing entities found, enrich and limit them appropriately
			if (!alreadyExistingEntities.isEmpty()) {
				subReferenceFetcher.initReferenceIndex(alreadyExistingEntities, referencedCollection);
				alreadyExistingEntities.forEach(
					// if so, enrich or limit the existing entity for desired scope
					previouslyFetchedEntity -> {
						final SealedEntity refEntity = queryContext.enrichOrLimitReferencedEntity(
							previouslyFetchedEntity, fetchRequest, subReferenceFetcher
						);
						entityIndex.put(refEntity.getPrimaryKey(), refEntity);
					}
				);
			}
		} finally {
			nestedQueryContext.popStep();
		}
		return entityIndex;
	}

	/**
	 * Creates new instance of this class, that is loads the sub-references targeting different entity type
	 * (collection) and having different scope (request). The sub-fetcher will limit loading references to the set
	 * of `referencedRecordIds` in the input parameter.
	 *
	 * @param referenceEntityFetch the requirements for fetching the references
	 * @param nestedQueryContext   the query context to use
	 * @return the new instance of reference loader prepared to provide the {@link SealedEntity} instances
	 */
	@Nonnull
	private static ReferenceFetcher createSubReferenceFetcher(
		@Nonnull Map<String, RequirementContext> referenceEntityFetch,
		@Nonnull QueryContext nestedQueryContext
	) {
		return referenceEntityFetch.isEmpty() ?
			ReferenceFetcher.NO_IMPLEMENTATION :
			new ReferencedEntityFetcher(
				referenceEntityFetch,
				nestedQueryContext
			);
	}

	/**
	 * Returns array of all referenced entity ids that are referenced by any of passed `entityPrimaryKeys`. Initializes
	 * starting validity relations in `validityMapping` where each entity sees all its referenced entities. This initial
	 * visibility setup will be refined during fetch process.
	 *
	 * @param entityPrimaryKeys        the set of entity ids whose references should be looked up
	 * @param referencedEntityResolver the lambda that will retrieve the data from the index (we need either referenced
	 *                                 entities or their groups)
	 * @param validityMapping          contains the DTO tracking the reachability of the referenced entities by owner
	 *                                 entities (see {@link ValidEntityToReferenceMapping} for more details)
	 * @return non-filtered complete array of referenced entity ids
	 */
	private static int[] getAllReferencedEntityIds(
		@Nonnull int[] entityPrimaryKeys,
		@Nonnull Function<Integer, Formula> referencedEntityResolver,
		@Nullable ValidEntityToReferenceMapping validityMapping
	) {
		// aggregate all referenced primary keys into one sorted distinct array
		return FormulaFactory.or(
				Arrays.stream(entityPrimaryKeys)
					.mapToObj(it -> {
						final Formula referencedEntityIds = referencedEntityResolver.apply(it);
						// Initializes starting validity relations in `validityMapping` where each entity sees
						// all its referenced entities. This initial visibility setup will be refined during fetch process.
						ofNullable(validityMapping)
							.ifPresent(vm -> vm.setInitialVisibilityForEntity(it, referencedEntityIds.compute()));
						// return the referenced entity primary keys
						return referencedEntityIds;
					})
					.toArray(Formula[]::new)
			)
			.compute()
			.getArray();
	}

	/**
	 * Returns array of referenced entity ids that are referenced by any of passed `entityPrimaryKeys` that are filtered
	 * to match the passed `filterBy`.
	 *
	 * @param entityPrimaryKeys           the set of entity ids whose references should be looked up
	 * @param queryContext                the query context user for querying the entities
	 * @param referenceSchema             the schema of the reference
	 * @param filterByVisitor             the visitor that will be used for traversing the constraint
	 * @param filterBy                    the filtering constraint itself
	 * @param validityMapping             see detailed description in {@link ValidEntityToReferenceMapping}
	 * @param entityNestedQueryComparator comparator that holds information about requested ordering so that we can
	 *                                    apply it during entity filtering (if it's performed) and pre-initialize it
	 *                                    in an optimal way
	 * @param referencedEntityResolver    lambda allowing to get primary keys of all entities referenced by entity with
	 *                                    certain primary key (we need this to distinguish retrieving data for entities and groups)
	 * @return filtered array of referenced entity ids
	 */
	@Nullable
	private static int[] getFilteredReferencedEntityIds(
		@Nonnull int[] entityPrimaryKeys,
		@Nonnull QueryContext queryContext,
		@Nonnull ReferenceSchemaContract referenceSchema,
		@Nonnull AtomicReference<FilterByVisitor> filterByVisitor,
		@Nullable FilterBy filterBy,
		@Nullable ValidEntityToReferenceMapping validityMapping,
		@Nullable EntityNestedQueryComparator entityNestedQueryComparator,
		@Nonnull BiFunction<String, Integer, Formula> referencedEntityResolver
	) {
		// initialize the main data-structures we'll be working later in this method
		final Optional<ValidEntityToReferenceMapping> validityMappingOptional = ofNullable(validityMapping);

		// we need to gather all referenced entity ids and initialize validity mapping for all the passed entity PKs
		final int[] allReferencedEntityIds = getAllReferencedEntityIds(
			entityPrimaryKeys,
			entityPk -> referencedEntityResolver.apply(referenceSchema.getName(), entityPk),
			validityMapping
		);

		if (ArrayUtils.isEmpty(allReferencedEntityIds)) {
			// if nothing was found, quickly finish
			return EMPTY_INTS;
		} else if (filterBy == null) {
			// we may allow all referenced entity ids
			validityMappingOptional.ifPresent(it -> it.restrictTo(new BaseBitmap(allReferencedEntityIds)));
			return allReferencedEntityIds;
		} else if (isAttributeConstraintPresent(filterBy)) {
			/*
			   if the filter contains only constraints on attributes on references only,
			   we work with referencedEntityTypeIndex here - this index contains referenced entity primary keys as records
			   this means we can directly filter against `allReferencedEntityIds` and apply the filter constraint
			 */
			final EntityPrimaryKeyInSet epks = new EntityPrimaryKeyInSet(
				Arrays.stream(allReferencedEntityIds).boxed().toArray(Integer[]::new)
			);
			final FilterBy filterByToUse = new FilterBy(new And(epks, filterBy.getChild()));

			final FilterByVisitor theFilterByVisitor = getFilterByVisitor(queryContext, filterByVisitor);
			final EntitySchemaContract entitySchema = theFilterByVisitor.getSchema();
			final ReferencedTypeEntityIndex referencedEntityTypeIndex = theFilterByVisitor.getReferencedEntityTypeIndex(entitySchema, referenceSchema);
			final Formula resultFormula = computeResultWithPassedIndex(
				referencedEntityTypeIndex, referenceSchema, theFilterByVisitor, filterByToUse,
				null, entityNestedQueryComparator
			);

			// we've resolved directly the referenced entity ids
			final Bitmap result = resultFormula.compute();
			validityMappingOptional.ifPresent(it -> it.restrictTo(result));
			return result.getArray();
		} else {
			final FilterByVisitor theFilterByVisitor = getFilterByVisitor(queryContext, filterByVisitor);
			final List<EntityIndex> referencedEntityIndexes = theFilterByVisitor.getReferencedRecordEntityIndexes(
				new ReferenceHaving(referenceSchema.getName(), filterBy.getChild())
			);

			if (referencedEntityIndexes.isEmpty()) {
				validityMappingOptional.ifPresent(ValidEntityToReferenceMapping::forbidAll);
				return EMPTY_INTS;
			} else {
				final IntSet referencedPrimaryKeys = new IntHashSet(referencedEntityIndexes.size());
				final Formula entityPrimaryKeyFormula = new ConstantFormula(new BaseBitmap(entityPrimaryKeys));
				final IntSet foundReferencedIds = new IntHashSet(referencedEntityIndexes.size());
				for (EntityIndex referencedEntityIndex : referencedEntityIndexes) {
					final ReferenceKey indexDiscriminator = (ReferenceKey) referencedEntityIndex.getIndexKey().getDiscriminator();
					final int referencedPrimaryKey = indexDiscriminator.primaryKey();
					foundReferencedIds.add(referencedPrimaryKey);

					final Formula resultFormula = computeResultWithPassedIndex(
						referencedEntityIndex,
						referenceSchema,
						theFilterByVisitor,
						filterBy,
						filterConstraint -> new And(new EntityPrimaryKeyInSet(referencedPrimaryKey), filterConstraint),
						entityNestedQueryComparator,
						EntityPrimaryKeyInSet.class
					);

					final Bitmap matchingPrimaryKeys = FormulaFactory.and(
						resultFormula,
						entityPrimaryKeyFormula
					).compute();

					if (matchingPrimaryKeys.isEmpty()) {
						validityMappingOptional.ifPresent(it -> it.forbid(referencedPrimaryKey));
					} else {
						validityMappingOptional.ifPresent(it -> it.restrictTo(matchingPrimaryKeys, referencedPrimaryKey));
						referencedPrimaryKeys.add(referencedPrimaryKey);
					}
				}
				validityMappingOptional.ifPresent(it -> it.forbidAllExcept(foundReferencedIds));
				return referencedPrimaryKeys.toArray();
			}
		}
	}

	/**
	 * Returns true if there is at least one attribute related constraint present in the passed `filterBy` constraint
	 * container excluding the constraint placed inside {@link EntityHaving} parent containers (which relate to
	 * attributes of the related entity and not the attributes on relation itself).
	 */
	private static boolean isAttributeConstraintPresent(@Nonnull FilterBy filterBy) {
		return FinderVisitor.findConstraints(
			filterBy,
			it -> it instanceof AttributeConstraint<?>,
			it -> it instanceof EntityHaving
		).isEmpty();
	}

	/**
	 * Method creates {@link Formula} that calculates the set of matching primary keys from input `index` in the context
	 * of the `referenceSchema` analyzing `filterBy` constraint using `filterByVisitor`. The method unifies the logic
	 * around context preparation.
	 *
	 * @param index                       to be used for filter by transformation
	 * @param referenceSchema             related {@link ReferenceSchemaContract}
	 * @param filterByVisitor             visitor to be used for filter by analysis
	 * @param filterBy                    filtering constraint to be analyzed
	 * @param nestedQueryFormulaEnricher  lambda allowing to enrich the filtering formula for nested entity query
	 *                                    (if any such is found)
	 * @param entityNestedQueryComparator comparator that holds information about requested ordering so that we can
	 *                                    apply it during entity filtering (if it's performed) and pre-initialize it
	 *                                    in an optimal way
	 * @param suppressedConstraints       set of constraints that should be ignored in transformation process
	 * @return formula that calculates the result
	 */
	@SafeVarargs
	@Nullable
	private static Formula computeResultWithPassedIndex(
		@Nonnull EntityIndex index,
		@Nonnull ReferenceSchemaContract referenceSchema,
		@Nonnull FilterByVisitor filterByVisitor,
		@Nonnull FilterBy filterBy,
		@Nullable Function<FilterConstraint, FilterConstraint> nestedQueryFormulaEnricher,
		@Nullable EntityNestedQueryComparator entityNestedQueryComparator,
		@Nonnull Class<? extends FilterConstraint>... suppressedConstraints
	) {
		// prepare the lambda allowing to reach attribute schema of particular name
		final BiFunction<EntitySchemaContract, String, AttributeSchemaContract> referenceAttributeSchemaFetcher =
			(theEntitySchema, attributeName) -> FilterByVisitor.getReferenceAttributeSchema(
				attributeName, ofNullable(theEntitySchema).orElseGet(filterByVisitor::getSchema), referenceSchema
			);

		// compute the result formula in the initialized context
		final Formula filterFormula = filterByVisitor.executeInContext(
			Collections.singletonList(index),
			ReferenceContent.ALL_REFERENCES,
			referenceSchema,
			nestedQueryFormulaEnricher,
			entityNestedQueryComparator,
			referenceAttributeSchemaFetcher,
			(entityContract, attributeName, locale) -> entityContract.getReferences(referenceSchema.getName())
				.stream()
				.map(it -> it.getAttributeValue(attributeName, locale)),
			() -> {
				filterBy.accept(filterByVisitor);
				// get the result and clear the visitor internal structures
				return filterByVisitor.getFormulaAndClear();
			},
			suppressedConstraints
		);

		// in case there is ordering specified and no nested query filter constraint, we need to handle ordering here
		if (entityNestedQueryComparator != null && !entityNestedQueryComparator.isInitialized()) {
			initializeComparatorFromGlobalIndex(
				filterByVisitor.getEntityCollectionOrThrowException(
					referenceSchema.getReferencedEntityType(), "order references"
				),
				entityNestedQueryComparator,
				filterByVisitor.getEvitaRequest(),
				filterByVisitor.getEvitaSession()
			);
		}

		return filterFormula;
	}

	/**
	 * Initializes the {@link Sorter} implementation in the passed `entityNestedQueryComparator` from the global index
	 * of the passed `targetEntityCollection`.
	 *
	 * @param targetEntityCollection      collection of the referenced entity type
	 * @param entityNestedQueryComparator comparator that holds information about requested ordering so that we can
	 *                                    apply it during entity filtering (if it's performed) and pre-initialize it
	 *                                    in an optimal way
	 * @param evitaRequest                source evita request
	 * @param evitaSession                current session
	 */
	private static void initializeComparatorFromGlobalIndex(
		@Nonnull EntityCollection targetEntityCollection,
		@Nonnull EntityNestedQueryComparator entityNestedQueryComparator,
		@Nonnull EvitaRequest evitaRequest,
		@Nonnull EvitaSessionContract evitaSession
	) {
		final OrderBy orderBy = new OrderBy(entityNestedQueryComparator.getOrderBy().getChildren());
		final QueryContext nestedQueryContext = targetEntityCollection.createQueryContext(
			evitaRequest.deriveCopyWith(targetEntityCollection.getEntityType(), null, orderBy),
			evitaSession
		);

		final QueryPlan queryPlan = QueryPlanner.planNestedQuery(nestedQueryContext);
		final Sorter sorter = queryPlan.getSorter();
		entityNestedQueryComparator.initSorter(nestedQueryContext, sorter);
	}

	@Nonnull
	private static FilterByVisitor getFilterByVisitor(@Nonnull QueryContext queryContext, @Nonnull AtomicReference<FilterByVisitor> filterByVisitor) {
		return ofNullable(filterByVisitor.get()).orElseGet(() -> {
			final FilterByVisitor newVisitor = createFilterVisitor(queryContext);
			filterByVisitor.set(newVisitor);
			return newVisitor;
		});
	}

	@Nonnull
	private static FilterByVisitor createFilterVisitor(@Nonnull QueryContext queryContext) {
		return new FilterByVisitor(
			queryContext,
			Collections.emptyList(),
			TargetIndexes.EMPTY,
			false
		);
	}

	@Nonnull
	private static Formula toFormula(@Nullable int[] recordIds) {
		return ArrayUtils.isEmpty(recordIds) ?
			EmptyFormula.INSTANCE :
			new ConstantFormula(
				new BaseBitmap(
					recordIds
				)
			);
	}

	/**
	 * Constructor that is used to further enrich already rich entity.
	 */
	public ReferencedEntityFetcher(
		@Nonnull Map<String, RequirementContext> requirementContext,
		@Nonnull QueryContext queryContext,
		@Nonnull SealedEntity sealedEntity
	) {
		this(requirementContext, queryContext, new ExistingSealedEntityProvider(sealedEntity));
	}

	/**
	 * Constructor that is used for initial entity construction.
	 */
	public ReferencedEntityFetcher(
		@Nonnull Map<String, RequirementContext> requirementContext,
		@Nonnull QueryContext queryContext
	) {
		this(requirementContext, queryContext, EmptyEntityProvider.INSTANCE);
	}

	/**
	 * Internal constructor.
	 */
	private ReferencedEntityFetcher(
		@Nonnull Map<String, RequirementContext> requirementContext,
		@Nonnull QueryContext queryContext,
		@Nonnull ExistingEntityProvider existingEntityRetriever
	) {
		this.requirementContext = requirementContext;
		this.queryContext = queryContext;
		this.existingEntityRetriever = existingEntityRetriever;
	}

	@Nonnull
	@Override
	public <T extends SealedEntity> T initReferenceIndex(@Nonnull T entity, @Nonnull EntityCollectionContract entityCollection) {
		// we need to ensure that references are fetched in order to be able to provide information about them
		final T richEnoughEntity = ((EntityCollection) entityCollection).ensureReferencesFetched(entity);
		// prefetch the entities
		prefetchEntities(
			requirementContext,
			queryContext,
			existingEntityRetriever,
			(referenceName, entityPk) -> toFormula(
				(richEnoughEntity instanceof EntityDecorator entityDecorator ? entityDecorator.getDelegate() : richEnoughEntity)
					.getReferences(referenceName)
					.stream()
					.mapToInt(ReferenceContract::getReferencedPrimaryKey)
					.toArray()
			),
			(referenceName, entityPk) -> toFormula(
				(richEnoughEntity instanceof EntityDecorator entityDecorator ? entityDecorator.getDelegate() : richEnoughEntity)
					.getReferences(referenceName)
					.stream()
					.map(ReferenceContract::getGroup)
					.filter(Optional::isPresent)
					.map(Optional::get)
					.mapToInt(GroupEntityReference::getPrimaryKey)
					.toArray()
			),
			new int[]{richEnoughEntity.getPrimaryKey()}
		);

		return richEnoughEntity;
	}

	@Nonnull
	@Override
	public <T extends SealedEntity> List<T> initReferenceIndex(@Nonnull List<T> entities, @Nonnull EntityCollectionContract entityCollection) {
		// we need to ensure that references are fetched in order to be able to provide information about them
		final List<T> richEnoughEntities = new ArrayList<>(entities.size());
		for (T entity : entities) {
			richEnoughEntities.add(((EntityCollection) entityCollection).ensureReferencesFetched(entity));
		}
		// prefetch the entities
		prefetchEntities(
			requirementContext,
			queryContext,
			existingEntityRetriever,
			(referenceName, entityPk) -> toFormula(
				richEnoughEntities.stream()
					.map(it -> (it instanceof EntityDecorator entityDecorator ? entityDecorator.getDelegate() : it))
					.flatMap(it -> it.getReferences(referenceName).stream())
					.mapToInt(ReferenceContract::getReferencedPrimaryKey)
					.toArray()
			),
			(referenceName, entityPk) -> toFormula(
				richEnoughEntities.stream()
					.map(it -> (it instanceof EntityDecorator entityDecorator ? entityDecorator.getDelegate() : it))
					.flatMap(it -> it.getReferences(referenceName).stream())
					.map(ReferenceContract::getGroup)
					.filter(Optional::isPresent)
					.map(Optional::get)
					.mapToInt(GroupEntityReference::getPrimaryKey)
					.toArray()
			),
			entities.stream()
				.mapToInt(SealedEntity::getPrimaryKey)
				.toArray()
		);

		return richEnoughEntities;
	}

	@Nullable
	@Override
	public Function<Integer, SealedEntity> getEntityFetcher(@Nonnull ReferenceSchemaContract referenceSchema) {
		return ofNullable(fetchedEntities.get(referenceSchema.getName()))
			.map(prefetchedEntities -> (Function<Integer, SealedEntity>) prefetchedEntities::getEntity)
			.orElse(null);
	}

	@Nullable
	@Override
	public Function<Integer, SealedEntity> getEntityGroupFetcher(@Nonnull ReferenceSchemaContract referenceSchema) {
		return ofNullable(fetchedEntities.get(referenceSchema.getName()))
			.map(prefetchedEntities -> (Function<Integer, SealedEntity>) prefetchedEntities::getGroupEntity)
			.orElse(null);
	}

	@Nonnull
	@Override
	public Comparator<ReferenceContract> getEntityComparator(@Nonnull ReferenceSchemaContract referenceSchema) {
		return ofNullable(fetchedEntities.get(referenceSchema.getName()))
			.map(PrefetchedEntities::referenceComparator)
			.orElse(ReferenceComparator.DEFAULT);
	}

	@Nullable
	@Override
	public BiPredicate<Integer, ReferenceDecorator> getEntityFilter(@Nonnull ReferenceSchemaContract referenceSchema) {
		return ofNullable(requirementContext.get(referenceSchema.getName()))
			.map(it -> {
				if (it.filterBy() == null) {
					return null;
				} else {
					final PrefetchedEntities prefetchedEntities = fetchedEntities.get(referenceSchema.getName());
					if (prefetchedEntities != null) {
						final ValidEntityToReferenceMapping validityMapping = prefetchedEntities.validityMapping();
						if (validityMapping != null) {
							return (BiPredicate<Integer, ReferenceDecorator>) (entityPrimaryKey, referenceDecorator) ->
								ofNullable(referenceDecorator)
									.map(refDec -> validityMapping.isReferenceSelected(entityPrimaryKey, refDec.getReferencedPrimaryKey()))
									.orElse(false);
						}
					}
					return null;
				}
			})
			.orElse(null);
	}

	/**
	 * Method executes all the necessary referenced entities fetch. It loads only those referenced entities that are
	 * mentioned in `requirementContext`. Execution reuses potentially existing fetched referenced entities from
	 * the last enrichment of the same entity.
	 *
	 * @param queryContext                    query context used for querying the entity
	 * @param existingEntityRetriever         function that provides access to already fetched referenced entities (relict of last enrichment)
	 * @param referencedEntityIdsFormula      the formula containing superset of all possible referenced entities
	 * @param referencedEntityGroupIdsFormula the formula containing superset of all possible referenced entity groups
	 * @param entityPrimaryKey                the array of top entity primary keys for which the references are being fetched
	 */
	private void prefetchEntities(
		@Nonnull Map<String, RequirementContext> requirementContext,
		@Nonnull QueryContext queryContext,
		@Nonnull ExistingEntityProvider existingEntityRetriever,
		@Nonnull BiFunction<String, Integer, Formula> referencedEntityIdsFormula,
		@Nonnull BiFunction<String, Integer, Formula> referencedEntityGroupIdsFormula,
		@Nonnull int[] entityPrimaryKey
	) {
		final AtomicReference<FilterByVisitor> filterByVisitor = new AtomicReference<>();
		this.fetchedEntities = requirementContext
			.entrySet()
			.stream()
			.collect(
				Collectors.toMap(
					Entry::getKey,
					it -> {
						final String referenceName = it.getKey();
						final RequirementContext requirements = it.getValue();
						final ReferenceSchemaContract referenceSchema = queryContext.getSchema().getReferenceOrThrowException(referenceName);

						final Optional<OrderingDescriptor> orderingDescriptor = ofNullable(requirements.orderBy())
							.map(OrderBy::getChild)
							.map(ob -> ReferenceOrderByVisitor.getComparator(queryContext, ob));

						final ValidEntityToReferenceMapping validityMapping = new ValidEntityToReferenceMapping(entityPrimaryKey.length);
						final Map<Integer, SealedEntity> entityIndex;
						// are we requested to (are we able to) fetch the entity bodies?
<<<<<<< HEAD
						if (referenceSchema.isReferencedEntityTypeManaged()) {
							final int[] filteredReferencedEntityIds = getFilteredReferencedEntityIds(
								entityPrimaryKey, queryContext, referenceSchema, filterByVisitor, requirements.filterBy(), validityMapping,
								orderingDescriptor
									.map(OrderingDescriptor::nestedQueryComparator)
									.orElse(null), referencedEntityIdsFormula
							);
							// set them to the comparator instance, if such is provided
							// this prepares the "pre-sorted" arrays in this comparator for faster sorting
							orderingDescriptor
								.map(OrderingDescriptor::nestedQueryComparator)
								.ifPresent(comparator -> comparator.setFilteredEntities(filteredReferencedEntityIds));

							if (requirements.entityFetch() != null && !ArrayUtils.isEmpty(filteredReferencedEntityIds)) {
								// if so, fetch them
								entityIndex = fetchReferencedEntities(
									queryContext,
									referenceSchema,
									referenceSchema.getReferencedEntityType(),
									pk -> existingEntityRetriever.getExistingEntity(referenceName, pk),
									requirements.entityFetch(),
									filteredReferencedEntityIds
								);
							} else {
								entityIndex = Collections.emptyMap();
							}
=======
						if (referenceSchema.isReferencedEntityTypeManaged() && requirements.entityFetch() != null) {
							// if so, fetch them
							entityIndex = fetchReferencedEntities(
								queryContext, entityPrimaryKey, filterByVisitor,
								referenceSchema,
								referenceSchema.getReferencedEntityType(),
								pk -> existingEntityRetriever.getExistingEntity(referenceName, pk),
								referencedEntityIdsFormula,
								orderingDescriptor
									.map(OrderingDescriptor::nestedQueryComparator)
									.orElse(null),
								requirements.entityFetch(),
								requirements.filterBy(),
								validityMapping
							);
>>>>>>> 143b489d
						} else {
							// if not, leave the index empty
							entityIndex = Collections.emptyMap();
						}

						final Map<Integer, SealedEntity> entityGroupIndex;
						// are we requested to (are we able to) fetch the entity group bodies?
<<<<<<< HEAD
						if (referenceSchema.isReferencedGroupTypeManaged() && referenceSchema.getReferencedGroupType() != null) {
							// if so, fetch them
							final int[] filteredReferencedGroupEntityIds = getFilteredReferencedEntityIds(
								entityPrimaryKey, queryContext, referenceSchema, filterByVisitor, null, null,
								null, referencedEntityGroupIdsFormula
							);

							if (requirements.entityGroupFetch() != null && !ArrayUtils.isEmpty(filteredReferencedGroupEntityIds)) {
								entityGroupIndex = fetchReferencedEntities(
									queryContext,
									referenceSchema,
									referenceSchema.getReferencedGroupType(),
									pk -> existingEntityRetriever.getExistingGroupEntity(referenceName, pk),
									new EntityFetch(requirements.entityGroupFetch().getRequirements()),
									filteredReferencedGroupEntityIds
								);
							} else {
								entityGroupIndex = Collections.emptyMap();
							}
=======
						if (referenceSchema.isReferencedGroupTypeManaged() && requirements.entityGroupFetch() != null && referenceSchema.getReferencedGroupType() != null) {
							// if so, fetch them
							entityGroupIndex = fetchReferencedEntities(
								queryContext, entityPrimaryKey, filterByVisitor,
								referenceSchema,
								referenceSchema.getReferencedGroupType(),
								pk -> existingEntityRetriever.getExistingGroupEntity(referenceName, pk),
								referencedEntityGroupIdsFormula,
								null,
								new EntityFetch(requirements.entityGroupFetch().getRequirements()),
								null,
								null
							);
>>>>>>> 143b489d
						} else {
							// if not, leave the index empty
							entityGroupIndex = Collections.emptyMap();
						}

						return new PrefetchedEntities(
							entityIndex,
							validityMapping,
							entityGroupIndex,
							orderingDescriptor
								.map(OrderingDescriptor::comparator)
								.orElse(null)
						);

					}
				)
			);
	}

	/**
	 * Interface allows accessing the already fetched bodies of entities in existing data structure. It allows
	 * accessing existing entities in {@link SealedEntity} in case the reference entity loader is used for enrichment
	 * only.
	 */
	private interface ExistingEntityProvider {

		/**
		 * Return entity from the existing {@link SealedEntity} or empty result.
		 */
		@Nonnull
		Optional<SealedEntity> getExistingEntity(@Nonnull String referenceName, int primaryKey);

		/**
		 * Return entity group from the existing {@link SealedEntity} or empty result.
		 */
		@Nonnull
		Optional<SealedEntity> getExistingGroupEntity(@Nonnull String referenceName, int primaryKey);

	}

	/**
	 * This DTO contains the validity mappings between main entity and referenced one. Because we fetch references for
	 * all main entities at once the following situation might occur:
	 *
	 * We look up for PARAMETER (referenced) entity from PRODUCT ENTITY (main), we look up for those parameters that
	 * are mapped with reference having attribute X greater than 5 and there is following data layout:
	 *
	 * | PRODUCT PK  | ATTRIBUTE X    | PARAMETER PK |
	 * |*************|****************|**************|
	 * | 1           | 1              | 10           |
	 * | 1           | 7              | 11           |
	 * | 2           | 7              | 10           |
	 *
	 * If the validity mapping wasn't involved we'd initialize reference to PARAMETER 10 for PRODUCT with pk = 1 because
	 * the PARAMETER 10 passes the filtering constraint for PRODUCT with pk = 2. This validity mapping allows us to
	 * state that the PARAMETER with pk = 10 should be initialized only in PRODUCT with pk = 2.
	 */
	private static class ValidEntityToReferenceMapping {
		/**
		 * Contains the source entity PK to allowed referenced entity PKs index.
		 * Key: source entity primary key
		 * Value: allowed referenced primary keys
		 */
		private final IntObjectMap<IntSet> mapping;
		/**
		 * Internal, helper variable that contains initialized {@link RoaringBitmap} with all source entity primary keys.
		 */
		private RoaringBitmap knownEntityPrimaryKeys;

		public ValidEntityToReferenceMapping(int expectedEntityCount) {
			this.mapping = new IntObjectHashMap<>(expectedEntityCount);
		}

		/**
		 * Initializes the validity mapping - for `entityPrimaryKey` the `referencedPrimaryKeys` will
		 * become "allowed".
		 */
		public void setInitialVisibilityForEntity(int entityPrimaryKey, @Nonnull Bitmap referencedPrimaryKeys) {
			final IntSet matchingReferencedPrimaryKeys = ofNullable(mapping.get(entityPrimaryKey))
				.orElseGet(() -> {
					final IntHashSet theSet = new IntHashSet();
					mapping.put(entityPrimaryKey, theSet);
					return theSet;
				});
			final OfInt it = referencedPrimaryKeys.iterator();
			while (it.hasNext()) {
				matchingReferencedPrimaryKeys.add(it.nextInt());
			}
		}

		/**
		 * Clears all validity mappings - no referenced entity will be allowed for any of known source entities.
		 */
		public void forbidAll() {
			for (IntObjectCursor<IntSet> entry : mapping) {
				entry.value.clear();
			}
		}

		/**
		 * Clears validity mappings for all source entities except those that are present in the input
		 * `referencedPrimaryKeys` argument. Each source entity not present in the input set will be left with
		 * no referenced entities allowed.
		 */
		public void forbidAllExcept(@Nonnull IntSet referencedPrimaryKeys) {
			for (IntObjectCursor<IntSet> entry : mapping) {
				entry.value.removeAll(it -> !referencedPrimaryKeys.contains(it));
			}
		}

		/**
		 * Removes `referencedPrimaryKey` in the input from allowed referenced entities for all known source entities.
		 * The referenced entity with this primary key will not be visible in any of the known mappings.
		 */
		public void forbid(int referencedPrimaryKey) {
			for (IntObjectCursor<IntSet> entry : mapping) {
				entry.value.removeAll(referencedPrimaryKey);
			}
		}

		/**
		 * Restricts the existing validity mapping - for each known mapping only the set of `referencedPrimaryKeys`
		 * will remain "allowed".
		 */
		public void restrictTo(@Nonnull Bitmap referencedPrimaryKeys) {
			for (IntObjectCursor<IntSet> entry : mapping) {
				entry.value.retainAll(referencedPrimaryKeys::contains);
			}
		}

		/**
		 * Restricts the existing validity mapping - for each record in `entityPrimaryKeys` only the `referencedPrimaryKey`
		 * will remain "allowed".
		 */
		public void restrictTo(@Nonnull Bitmap entityPrimaryKeys, int referencedPrimaryKey) {
			if (knownEntityPrimaryKeys == null) {
				final RoaringBitmapWriter<RoaringBitmap> writer = RoaringBitmapBackedBitmap.buildWriter();
				for (IntObjectCursor<IntSet> entry : mapping) {
					writer.add(entry.key);
				}
				knownEntityPrimaryKeys = writer.get();
			}
			final RoaringBitmap invalidRecords = RoaringBitmap.andNot(knownEntityPrimaryKeys, RoaringBitmapBackedBitmap.getRoaringBitmap(entityPrimaryKeys));
			for (Integer invalidRecord : invalidRecords) {
				mapping.get(invalidRecord).removeAll(referencedPrimaryKey);
			}
		}

		/**
		 * Returns true if `referencedPrimaryKey` is allowed to be fetched for passed `entityPrimaryKey`.
		 */
		public boolean isReferenceSelected(int entityPrimaryKey, int referencedPrimaryKey) {
			return ofNullable(mapping.get(entityPrimaryKey))
				.map(it -> it.contains(referencedPrimaryKey))
				.orElse(false);
		}

	}

	/**
	 * The carrier DTO for carrying all prefetched entities and groups for specific reference.
	 *
	 * @param entityIndex      prefetched entity bodies indexed by {@link EntityContract#getPrimaryKey()}
	 * @param validityMapping  see detailed description in {@link ValidEntityToReferenceMapping}
	 * @param entityGroupIndex prefetched entity group bodies indexed by {@link EntityContract#getPrimaryKey()}
	 */
	private record PrefetchedEntities(
		@Nonnull Map<Integer, SealedEntity> entityIndex,
		@Nullable ValidEntityToReferenceMapping validityMapping,
		@Nonnull Map<Integer, SealedEntity> entityGroupIndex,

		@Nullable Comparator<ReferenceContract> referenceComparator

	) {

		/**
		 * Looks up the prefetched body by primary key in the index.
		 */
		@Nullable
		public SealedEntity getEntity(int entityPrimaryKey) {
			return entityIndex.get(entityPrimaryKey);
		}

		/**
		 * Looks up the prefetched body by primary key in the index.
		 */
		@Nullable
		public SealedEntity getGroupEntity(int entityPrimaryKey) {
			return entityGroupIndex.get(entityPrimaryKey);
		}

	}

	/**
	 * This implementation will always return empty results for each call.
	 */
	private static class EmptyEntityProvider implements ExistingEntityProvider {
		public static final EmptyEntityProvider INSTANCE = new EmptyEntityProvider();

		@Nonnull
		@Override
		public Optional<SealedEntity> getExistingEntity(@Nonnull String referenceName, int primaryKey) {
			return Optional.empty();
		}

		@Nonnull
		@Override
		public Optional<SealedEntity> getExistingGroupEntity(@Nonnull String referenceName, int primaryKey) {
			return Optional.empty();
		}
	}

	/**
	 * This implementation looks up to the passed `sealedEntity` for existing referenced entity bodies.
	 */
	@RequiredArgsConstructor
	private static class ExistingSealedEntityProvider implements ExistingEntityProvider {
		private final SealedEntity sealedEntity;

		@Nonnull
		@Override
		public Optional<SealedEntity> getExistingEntity(@Nonnull String referenceName, int primaryKey) {
			return sealedEntity.getReference(referenceName, primaryKey).flatMap(ReferenceContract::getReferencedEntity);
		}

		@Nonnull
		@Override
		public Optional<SealedEntity> getExistingGroupEntity(@Nonnull String referenceName, int primaryKey) {
			return sealedEntity.getReference(referenceName, primaryKey).flatMap(ReferenceContract::getGroupEntity);
		}
	}
}<|MERGE_RESOLUTION|>--- conflicted
+++ resolved
@@ -741,7 +741,6 @@
 						final ValidEntityToReferenceMapping validityMapping = new ValidEntityToReferenceMapping(entityPrimaryKey.length);
 						final Map<Integer, SealedEntity> entityIndex;
 						// are we requested to (are we able to) fetch the entity bodies?
-<<<<<<< HEAD
 						if (referenceSchema.isReferencedEntityTypeManaged()) {
 							final int[] filteredReferencedEntityIds = getFilteredReferencedEntityIds(
 								entityPrimaryKey, queryContext, referenceSchema, filterByVisitor, requirements.filterBy(), validityMapping,
@@ -768,23 +767,6 @@
 							} else {
 								entityIndex = Collections.emptyMap();
 							}
-=======
-						if (referenceSchema.isReferencedEntityTypeManaged() && requirements.entityFetch() != null) {
-							// if so, fetch them
-							entityIndex = fetchReferencedEntities(
-								queryContext, entityPrimaryKey, filterByVisitor,
-								referenceSchema,
-								referenceSchema.getReferencedEntityType(),
-								pk -> existingEntityRetriever.getExistingEntity(referenceName, pk),
-								referencedEntityIdsFormula,
-								orderingDescriptor
-									.map(OrderingDescriptor::nestedQueryComparator)
-									.orElse(null),
-								requirements.entityFetch(),
-								requirements.filterBy(),
-								validityMapping
-							);
->>>>>>> 143b489d
 						} else {
 							// if not, leave the index empty
 							entityIndex = Collections.emptyMap();
@@ -792,7 +774,6 @@
 
 						final Map<Integer, SealedEntity> entityGroupIndex;
 						// are we requested to (are we able to) fetch the entity group bodies?
-<<<<<<< HEAD
 						if (referenceSchema.isReferencedGroupTypeManaged() && referenceSchema.getReferencedGroupType() != null) {
 							// if so, fetch them
 							final int[] filteredReferencedGroupEntityIds = getFilteredReferencedEntityIds(
@@ -812,21 +793,6 @@
 							} else {
 								entityGroupIndex = Collections.emptyMap();
 							}
-=======
-						if (referenceSchema.isReferencedGroupTypeManaged() && requirements.entityGroupFetch() != null && referenceSchema.getReferencedGroupType() != null) {
-							// if so, fetch them
-							entityGroupIndex = fetchReferencedEntities(
-								queryContext, entityPrimaryKey, filterByVisitor,
-								referenceSchema,
-								referenceSchema.getReferencedGroupType(),
-								pk -> existingEntityRetriever.getExistingGroupEntity(referenceName, pk),
-								referencedEntityGroupIdsFormula,
-								null,
-								new EntityFetch(requirements.entityGroupFetch().getRequirements()),
-								null,
-								null
-							);
->>>>>>> 143b489d
 						} else {
 							// if not, leave the index empty
 							entityGroupIndex = Collections.emptyMap();
