--- conflicted
+++ resolved
@@ -307,13 +307,6 @@
 			if (memoizedResult != null) {
 				return memoizedResult;
 			}
-<<<<<<< HEAD
-			final Optional<PriceForSaleWithAccompanyingPrices> calculatedPrices = entity.getPriceForSaleWithAccompanyingPrices(
-				new AccompanyingPrice[]{
-					new AccompanyingPrice(DISCOUNTED_PRICE, this.discountPriceLists)
-				}
-			);
-=======
 			final Optional<PriceForSaleWithAccompanyingPrices> calculatedPrices;
 			if (entity instanceof ServerEntityDecorator sed && sed.getPriceForSaleContext().isPresent()) {
 				final PriceForSaleContext priceForSaleContext = sed.getPriceForSaleContext().get();
@@ -332,7 +325,6 @@
 					}
 				);
 			}
->>>>>>> 5e1effe8
 
 			final BigDecimal calculatedResult = calculatedPrices
 				.map(priceCalculation -> {
