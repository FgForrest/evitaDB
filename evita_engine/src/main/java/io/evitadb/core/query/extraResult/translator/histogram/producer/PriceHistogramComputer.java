--- conflicted
+++ resolved
@@ -282,14 +282,8 @@
 
 				// and finish
 				this.memoizedResult = new CacheableHistogram(
-<<<<<<< HEAD
 					resultHistogram.getHistogram(),
-					resultHistogram.getMaxValue(),
-					bucketCount
-=======
-					optimalHistogram.getHistogram(),
-					optimalHistogram.getMaxValue()
->>>>>>> 5c381420
+					resultHistogram.getMaxValue()
 				);
 			} else {
 				this.memoizedResult = CacheableHistogramContract.EMPTY;
