/*
 *
 *                         _ _        ____  ____
 *               _____   _(_) |_ __ _|  _ \| __ )
 *              / _ \ \ / / | __/ _` | | | |  _ \
 *             |  __/\ V /| | || (_| | |_| | |_) |
 *              \___| \_/ |_|\__\__,_|____/|____/
 *
 *   Copyright (c) 2023-2025
 *
 *   Licensed under the Business Source License, Version 1.1 (the "License");
 *   you may not use this file except in compliance with the License.
 *   You may obtain a copy of the License at
 *
 *   https://github.com/FgForrest/evitaDB/blob/master/LICENSE
 *
 *   Unless required by applicable law or agreed to in writing, software
 *   distributed under the License is distributed on an "AS IS" BASIS,
 *   WITHOUT WARRANTIES OR CONDITIONS OF ANY KIND, either express or implied.
 *   See the License for the specific language governing permissions and
 *   limitations under the License.
 */

package io.evitadb.core.query.extraResult.translator.facet.producer;

import io.evitadb.api.query.filter.FacetHaving;
import io.evitadb.api.query.filter.UserFilter;
import io.evitadb.api.query.require.EntityFetch;
import io.evitadb.api.query.require.EntityFetchRequire;
import io.evitadb.api.query.require.EntityGroupFetch;
import io.evitadb.api.query.require.FacetStatisticsDepth;
import io.evitadb.api.requestResponse.EvitaResponseExtraResult;
import io.evitadb.api.requestResponse.data.EntityClassifier;
import io.evitadb.api.requestResponse.data.structure.EntityReference;
import io.evitadb.api.requestResponse.extraResult.FacetSummary;
import io.evitadb.api.requestResponse.extraResult.FacetSummary.FacetGroupStatistics;
import io.evitadb.api.requestResponse.extraResult.FacetSummary.FacetStatistics;
import io.evitadb.api.requestResponse.extraResult.FacetSummary.RequestImpact;
import io.evitadb.api.requestResponse.schema.ReferenceSchemaContract;
import io.evitadb.api.requestResponse.schema.dto.EntitySchema;
import io.evitadb.api.requestResponse.schema.dto.ReferenceSchema;
import io.evitadb.core.query.QueryExecutionContext;
import io.evitadb.core.query.algebra.Formula;
import io.evitadb.core.query.algebra.base.AndFormula;
import io.evitadb.core.query.algebra.base.OrFormula;
import io.evitadb.core.query.extraResult.ExtraResultProducer;
import io.evitadb.core.query.sort.NestedContextSorter;
import io.evitadb.exception.GenericEvitaInternalError;
import io.evitadb.function.TriFunction;
import io.evitadb.index.bitmap.BaseBitmap;
import io.evitadb.index.bitmap.Bitmap;
import io.evitadb.index.bitmap.RoaringBitmapBackedBitmap;
import io.evitadb.index.bitmap.collection.IntegerIntoBitmapCollector;
import io.evitadb.index.facet.FacetGroupIndex;
import io.evitadb.index.facet.FacetIdIndex;
import io.evitadb.index.facet.FacetIndex;
import io.evitadb.index.facet.FacetReferenceIndex;
import io.evitadb.utils.ArrayUtils;
import io.evitadb.utils.Assert;
import lombok.Data;
import lombok.Getter;
import lombok.RequiredArgsConstructor;
import org.roaringbitmap.RoaringBitmap;
import org.roaringbitmap.RoaringBitmapWriter;

import javax.annotation.Nonnull;
import javax.annotation.Nullable;
import java.util.*;
import java.util.Map.Entry;
import java.util.concurrent.atomic.AtomicInteger;
import java.util.function.BiConsumer;
import java.util.function.BinaryOperator;
import java.util.function.Function;
import java.util.function.IntFunction;
import java.util.function.IntPredicate;
import java.util.function.Supplier;
import java.util.stream.Collector;
import java.util.stream.Collectors;
import java.util.stream.Stream;

import static io.evitadb.utils.CollectionUtils.createLinkedHashMap;
import static java.util.Optional.ofNullable;

/**
 * {@link FacetSummaryProducer} creates {@link FacetSummary} instance and does the heavy lifting to compute all
 * information necessary. The producer executes following logic:
 *
 * - from all gathered {@link FacetReferenceIndex} collect all facets organized into respective groups
 * - it merges all facets from all indexes by {@link OrFormula} so that it has full group-facet-entityId information
 * - each facet statistics is combined by {@link AndFormula} with {@link #filterFormula} that contains the output of the
 * filtered query excluding user-defined parts (e.g. without subtrees in {@link UserFilter} query)
 * - the result allows to list all facets that correspond to the result entities that returned as the query response
 *
 * When requested {@link RequestImpact} is computed for each facet that is not already requested and computes
 * potential the difference in the returned entities count should this facet be selected.
 *
 * @author Jan Novotný (novotny@fg.cz), FG Forrest a.s. (c) 2021
 */
public class FacetSummaryProducer implements ExtraResultProducer {
	private static final String ERROR_SANITY_CHECK = "Sanity check!";

	/**
	 * Default implementation of the {@link EntityClassifier} fetcher method that simply converts the data into
	 * plain {@link EntityReference} type containing only the data in the input of the function.
	 */
	private static final TriFunction<QueryExecutionContext, String, int[], EntityClassifier[]> ENTITY_REFERENCE_CONVERTER =
		(context, entityType, facetIds) -> Arrays.stream(facetIds).mapToObj(it -> new EntityReference(entityType, it)).toArray(EntityClassifier[]::new);

	/**
	 * Filter formula produces all entity ids that are going to be returned by current query (including user-defined
	 * filter).
	 */
	private final Formula filterFormula;
	/**
	 * Filter formula produces all entity ids that are going to be returned by current query (excluding user-defined
	 * filter).
	 */
	private final Formula filterFormulaWithoutUserFilter;
	/**
	 * Contains references to all {@link FacetIndex#getFacetingEntities()} that were involved in query resolution.
	 */
	private final List<Map<String, FacetReferenceIndex>> facetIndexes;
	/**
	 * Contains index of all requested {@link FacetHaving()} facets in the input query grouped by their
	 * {@link FacetHaving#getReferenceName()}.
	 */
	private final Map<String, Bitmap> requestedFacets;
	/**
	 * Contains the facet summary configuration set specifically for facets of certain reference.
	 * The {@link ReferenceSchema#getName()} is used as a key of this map.
	 */
	@Nonnull
	private final Map<String, FacetSummaryRequest> facetSummaryRequests = createLinkedHashMap(16);
	/**
	 * Contains a default settings for facet summary construction and entity fetching.
	 */
	@Nullable
	private DefaultFacetSummaryRequest defaultRequest;

	/**
	 * Returns a function that allows to fetch {@link EntityClassifier} for passed `entityType` and multiple `facetIds`
	 * that represents primary keys of the group entity. The form and richness of the returned {@link EntityClassifier}
	 * is controlled by the passed `entityFetch` argument.
	 */
	@Nonnull
	private static <T extends EntityFetchRequire> TriFunction<QueryExecutionContext, String, int[], EntityClassifier[]> createFetcherFunction(
		@Nonnull QueryExecutionContext executionContext,
		@Nullable T entityFetch
	) {
		if (entityFetch == null) {
			return ENTITY_REFERENCE_CONVERTER;
		} else {
			final T enrichedEntityFetch = executionContext.enrichEntityFetch(entityFetch);
			return (context, entityType, facetIds) ->
				context.fetchEntities(entityType, facetIds, enrichedEntityFetch).toArray(EntityClassifier[]::new);
		}
	}

	public FacetSummaryProducer(
		@Nonnull Formula filterFormula,
		@Nonnull Formula filterFormulaWithoutUserFilter,
		@Nonnull List<Map<String, FacetReferenceIndex>> facetIndexes,
		@Nonnull Map<String, Bitmap> requestedFacets
	) {
		this.filterFormula = filterFormula;
		this.filterFormulaWithoutUserFilter = filterFormulaWithoutUserFilter;
		this.facetIndexes = facetIndexes;
		this.requestedFacets = requestedFacets;
	}

	/**
	 * Registers default settings for facet summary in terms of entity richness (both group and facet) and also
	 * a default type of statistics depth. These settings will be used for all facet references that are not explicitly
	 * configured by {@link #requireReferenceFacetSummary(ReferenceSchemaContract, FacetStatisticsDepth, IntPredicate, IntPredicate, NestedContextSorter, NestedContextSorter, EntityFetch, EntityGroupFetch)}.
	 */
	public void requireDefaultFacetSummary(
		@Nonnull FacetStatisticsDepth facetStatisticsDepth,
		@Nullable Function<ReferenceSchemaContract, IntPredicate> facetPredicate,
		@Nullable Function<ReferenceSchemaContract, IntPredicate> groupPredicate,
		@Nullable Function<ReferenceSchemaContract, NestedContextSorter> facetSorter,
		@Nullable Function<ReferenceSchemaContract, NestedContextSorter> groupSorter,
		@Nullable EntityFetch facetEntityRequirement,
		@Nullable EntityGroupFetch groupEntityRequirement
	) {
		this.defaultRequest = new DefaultFacetSummaryRequest(
			facetPredicate, groupPredicate,
			facetSorter, groupSorter,
			facetEntityRequirement,
			groupEntityRequirement,
			facetStatisticsDepth
		);
	}

	/**
	 * Registers specific settings for facets of certain reference with passed `referenceName` that will
	 * extend / override the default settings set in
	 * {@link #requireDefaultFacetSummary(FacetStatisticsDepth, Function, Function, Function, Function, EntityFetch, EntityGroupFetch)},
	 * should there be any.
	 */
	public void requireReferenceFacetSummary(
		@Nonnull ReferenceSchemaContract referenceSchema,
		@Nonnull FacetStatisticsDepth facetStatisticsDepth,
		@Nullable IntPredicate facetPredicate,
		@Nullable IntPredicate groupPredicate,
		@Nullable NestedContextSorter facetSorter,
		@Nullable NestedContextSorter groupSorter,
		@Nullable EntityFetch facetEntityRequirement,
		@Nullable EntityGroupFetch groupEntityRequirement
	) {
		this.facetSummaryRequests.put(
			referenceSchema.getName(),
			new FacetSummaryRequest(
				this.facetSummaryRequests.size() + 1,
				referenceSchema,
				facetPredicate, groupPredicate,
				facetSorter, groupSorter,
				facetEntityRequirement,
				groupEntityRequirement,
				facetStatisticsDepth
			)
		);
	}

	@Nonnull
	@Override
	public EvitaResponseExtraResult fabricate(@Nonnull QueryExecutionContext context) {
		// create facet calculators - in reaction to the requested depth level
		final MemoizingFacetCalculator universalCalculator = new MemoizingFacetCalculator(
			context, this.filterFormula, this.filterFormulaWithoutUserFilter
		);
		// fabrication is a little transformation hell
		final AtomicInteger counter = new AtomicInteger();
		return new FacetSummary(
			this.facetIndexes
				.stream()
				// we need Stream<FacetReferenceIndex>
				.flatMap(it -> it.values().stream())
				.filter(it -> this.defaultRequest != null || this.facetSummaryRequests.containsKey(it.getReferenceName()))
				.collect(
					Collectors.groupingBy(
						// group them by Facet#type
						FacetReferenceIndex::getReferenceName,
						// reduce and transform data from indexes to FacetGroupStatistics
						Collectors.mapping(
							Function.identity(),
							new FacetGroupStatisticsCollector(
								context,
								// translates Facet#type to EntitySchema#reference#groupType
								referenceName -> context.getSchema().getReferenceOrThrowException(referenceName),
								referenceSchema -> ofNullable(this.facetSummaryRequests.get(referenceSchema.getName()))
									.map(referenceRequest -> {
										if (this.defaultRequest == null) {
											return referenceRequest;
										}
										final EntityFetch combinedFacetEntityRequirement = ofNullable(referenceRequest.facetEntityRequirement())
											.map(it -> it.combineWith(this.defaultRequest.facetEntityRequirement()))
											.orElse(this.defaultRequest.facetEntityRequirement());
										final EntityGroupFetch combinedGroupEntityRequirement = ofNullable(referenceRequest.groupEntityRequirement())
											.map(it -> it.combineWith(this.defaultRequest.groupEntityRequirement()))
											.orElse(this.defaultRequest.groupEntityRequirement());
										return new FacetSummaryRequest(
											referenceRequest.order(),
											referenceRequest.referenceSchema(),
											ofNullable(referenceRequest.facetPredicate())
												.orElseGet(
													() -> ofNullable(this.defaultRequest.facetPredicate())
														.map(refPredicate -> refPredicate.apply(referenceRequest.referenceSchema()))
														.orElse(null)
												),
											ofNullable(referenceRequest.groupPredicate())
												.orElseGet(
													() -> ofNullable(this.defaultRequest.groupPredicate())
														.map(refPredicate -> refPredicate.apply(referenceRequest.referenceSchema()))
														.orElse(null)
												),
											ofNullable(referenceRequest.facetSorter())
												.orElseGet(
													() -> ofNullable(this.defaultRequest.facetSorter())
														.map(refPredicate -> refPredicate.apply(referenceRequest.referenceSchema()))
														.orElse(null)
												),
											ofNullable(referenceRequest.groupSorter())
												.orElseGet(
													() -> ofNullable(this.defaultRequest.groupSorter())
														.map(refPredicate -> refPredicate.apply(referenceRequest.referenceSchema()))
														.orElse(null)
												),
											combinedFacetEntityRequirement,
											combinedGroupEntityRequirement,
											referenceRequest.facetStatisticsDepth()
										);
									})
									.orElseGet(
										() -> {
											final Optional<DefaultFacetSummaryRequest> defaultRequestOpt = ofNullable(this.defaultRequest);
											final EntityFetch facetEntityRequirement = defaultRequestOpt
												.map(DefaultFacetSummaryRequest::facetEntityRequirement)
												.orElse(null);
											final EntityGroupFetch groupEntityRequirement = defaultRequestOpt
												.map(DefaultFacetSummaryRequest::groupEntityRequirement)
												.orElse(null);
											return new FacetSummaryRequest(
												this.facetSummaryRequests.size() + counter.incrementAndGet(),
												referenceSchema,
												defaultRequestOpt
													.map(DefaultFacetSummaryRequest::facetPredicate)
													.map(refPredicate -> refPredicate.apply(referenceSchema))
													.orElse(null),
												defaultRequestOpt
													.map(DefaultFacetSummaryRequest::groupPredicate)
													.map(refPredicate -> refPredicate.apply(referenceSchema))
													.orElse(null),
												defaultRequestOpt
													.map(DefaultFacetSummaryRequest::facetSorter)
													.map(refPredicate -> refPredicate.apply(referenceSchema))
													.orElse(null),
												defaultRequestOpt
													.map(DefaultFacetSummaryRequest::groupSorter)
													.map(refPredicate -> refPredicate.apply(referenceSchema))
													.orElse(null),
												facetEntityRequirement,
												groupEntityRequirement,
												defaultRequestOpt
													.map(DefaultFacetSummaryRequest::facetStatisticsDepth)
													.orElse(FacetStatisticsDepth.COUNTS)
											);
										}),
								this.requestedFacets,
								universalCalculator,
								universalCalculator
							)
						)
					)
				)
		);
	}

	@Nonnull
	@Override
	public String getDescription() {
		if (this.facetSummaryRequests.size() == 1) {
			return "facet summary for `" + this.facetSummaryRequests.keySet().iterator().next() + "` references";
		} else {
			return "facet summary for " + this.facetSummaryRequests.keySet().stream().map(it -> '`' + it + '`').collect(Collectors.joining(" ,")) + " references";
		}
	}

	/**
	 * Collector translates data from {@link FacetReferenceIndex} to {@link FacetGroupStatistics}.
	 */
	@RequiredArgsConstructor
	private static class FacetGroupStatisticsCollector implements Collector<FacetReferenceIndex, LinkedHashMap<Integer, GroupAccumulator>, Collection<FacetGroupStatistics>> {
		/**
		 * The query execution context to provide access to the schema and other necessary data.
		 */
		private final QueryExecutionContext context;
		/**
		 * Translates {@link FacetHaving#getReferenceName()} to {@link EntitySchema#getReference(String)}.
		 */
		private final Function<String, ReferenceSchemaContract> referenceSchemaLocator;
		/**
		 * Function allowing to locate the appropriate {@link FacetSummaryRequest} for facets of particular
		 * {@link ReferenceSchema#getName()}.
		 */
		private final Function<ReferenceSchemaContract, FacetSummaryRequest> referenceRequestLocator;
		/**
		 * Contains for each {@link FacetHaving#getType()} set of requested facets.
		 */
		private final Map<String, Bitmap> requestedFacets;
		/**
		 * Facet calculator computes the entity count that relate to each facet.
		 */
		private final FacetCalculator countCalculator;
		/**
		 * Impact calculator computes the potential entity count returned should the facet be selected as well.
		 */
		private final ImpactCalculator impactCalculator;

		/**
		 * Method returns an index of fetched {@link EntityClassifier facet groups} indexed by their primary key
		 * for passed {@link GroupAccumulator} entry.
		 */
		@Nonnull
		private static Map<Integer, EntityClassifier> fetchGroups(
			@Nonnull QueryExecutionContext context,
			@Nonnull Entry<String, List<GroupAccumulator>> entry
		) {
			final int[] groupIds = entry.getValue()
				.stream()
				.map(GroupAccumulator::getGroupId)
				.filter(Objects::nonNull)
				.mapToInt(it -> it)
				.toArray();
			if (ArrayUtils.isEmpty(groupIds)) {
				return Collections.emptyMap();
			} else {
				final GroupAccumulator groupAcc = entry.getValue()
					.stream()
					.findFirst()
					.orElseThrow(() -> new GenericEvitaInternalError(ERROR_SANITY_CHECK));
				return Arrays.stream(
						groupAcc.getFacetSummaryRequest()
							.getGroupEntityFetcher(context, groupAcc.getReferenceSchema())
							.apply(groupIds)
					)
					.collect(
						Collectors.toMap(
							EntityClassifier::getPrimaryKey,
							Function.identity()
						)
					);
			}
		}

		/**
		 * Method returns an index of fetched {@link EntityClassifier facets} indexed by their primary key
		 * for passed {@link GroupAccumulator} entry.
		 */
		@Nonnull
		private static Map<Integer, EntityClassifier> fetchFacetEntities(
			@Nonnull QueryExecutionContext context,
			@Nonnull Entry<String, List<GroupAccumulator>> entry
		) {
			final int[] facetIds = entry.getValue()
				.stream()
				.map(GroupAccumulator::getFacetStatistics)
				.map(Map::values)
				.flatMap(Collection::stream)
				.mapToInt(FacetAccumulator::getFacetId)
				.distinct()
				.toArray();

			if (ArrayUtils.isEmpty(facetIds)) {
				return Collections.emptyMap();
			} else {
				final GroupAccumulator groupAcc = entry.getValue()
					.stream()
					.findFirst()
					.orElseThrow(() -> new GenericEvitaInternalError(ERROR_SANITY_CHECK));
				return Arrays.stream(
						groupAcc.getFacetSummaryRequest()
							.getFacetEntityFetcher(context, groupAcc.getReferenceSchema())
							.apply(facetIds)
					)
					.collect(
						Collectors.toMap(
							EntityClassifier::getPrimaryKey,
							Function.identity()
						)
					);
			}
		}

		/**
		 * Returns group entity object from the `groupEntitiesIndex` in case the referenced group is managed.
		 */
		@Nullable
		private static EntityClassifier getGroupEntity(
			@Nonnull GroupAccumulator groupAcc,
			@Nonnull ReferenceSchemaContract referenceSchema,
			@Nonnull Map<Integer, EntityClassifier> groupEntitiesIndex
		) {
			if (groupAcc.getGroupId() == null) {
				return null;
			} else if (referenceSchema.isReferencedGroupTypeManaged()) {
				return ofNullable(groupEntitiesIndex.get(groupAcc.getGroupId()))
					.orElseGet(() -> new EntityReference(Objects.requireNonNull(referenceSchema.getReferencedGroupType()), groupAcc.getGroupId()));
			} else {
				return new EntityReference(Objects.requireNonNull(referenceSchema.getReferencedGroupType()), groupAcc.getGroupId());
			}
		}

		/**
		 * Method collects all group ids in the {@link Bitmap} containers and returns them indexed by
		 * {@link ReferenceSchemaContract#getName()}.
		 */
		@Nonnull
		private static Map<String, Bitmap> getGroupIdsByReferenceName(@Nonnull Map<Integer, GroupAccumulator> entityAcc) {
			return entityAcc.values()
				.stream()
				.filter(it -> it.getGroupId() != null)
				.collect(
					Collectors.groupingBy(
						it -> it.getReferenceSchema().getName(),
						Collectors.mapping(GroupAccumulator::getGroupId, IntegerIntoBitmapCollector.INSTANCE)
					)
				);
		}

		/**
		 * Method fetches facet entity bodies if requested (otherwise simple {@link EntityReference} is used) and
		 * indexes them by their {@link EntityClassifier#getPrimaryKey()} in the maps that are then returned in
		 * index where the key is  {@link ReferenceSchemaContract#getName()}.
		 */
		@Nonnull
		private static Map<String, Map<Integer, EntityClassifier>> getFacetEntitiesIndexedByReferenceName(
			@Nonnull QueryExecutionContext context,
			@Nonnull Collection<GroupAccumulator> entityAcc
		) {
			return entityAcc
				.stream()
				.collect(
					Collectors.groupingBy(it -> it.getReferenceSchema().getName())
				)
				.entrySet()
				.stream()
				.collect(
					Collectors.toMap(
						Entry::getKey,
						it -> FacetGroupStatisticsCollector.fetchFacetEntities(context, it)
					)
				);
		}

		/**
		 * Method fetches facet group entity bodies if requested (otherwise simple {@link EntityReference} is used) and
		 * indexes them by their {@link EntityClassifier#getPrimaryKey()} in the maps that are then returned in
		 * index where the key is  {@link ReferenceSchemaContract#getName()}.
		 */
		@Nonnull
		private static Map<String, Map<Integer, EntityClassifier>> getGroupEntitiesIndexedByReferenceName(
			@Nonnull QueryExecutionContext context,
			@Nonnull Collection<GroupAccumulator> accumulators
		) {
			return accumulators
				.stream()
				.filter(it -> it.getGroupId() != null)
				.collect(
					Collectors.groupingBy(it -> it.getReferenceSchema().getName())
				)
				.entrySet()
				.stream()
				.collect(
					Collectors.toMap(
						Entry::getKey,
						it -> FacetGroupStatisticsCollector.fetchGroups(context, it)
					)
				);
		}

		/**
		 * This method takes a map of facet statistics and a nested context sorter, and returns an array of sorted facet primary keys.
		 *
		 * @param theFacetStatistics map of facet statistics, where the key is the facet primary key and the value is the facet accumulator
		 * @param sorter             nested context sorter used for sorting the facets
		 * @return array of sorted facet primary keys
		 */
		@Nonnull
		private static int[] getSortedFacets(@Nonnull Map<Integer, FacetAccumulator> theFacetStatistics, @Nonnull NestedContextSorter sorter) {
			// if the sorter is defined, sort them
			final RoaringBitmapWriter<RoaringBitmap> writer = RoaringBitmapBackedBitmap.buildWriter();
			// collect all entity primary keys
			theFacetStatistics.keySet().forEach(writer::add);
			// create sorted array using the sorter
			return sorter.sortAndSlice(new BaseBitmap(writer.get()));
		}

		/**
		 * Compares two {@link GroupAccumulator} objects based on their facet group summaries.
		 * The comparison logic is as follows:
		 * 1. If the reference schema of o1 and o2 are different, compare based on the order of their facet summary requests.
		 * 2. If the facet summary request of o1 has a group sorter defined, the facet group summaries are sorted using the sorter.
		 * The sorted group summaries are then used to determine the order of o1 and o2 based on their group ids.
		 * 3. If the facet summary request of o2 has a group sorter defined, the facet group summaries are sorted using the sorter.
		 * The sorted group summaries are then used to determine the order of o1 and o2 based on their group ids.
		 * 4. If neither o1 or o2 have a group sorter defined and o1's group id is null, o1 is considered greater than o2.
		 * 5. If neither o1 or o2 have a group sorter defined and o2's group id is null, o1 is considered less than o2.
		 * 6. If neither o1 or o2 have a group sorter defined and both o1 and o2 have group ids, compare based on their group ids.
		 *
		 * @param groupIdIndex   the index of facet groups by reference name
		 * @param sortedGroupIds the sorted group ids by reference name
		 * @param o1             the first GroupAccumulator object to compare
		 * @param o2             the second GroupAccumulator object to compare
		 * @return a negative integer, zero, or a positive integer as o1 is less than, equal to, or greater than o2
		 */
		private static int compareFacetGroupSummaries(@Nonnull Map<String, Bitmap> groupIdIndex, @Nonnull Map<String, int[]> sortedGroupIds, @Nonnull GroupAccumulator o1, @Nonnull GroupAccumulator o2) {
			if (o1.getReferenceSchema() != o2.getReferenceSchema()) {
				return Integer.compare(o1.getFacetSummaryRequest().order(), o2.getFacetSummaryRequest().order());
			} else if (o1.getFacetSummaryRequest().groupSorter() != null) {
				final NestedContextSorter sorter = o1.getFacetSummaryRequest().groupSorter();
				// create sorted array using the sorter
				final String referenceName = o1.getFacetSummaryRequest().referenceSchema().getName();
				final int[] sortedEntities = sortedGroupIds.computeIfAbsent(
					referenceName,
					theReferenceName -> sorter.sortAndSlice(groupIdIndex.get(theReferenceName))
				);
				return Integer.compare(
					ArrayUtils.indexOf(Objects.requireNonNull(o1.getGroupId()), sortedEntities),
					ArrayUtils.indexOf(Objects.requireNonNull(o2.getGroupId()), sortedEntities)
				);
			} else {
				if (o1.getGroupId() == null) {
					return 1;
				} else if (o2.getGroupId() == null) {
					return -1;
				} else {
					return Integer.compare(o1.getGroupId(), o2.getGroupId());
				}
			}
		}

		/**
		 * Returns TRUE if facet with `facetId` of specified `referenceName` was requested by the user.
		 */
		public boolean isRequested(@Nonnull String referenceName, int facetId) {
			return ofNullable(this.requestedFacets.get(referenceName))
				.map(it -> it.contains(facetId))
				.orElse(false);
		}

		@Override
		public Supplier<LinkedHashMap<Integer, GroupAccumulator>> supplier() {
			return LinkedHashMap::new;
		}

		@Override
		public BiConsumer<LinkedHashMap<Integer, GroupAccumulator>, FacetReferenceIndex> accumulator() {
			return (acc, facetEntityTypeIndex) -> {
				final ReferenceSchemaContract referenceSchema = this.referenceSchemaLocator.apply(
					facetEntityTypeIndex.getReferenceName()
				);
				final FacetSummaryRequest facetSummaryRequest = this.referenceRequestLocator.apply(referenceSchema);

				final Stream<FacetGroupIndex> groupIndexesAsStream = ofNullable(facetSummaryRequest.groupPredicate())
					.map(
						predicate -> facetEntityTypeIndex.getFacetGroupIndexesAsStream()
							.filter(groupIx -> ofNullable(groupIx.getGroupId()).map(predicate::test).orElse(false))
					)
					.orElseGet(facetEntityTypeIndex::getFacetGroupIndexesAsStream);

				groupIndexesAsStream
					.forEach(groupIx -> {
						final String referenceName = facetEntityTypeIndex.getReferenceName();
						// get or create separate accumulator for the group statistics
						final GroupAccumulator groupAcc = acc.computeIfAbsent(
							groupIx.getGroupId(),
							gId -> new GroupAccumulator(
								referenceSchema,
								facetSummaryRequest,
								gId,
								this.countCalculator,
								this.impactCalculator
							)
						);
						// create fct that can resolve whether the facet is requested for this entity type
						final IntFunction<Boolean> isRequestedResolver = facetId -> isRequested(referenceName, facetId);
						// now go through all facets in the index and register their statistics
						final Stream<FacetIdIndex> facetIndexStream = groupIx.getFacetIdIndexes()
							.values()
							.stream();
						ofNullable(facetSummaryRequest.facetPredicate())
							.ifPresentOrElse(
								predicate ->
									facetIndexStream
										.filter(facetIx -> predicate.test(facetIx.getFacetId()))
										.forEach(facetIx -> groupAcc.addStatistics(facetIx, isRequestedResolver)),
								() ->
									facetIndexStream
										.forEach(facetIx -> groupAcc.addStatistics(facetIx, isRequestedResolver))
							);
					});
			};
		}

		@Override
		public BinaryOperator<LinkedHashMap<Integer, GroupAccumulator>> combiner() {
			return (left, right) -> {
				// combine two HashMap<Integer, GroupAccumulator> together, right one is fully merged into left
				right.forEach((key, value) -> left.merge(key, value, GroupAccumulator::combine));
				return left;
			};
		}

		@Override
		public Function<LinkedHashMap<Integer, GroupAccumulator>, Collection<FacetGroupStatistics>> finisher() {
			return entityAcc -> {
				final Map<String, Map<Integer, EntityClassifier>> groupEntities = getGroupEntitiesIndexedByReferenceName(this.context, entityAcc.values());
				final Map<String, Map<Integer, EntityClassifier>> facetEntities = getFacetEntitiesIndexedByReferenceName(this.context, entityAcc.values());
				final Map<String, Bitmap> groupIdIndex = getGroupIdsByReferenceName(entityAcc);

				final Map<String, int[]> sortedGroupIds = new HashMap<>(groupIdIndex.size());
				final Stream<GroupAccumulator> groupStream = entityAcc
					.values()
					.stream()
					.sorted((o1, o2) -> compareFacetGroupSummaries(groupIdIndex, sortedGroupIds, o1, o2));

				return groupStream
					.map(groupAcc -> {
						final Map<Integer, FacetAccumulator> theFacetStatistics = groupAcc.getFacetStatistics();
						if (theFacetStatistics.isEmpty()) {
							return null;
						} else {
							final ReferenceSchemaContract referenceSchema = groupAcc.getReferenceSchema();
							// compute overall count for group
							final Formula entityMatchingAnyOfGroupFacetFormula = this.countCalculator.createGroupCountFormula(
								referenceSchema, groupAcc.getGroupId(),
								groupAcc.getFacetStatistics()
									.values()
									.stream()
									.flatMap(it -> it.getFacetEntityIds().stream())
									.toArray(Bitmap[]::new)
							);
							final int entityMatchingAnyOfGroupFacet = entityMatchingAnyOfGroupFacetFormula.compute().size();
							if (entityMatchingAnyOfGroupFacet == 0) {
								return null;
							}

							// collect all facet statistics
							final Map<Integer, EntityClassifier> facetEntitiesIndex = Objects.requireNonNull(facetEntities.get(referenceSchema.getName()));
							final Stream<FacetAccumulator> facetStream = ofNullable(groupAcc.getFacetSummaryRequest().facetSorter())
								.map(
									sorter -> Arrays.stream(getSortedFacets(theFacetStatistics, sorter))
										.mapToObj(theFacetStatistics::get)
								)
								.orElseGet(
									() -> theFacetStatistics.values()
										.stream()
										.sorted(Comparator.comparingInt(FacetAccumulator::getFacetId))
								);

							final Map<Integer, FacetStatistics> facetStatistics = facetStream
								.filter(Objects::nonNull)
								// exclude those that has no results after base formula application
								.filter(FacetAccumulator::hasAnyResults)
								.map(
									it -> ofNullable(facetEntitiesIndex.get(it.getFacetId()))
										.map(it::toFacetStatistics)
										.orElse(null)
								)
								.filter(Objects::nonNull)
								.collect(
									Collectors.toMap(
										it -> it.getFacetEntity().getPrimaryKey(),
										Function.identity(),
										(o, o2) -> {
											throw new IllegalStateException("Unexpectedly found two facets in stream!");
										},
										// we need to maintain the order in map
										LinkedHashMap::new
									)
								);

							// create facet group statistics
							final Map<Integer, EntityClassifier> groupEntitiesIndex = groupEntities.get(referenceSchema.getName());
							final EntityClassifier groupEntity = getGroupEntity(groupAcc, referenceSchema, groupEntitiesIndex);

							return new FacetGroupStatistics(
								// translate Facet#type to EntitySchema#reference#groupType
								referenceSchema,
								groupEntity,
								entityMatchingAnyOfGroupFacet,
								facetStatistics
							);
						}
					})
					.filter(Objects::nonNull)
					.filter(it -> !it.getFacetStatistics().isEmpty())
					.collect(Collectors.toList());
			};
		}

		@Override
		public Set<Characteristics> characteristics() {
			return Set.of(Characteristics.UNORDERED);
		}
	}

	/**
	 * This mutable accumulator contains statistics for all facets of same `entityType` and `groupId`.
	 */
	@Data
	private static class GroupAccumulator {
		/**
		 * Contains {@link ReferenceSchema} related to {@link FacetHaving#getReferenceName()}.
		 */
		@Nonnull private final ReferenceSchemaContract referenceSchema;
		/**
		 * Contains configuration of the facet summary requirement that controls output of this accumulator.
		 */
		@Nonnull private final FacetSummaryRequest facetSummaryRequest;
		/**
		 * Contains group id of the facets in this accumulator.
		 */
		@Nullable private final Integer groupId;
		/**
		 * Facet calculator computes the entity count that relate to each facet.
		 */
		private final FacetCalculator countCalculator;
		/**
		 * Impact calculator computes the potential entity count returned should the facet be selected as well.
		 */
		private final ImpactCalculator impactCalculator;
		/**
		 * Contains statistic accumulator for each of the facet.
		 */
		private final Map<Integer, FacetAccumulator> facetStatistics = createLinkedHashMap(32);

		public GroupAccumulator(
			@Nonnull ReferenceSchemaContract referenceSchema,
			@Nonnull FacetSummaryRequest facetSummaryRequest,
			@Nullable Integer groupId,
			@Nonnull FacetCalculator countCalculator,
			@Nonnull ImpactCalculator impactCalculator
		) {
			this.referenceSchema = referenceSchema;
			this.facetSummaryRequest = facetSummaryRequest;
			this.groupId = groupId;
			this.countCalculator = countCalculator;
			this.impactCalculator = facetSummaryRequest.facetStatisticsDepth() == FacetStatisticsDepth.COUNTS ?
				ImpactCalculator.NO_IMPACT : impactCalculator;
		}

		/**
		 * Registers new {@link FacetAccumulator} statistics in the local state.
		 */
		public void addStatistics(
			@Nonnull FacetIdIndex facetIx,
			@Nonnull IntFunction<Boolean> requestedResolver
		) {
			this.facetStatistics.compute(
				facetIx.getFacetId(),
				(fId, facetAccumulator) -> {
					final FacetAccumulator newAccumulator = new FacetAccumulator(
						this.referenceSchema,
						fId,
						this.groupId,
						requestedResolver.apply(fId),
						facetIx.getRecords(),
						this.countCalculator,
						this.impactCalculator
					);
					if (facetAccumulator == null) {
						return newAccumulator;
					} else {
						return facetAccumulator.combine(newAccumulator);
					}
				}
			);
		}

		/**
		 * Combines two GroupAccumulator together. It adds everything from the `otherAccumulator` to self
		 * instance and returns self.
		 */
		public GroupAccumulator combine(GroupAccumulator otherAccumulator) {
			Assert.isPremiseValid(this.referenceSchema.equals(otherAccumulator.referenceSchema), ERROR_SANITY_CHECK);
			Assert.isPremiseValid(Objects.equals(this.groupId, otherAccumulator.groupId), ERROR_SANITY_CHECK);
			otherAccumulator.getFacetStatistics()
				.forEach((key, value) -> this.facetStatistics.merge(key, value, FacetAccumulator::combine));
			return this;
		}

	}

	/**
	 * This mutable accumulator contains statistics for single facet.
	 */
	@Data
	private static class FacetAccumulator {
		private static final Formula[] EMPTY_INT_FORMULA = new Formula[0];
		private static final Bitmap[] EMPTY_BITMAP = new Bitmap[0];
		/**
		 * Contains {@link ReferenceSchema}.
		 */
		private final ReferenceSchemaContract referenceSchema;
		/**
		 * Contains facet group id - primary key of {@link ReferenceSchema#getReferencedGroupType()} entity.
		 */
		private final Integer facetGroupId;
		/**
		 * Contains facetId - primary key of {@link ReferenceSchema#getReferencedEntityType()} entity.
		 */
		@Getter private final int facetId;
		/**
		 * Contains TRUE if this particular facet was requested by in the input query.
		 */
		private final boolean requested;
		/**
		 * Facet calculator computes the entity count that relate to each facet.
		 */
		private final FacetCalculator countCalculator;
		/**
		 * Impact calculator computes the potential entity count returned should the facet be selected as well.
		 */
		private final ImpactCalculator impactCalculator;
		/**
		 * Contains finished result formula so that {@link #getCount()} can be called multiple times without performance
		 * penalty.
		 */
		private Formula resultFormula;
		/**
		 * Contains bitmaps of all entity primary keys that posses this facet. All bitmaps need to be combined with OR
		 * relation in order to get full entity primary key list.
		 */
		private List<Bitmap> facetEntityIds = new LinkedList<>();

		public FacetAccumulator(
			@Nonnull ReferenceSchemaContract referenceSchema,
			int facetId,
			@Nullable Integer facetGroupId,
			boolean requested,
			@Nonnull Bitmap facetEntityIds,
			@Nonnull FacetCalculator countCalculator,
			@Nonnull ImpactCalculator impactCalculator
		) {
			this.referenceSchema = referenceSchema;
			this.facetId = facetId;
			this.facetGroupId = facetGroupId;
			this.requested = requested;
			this.countCalculator = countCalculator;
			this.impactCalculator = impactCalculator;
			this.facetEntityIds.add(facetEntityIds);
		}

		/**
		 * Produces final result of this accumulator.
		 */
		public FacetStatistics toFacetStatistics(@Nonnull EntityClassifier facetEntity) {
			return new FacetStatistics(
				facetEntity,
				this.requested,
				getCount(),
				this.impactCalculator.calculateImpact(
					this.referenceSchema, this.facetId, this.facetGroupId, this.requested,
					this.facetEntityIds.toArray(EMPTY_BITMAP)
				)
			);
		}

		/**
		 * Combines two FacetAccumulator together. It adds everything from the `otherAccumulator` to self
		 * instance and returns self.
		 */
		public FacetAccumulator combine(FacetAccumulator otherAccumulator) {
			Assert.isPremiseValid(this.facetId == otherAccumulator.facetId, ERROR_SANITY_CHECK);
			Assert.isPremiseValid(this.requested == otherAccumulator.requested, ERROR_SANITY_CHECK);
			this.facetEntityIds.addAll(otherAccumulator.getFacetEntityIds());
			return this;
		}

		/**
		 * Returns true if there is at least one entity in the query result that has this facet.
		 */
		public boolean hasAnyResults() {
			return getCount() > 0;
		}

		/**
		 * Returns count of all entities in the query response that has this facet.
		 */
		public int getCount() {
			if (this.resultFormula == null) {
				// we need to combine all collected facet formulas and then AND them with base formula to get rid
				// of entity primary keys that haven't passed the filter logic
				this.resultFormula = this.countCalculator.createCountFormula(
					this.referenceSchema, this.facetId, this.facetGroupId,
					this.facetEntityIds.toArray(EMPTY_BITMAP)
				);
			}
			// this is the most expensive call in this very class
			return this.resultFormula.compute().size();
		}
	}

	/**
	 * Record captures the facet summary requirements.
	 */
	@RequiredArgsConstructor
	private static class FacetSummaryRequest {
		private final int order;
		private final @Nonnull ReferenceSchemaContract referenceSchema;
		private final @Nullable IntPredicate facetPredicate;
		private final @Nullable IntPredicate groupPredicate;
		private final @Nullable NestedContextSorter facetSorter;
		private final @Nullable NestedContextSorter groupSorter;
		private final @Nullable EntityFetch facetEntityRequirement;
		private final @Nullable EntityGroupFetch groupEntityRequirement;
		private final @Nonnull FacetStatisticsDepth facetStatisticsDepth;
		private Function<int[], EntityClassifier[]> entityFetcherFunction;
		private Function<int[], EntityClassifier[]> entityGroupFetcherFunction;

		public int order() {
			return this.order;
		}

		@Nonnull
		public ReferenceSchemaContract referenceSchema() {
			return this.referenceSchema;
		}

		@Nullable
		public IntPredicate facetPredicate() {
			return this.facetPredicate;
		}

		@Nullable
		public IntPredicate groupPredicate() {
			return this.groupPredicate;
		}

		@Nullable
		public NestedContextSorter facetSorter() {
			return this.facetSorter;
		}

		@Nullable
		public NestedContextSorter groupSorter() {
			return this.groupSorter;
		}

		@Nullable
		public EntityFetch facetEntityRequirement() {
			return this.facetEntityRequirement;
		}

		@Nullable
		public EntityGroupFetch groupEntityRequirement() {
			return this.groupEntityRequirement;
		}

		@Nonnull
		public FacetStatisticsDepth facetStatisticsDepth() {
			return this.facetStatisticsDepth;
		}

		/**
		 * Returns a function that fetches an array of {@link EntityClassifier} instances based on the provided facet IDs.
		 * The function is initialized depending on whether the referenced entity type in the schema is managed.
		 *
		 * @param context the {@link QueryExecutionContext} containing the execution context for queries
		 * @param referenceSchema the {@link ReferenceSchemaContract} defining the schema for the referenced entity
		 * @return a {@link Function} that maps an array of facet IDs to an array of {@link EntityClassifier}
		 */
		@Nonnull
		public Function<int[], EntityClassifier[]> getFacetEntityFetcher(
			@Nonnull QueryExecutionContext context,
			@Nonnull ReferenceSchemaContract referenceSchema
		) {
<<<<<<< HEAD
			return referenceSchema.isReferencedEntityTypeManaged() ?
				facetIds -> this.facetEntityFetcher.apply(context, referenceSchema.getReferencedEntityType(), facetIds) :
				facetIds -> ENTITY_REFERENCE_CONVERTER.apply(context, referenceSchema.getReferencedEntityType(), facetIds);
=======
			if (this.entityFetcherFunction == null) {
				this.entityFetcherFunction = referenceSchema.isReferencedEntityTypeManaged() ?
					facetIds -> createFetcherFunction(context, this.facetEntityRequirement).apply(context, referenceSchema.getReferencedEntityType(), facetIds) :
					facetIds -> ENTITY_REFERENCE_CONVERTER.apply(context, referenceSchema.getReferencedEntityType(), facetIds);
			}
			return this.entityFetcherFunction;
>>>>>>> 10fb31cd
		}

		/**
		 * Returns a function that can fetch a group of {@link EntityClassifier} instances based on the provided group IDs.
		 * The function is initialized based on whether the referenced group type in the provided schema is managed.
		 *
		 * @param context the {@link QueryExecutionContext} containing the execution context for queries.
		 * @param referenceSchema the {@link ReferenceSchemaContract} that defines the schema for the referenced group.
		 * @return a {@link Function} that maps an array of group IDs to an array of {@link EntityClassifier}.
		 */
		@Nonnull
		public Function<int[], EntityClassifier[]> getGroupEntityFetcher(
			@Nonnull QueryExecutionContext context,
			@Nonnull ReferenceSchemaContract referenceSchema
		) {
<<<<<<< HEAD
			return referenceSchema.isReferencedGroupTypeManaged() ?
				groupIds -> this.groupEntityFetcher.apply(context, Objects.requireNonNull(referenceSchema.getReferencedGroupType()), groupIds) :
				groupIds -> ENTITY_REFERENCE_CONVERTER.apply(context, Objects.requireNonNull(referenceSchema.getReferencedGroupType()), groupIds);
=======
			if (this.entityGroupFetcherFunction == null) {
				this.entityGroupFetcherFunction = referenceSchema.isReferencedGroupTypeManaged() ?
					groupIds -> createFetcherFunction(context, this.groupEntityRequirement).apply(context, Objects.requireNonNull(referenceSchema.getReferencedGroupType()), groupIds) :
					groupIds -> ENTITY_REFERENCE_CONVERTER.apply(context, Objects.requireNonNull(referenceSchema.getReferencedGroupType()), groupIds);
			}
			return this.entityGroupFetcherFunction;
>>>>>>> 10fb31cd
		}

	}

	/**
	 * Record captures the facet summary requirements.
	 *
	 * @param facetStatisticsDepth Contains {@link io.evitadb.api.query.require.FacetSummary#getStatisticsDepth()} information.
	 */
	private record DefaultFacetSummaryRequest(
		@Nullable Function<ReferenceSchemaContract, IntPredicate> facetPredicate,
		@Nullable Function<ReferenceSchemaContract, IntPredicate> groupPredicate,
		@Nullable Function<ReferenceSchemaContract, NestedContextSorter> facetSorter,
		@Nullable Function<ReferenceSchemaContract, NestedContextSorter> groupSorter,
		@Nullable EntityFetch facetEntityRequirement,
		@Nullable EntityGroupFetch groupEntityRequirement,
		@Nonnull FacetStatisticsDepth facetStatisticsDepth
	) {

	}

}<|MERGE_RESOLUTION|>--- conflicted
+++ resolved
@@ -1036,18 +1036,12 @@
 			@Nonnull QueryExecutionContext context,
 			@Nonnull ReferenceSchemaContract referenceSchema
 		) {
-<<<<<<< HEAD
-			return referenceSchema.isReferencedEntityTypeManaged() ?
-				facetIds -> this.facetEntityFetcher.apply(context, referenceSchema.getReferencedEntityType(), facetIds) :
-				facetIds -> ENTITY_REFERENCE_CONVERTER.apply(context, referenceSchema.getReferencedEntityType(), facetIds);
-=======
 			if (this.entityFetcherFunction == null) {
 				this.entityFetcherFunction = referenceSchema.isReferencedEntityTypeManaged() ?
 					facetIds -> createFetcherFunction(context, this.facetEntityRequirement).apply(context, referenceSchema.getReferencedEntityType(), facetIds) :
 					facetIds -> ENTITY_REFERENCE_CONVERTER.apply(context, referenceSchema.getReferencedEntityType(), facetIds);
 			}
 			return this.entityFetcherFunction;
->>>>>>> 10fb31cd
 		}
 
 		/**
@@ -1063,18 +1057,12 @@
 			@Nonnull QueryExecutionContext context,
 			@Nonnull ReferenceSchemaContract referenceSchema
 		) {
-<<<<<<< HEAD
-			return referenceSchema.isReferencedGroupTypeManaged() ?
-				groupIds -> this.groupEntityFetcher.apply(context, Objects.requireNonNull(referenceSchema.getReferencedGroupType()), groupIds) :
-				groupIds -> ENTITY_REFERENCE_CONVERTER.apply(context, Objects.requireNonNull(referenceSchema.getReferencedGroupType()), groupIds);
-=======
 			if (this.entityGroupFetcherFunction == null) {
 				this.entityGroupFetcherFunction = referenceSchema.isReferencedGroupTypeManaged() ?
 					groupIds -> createFetcherFunction(context, this.groupEntityRequirement).apply(context, Objects.requireNonNull(referenceSchema.getReferencedGroupType()), groupIds) :
 					groupIds -> ENTITY_REFERENCE_CONVERTER.apply(context, Objects.requireNonNull(referenceSchema.getReferencedGroupType()), groupIds);
 			}
 			return this.entityGroupFetcherFunction;
->>>>>>> 10fb31cd
 		}
 
 	}
