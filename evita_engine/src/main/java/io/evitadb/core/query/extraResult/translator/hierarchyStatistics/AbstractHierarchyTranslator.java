/*
 *
 *                         _ _        ____  ____
 *               _____   _(_) |_ __ _|  _ \| __ )
 *              / _ \ \ / / | __/ _` | | | |  _ \
 *             |  __/\ V /| | || (_| | |_| | |_) |
 *              \___| \_/ |_|\__\__,_|____/|____/
 *
 *   Copyright (c) 2023
 *
 *   Licensed under the Business Source License, Version 1.1 (the "License");
 *   you may not use this file except in compliance with the License.
 *   You may obtain a copy of the License at
 *
 *   https://github.com/FgForrest/evitaDB/blob/main/LICENSE
 *
 *   Unless required by applicable law or agreed to in writing, software
 *   distributed under the License is distributed on an "AS IS" BASIS,
 *   WITHOUT WARRANTIES OR CONDITIONS OF ANY KIND, either express or implied.
 *   See the License for the specific language governing permissions and
 *   limitations under the License.
 */

package io.evitadb.core.query.extraResult.translator.hierarchyStatistics;

import io.evitadb.api.query.filter.FilterBy;
import io.evitadb.api.query.require.EntityFetch;
import io.evitadb.api.query.require.HierarchyDistance;
import io.evitadb.api.query.require.HierarchyLevel;
import io.evitadb.api.query.require.HierarchyNode;
import io.evitadb.api.query.require.HierarchyStopAt;
import io.evitadb.api.query.require.HierarchyStopAtRequireConstraint;
import io.evitadb.api.requestResponse.data.AttributesContract;
import io.evitadb.api.requestResponse.data.EntityClassifier;
import io.evitadb.api.requestResponse.data.SealedEntity;
import io.evitadb.api.requestResponse.data.structure.EntityReference;
<<<<<<< HEAD
import io.evitadb.api.requestResponse.extraResult.HierarchyStatistics.LevelInfo;
=======
import io.evitadb.api.requestResponse.extraResult.Hierarchy;
import io.evitadb.api.requestResponse.extraResult.Hierarchy.LevelInfo;
>>>>>>> 691b0d33
import io.evitadb.api.requestResponse.extraResult.QueryTelemetry.QueryPhase;
import io.evitadb.core.query.AttributeSchemaAccessor;
import io.evitadb.core.query.QueryContext;
import io.evitadb.core.query.algebra.Formula;
import io.evitadb.core.query.algebra.deferred.DeferredFormula;
import io.evitadb.core.query.algebra.deferred.FormulaWrapper;
import io.evitadb.core.query.extraResult.ExtraResultPlanningVisitor;
import io.evitadb.core.query.extraResult.translator.hierarchyStatistics.producer.HierarchyEntityFetcher;
import io.evitadb.core.query.extraResult.translator.hierarchyStatistics.producer.HierarchyProducerContext;
import io.evitadb.core.query.extraResult.translator.hierarchyStatistics.producer.HierarchyStatisticsProducer;
import io.evitadb.core.query.filter.FilterByVisitor;
import io.evitadb.core.query.indexSelection.TargetIndexes;
import io.evitadb.index.EntityIndex;
import io.evitadb.index.hierarchy.predicate.FilteringFormulaHierarchyEntityPredicate;
import io.evitadb.index.hierarchy.predicate.HierarchyTraversalPredicate;

import javax.annotation.Nonnull;
import javax.annotation.Nullable;
import java.util.Arrays;
import java.util.Collections;
import java.util.function.Supplier;
import java.util.stream.Collectors;

import static java.util.Optional.ofNullable;

/**
 * This ancestor contains shared methods for hierarchy constraint translators, it allows unified accessor to
 * {@link HierarchyStatisticsProducer}.
 *
 * @author Jan Novotný (novotny@fg.cz), FG Forrest a.s. (c) 2023
 */
public abstract class AbstractHierarchyTranslator {

	/**
	 * Returns existing or creates new instance of the {@link HierarchyStatisticsProducer}.
	 */
	@Nonnull
	protected static HierarchyStatisticsProducer getHierarchyStatisticsProducer(
		@Nonnull ExtraResultPlanningVisitor extraResultPlanner
	) {
		return ofNullable(extraResultPlanner.findExistingProducer(HierarchyStatisticsProducer.class))
			.orElseGet(
				() -> new HierarchyStatisticsProducer(
					extraResultPlanner.getQueryContext(),
					extraResultPlanner.getLocale()
				)
			);
	}

	/**
	 * Method creates a {@link HierarchyTraversalPredicate} controlling the scope of the generated {@link LevelInfo}
	 * hierarchy statistics according the contents of the {@link HierarchyStopAt} constraint.
	 */
	@Nullable
	protected static HierarchyTraversalPredicate stopAtConstraintToPredicate(
		@Nonnull HierarchyProducerContext context,
		@Nonnull HierarchyStopAt stopAt
	) {
		final HierarchyStopAtRequireConstraint filter = stopAt.getGenericHierarchyOutputRequireConstraint();
		if (filter instanceof HierarchyLevel levelConstraint) {
			final int requiredLevel = levelConstraint.getLevel();
			return (hierarchyNodeId, level, distance) -> level <= requiredLevel;
		} else if (filter instanceof HierarchyDistance distanceCnt) {
			final int requiredDistance = distanceCnt.getDistance();
			return (hierarchyNodeId, level, distance) -> distance > -1 && distance <= requiredDistance;
		} else if (filter instanceof HierarchyNode node) {
			return new FilteringFormulaHierarchyEntityPredicate(
				context.queryContext(),
				context.entityIndex(),
				node.getFilterBy(),
				context.referenceSchema()
			);
		} else {
			return null;
		}
	}

	/**
	 * Method creates an implementation of {@link HierarchyEntityFetcher} that fabricates the proper instance of
	 * {@link EntityClassifier} according to the {@link EntityFetch} requirement. It fabricates either:
	 *
	 * - thin {@link EntityClassifier} that contains only entity type and primary key
	 * - {@link SealedEntity} with varying content according to requirements
	 */
	@Nonnull
	protected static HierarchyEntityFetcher createEntityFetcher(
		@Nullable EntityFetch entityFetch,
		@Nonnull HierarchyProducerContext context
	) {
		// first create the `entityFetcher` that either returns simple integer primary keys or full entities
		final String hierarchicalEntityType = context.entitySchema().getName();
		if (entityFetch == null) {
			return entityPk -> new EntityReference(hierarchicalEntityType, entityPk);
		} else {
			ofNullable(context.prefetchRequirementCollector())
				.ifPresent(it -> it.addRequirementToPrefetch(entityFetch.getRequirements()));
			return entityPk -> context.queryContext().fetchEntity(hierarchicalEntityType, entityPk, entityFetch).orElse(null);
		}
	}

	/**
	 * Method creates formula that is responsible for computing the queried entity count for
	 * {@link HierarchyStatisticsProducer}.
	 */
	@Nonnull
	protected Formula createFilterFormula(
		@Nonnull QueryContext queryContext,
		@Nonnull FilterBy filterBy,
		@Nonnull EntityIndex entityIndex,
		@Nonnull AttributeSchemaAccessor attributeSchemaAccessor
	) {
		try {
			final Supplier<String> stepDescriptionSupplier = () -> "Hierarchy statistics of `" + entityIndex.getEntitySchema().getName() + "`: " +
				Arrays.stream(filterBy.getChildren()).map(Object::toString).collect(Collectors.joining(", "));
			queryContext.pushStep(
				QueryPhase.PLANNING_FILTER_NESTED_QUERY,
				stepDescriptionSupplier
			);
			// crete a visitor
			final FilterByVisitor theFilterByVisitor = new FilterByVisitor(
				queryContext,
				Collections.emptyList(),
				TargetIndexes.EMPTY,
				false
			);
			// now analyze the filter by in a nested context with exchanged primary entity index
			final Formula theFormula = queryContext.analyse(
				theFilterByVisitor.executeInContext(
					Collections.singletonList(entityIndex),
					null,
					entityIndex.getEntitySchema(),
					null,
					null,
					null,
					attributeSchemaAccessor,
					AttributesContract::getAttribute,
					() -> {
						filterBy.accept(theFilterByVisitor);
						// get the result and clear the visitor internal structures
						return theFilterByVisitor.getFormulaAndClear();
					}
				)
			);
			// create a deferred formula that will log the execution time to query telemetry
			return new DeferredFormula(
				new FormulaWrapper(
					theFormula,
					formula -> {
						try {
							queryContext.pushStep(QueryPhase.EXECUTION_FILTER_NESTED_QUERY, stepDescriptionSupplier);
							return formula.compute();
						} finally {
							queryContext.popStep();
						}
					}
				)
			);
		} finally {
			queryContext.popStep();
		}
	}

<<<<<<< HEAD
=======
	/**
	 * Method creates the {@link Sorter} implementation that should be used for sorting {@link LevelInfo} inside
	 * the {@link Hierarchy} result object.
	 */
	@Nonnull
	protected Sorter createSorter(
		@Nonnull ExtraResultPlanningVisitor extraResultPlanner,
		@Nonnull OrderBy orderBy,
		@Nonnull EntityIndex entityIndex
	) {
		final QueryContext queryContext = extraResultPlanner.getQueryContext();
		try {
			final Supplier<String> stepDescriptionSupplier = () -> "Hierarchy statistics of `" + entityIndex.getEntitySchema().getName() + "`: " +
				Arrays.stream(orderBy.getChildren()).map(Object::toString).collect(Collectors.joining(", "));
			queryContext.pushStep(
				QueryPhase.PLANNING_SORT,
				stepDescriptionSupplier
			);
			// crete a visitor
			final OrderByVisitor orderByVisitor = new OrderByVisitor(
				queryContext,
				extraResultPlanner.getPrefetchRequirementCollector(),
				extraResultPlanner.getFilteringFormula()
			);
			// now analyze the filter by in a nested context with exchanged primary entity index
			return orderByVisitor.executeInContext(
				entityIndex,
				(attributeName) -> {
					final AttributeSchemaContract attributeSchema = queryContext.getSchema()
						.getAttribute(attributeName)
						.orElse(null);
					notNull(
						attributeSchema,
						() -> new AttributeNotFoundException(attributeName, queryContext.getSchema())
					);
					isTrue(
						attributeSchema.isFilterable() || attributeSchema.isUnique(),
						() -> new AttributeNotFilterableException(attributeName, queryContext.getSchema())
					);
				},
				EntityAttributeExtractor.INSTANCE,
				() -> {
					for (OrderConstraint innerConstraint : orderBy.getChildren()) {
						innerConstraint.accept(orderByVisitor);
					}
					// create a deferred sorter that will log the execution time to query telemetry
					return new DeferredSorter(
						orderByVisitor.getLastUsedSorter(),
						sorter -> {
							try {
								queryContext.pushStep(QueryPhase.EXECUTION_SORT_AND_SLICE, stepDescriptionSupplier);
								return sorter.get();
							} finally {
								queryContext.popStep();
							}
						}
					);
				}
			);
		} finally {
			queryContext.popStep();
		}
	}

	/**
	 * Method creates an implementation of {@link HierarchyEntityFetcher} that fabricates the proper instance of
	 * {@link EntityClassifier} according to the {@link EntityFetch} requirement. It fabricates either:
	 *
	 * - thin {@link EntityClassifier} that contains only entity type and primary key
	 * - {@link SealedEntity} with varying content according to requirements
	 */
	@Nonnull
	protected static HierarchyEntityFetcher createEntityFetcher(
		@Nullable EntityFetch entityFetch,
		@Nonnull HierarchyProducerContext context
	) {
		// first create the `entityFetcher` that either returns simple integer primary keys or full entities
		final String hierarchicalEntityType = context.entitySchema().getName();
		if (entityFetch == null) {
			return entityPk -> new EntityReference(hierarchicalEntityType, entityPk);
		} else {
			ofNullable(context.prefetchRequirementCollector())
				.ifPresent(it -> it.addRequirementToPrefetch(entityFetch.getRequirements()));
			return entityPk -> context.queryContext().fetchEntity(hierarchicalEntityType, entityPk, entityFetch).orElse(null);
		}
	}

>>>>>>> 691b0d33
}<|MERGE_RESOLUTION|>--- conflicted
+++ resolved
@@ -34,12 +34,9 @@
 import io.evitadb.api.requestResponse.data.EntityClassifier;
 import io.evitadb.api.requestResponse.data.SealedEntity;
 import io.evitadb.api.requestResponse.data.structure.EntityReference;
-<<<<<<< HEAD
 import io.evitadb.api.requestResponse.extraResult.HierarchyStatistics.LevelInfo;
-=======
 import io.evitadb.api.requestResponse.extraResult.Hierarchy;
 import io.evitadb.api.requestResponse.extraResult.Hierarchy.LevelInfo;
->>>>>>> 691b0d33
 import io.evitadb.api.requestResponse.extraResult.QueryTelemetry.QueryPhase;
 import io.evitadb.core.query.AttributeSchemaAccessor;
 import io.evitadb.core.query.QueryContext;
@@ -202,8 +199,6 @@
 		}
 	}
 
-<<<<<<< HEAD
-=======
 	/**
 	 * Method creates the {@link Sorter} implementation that should be used for sorting {@link LevelInfo} inside
 	 * the {@link Hierarchy} result object.
@@ -268,28 +263,4 @@
 		}
 	}
 
-	/**
-	 * Method creates an implementation of {@link HierarchyEntityFetcher} that fabricates the proper instance of
-	 * {@link EntityClassifier} according to the {@link EntityFetch} requirement. It fabricates either:
-	 *
-	 * - thin {@link EntityClassifier} that contains only entity type and primary key
-	 * - {@link SealedEntity} with varying content according to requirements
-	 */
-	@Nonnull
-	protected static HierarchyEntityFetcher createEntityFetcher(
-		@Nullable EntityFetch entityFetch,
-		@Nonnull HierarchyProducerContext context
-	) {
-		// first create the `entityFetcher` that either returns simple integer primary keys or full entities
-		final String hierarchicalEntityType = context.entitySchema().getName();
-		if (entityFetch == null) {
-			return entityPk -> new EntityReference(hierarchicalEntityType, entityPk);
-		} else {
-			ofNullable(context.prefetchRequirementCollector())
-				.ifPresent(it -> it.addRequirementToPrefetch(entityFetch.getRequirements()));
-			return entityPk -> context.queryContext().fetchEntity(hierarchicalEntityType, entityPk, entityFetch).orElse(null);
-		}
-	}
-
->>>>>>> 691b0d33
 }