/*
 *
 *                         _ _        ____  ____
 *               _____   _(_) |_ __ _|  _ \| __ )
 *              / _ \ \ / / | __/ _` | | | |  _ \
 *             |  __/\ V /| | || (_| | |_| | |_) |
 *              \___| \_/ |_|\__\__,_|____/|____/
 *
 *   Copyright (c) 2023-2024
 *
 *   Licensed under the Business Source License, Version 1.1 (the "License");
 *   you may not use this file except in compliance with the License.
 *   You may obtain a copy of the License at
 *
 *   https://github.com/FgForrest/evitaDB/blob/master/LICENSE
 *
 *   Unless required by applicable law or agreed to in writing, software
 *   distributed under the License is distributed on an "AS IS" BASIS,
 *   WITHOUT WARRANTIES OR CONDITIONS OF ANY KIND, either express or implied.
 *   See the License for the specific language governing permissions and
 *   limitations under the License.
 */

package io.evitadb.core;

import com.carrotsearch.hppc.ObjectObjectIdentityHashMap;
import com.carrotsearch.hppc.cursors.ObjectObjectCursor;
import io.evitadb.api.CatalogContract;
import io.evitadb.api.CatalogState;
import io.evitadb.api.CatalogStatistics;
import io.evitadb.api.CatalogStatistics.EntityCollectionStatistics;
import io.evitadb.api.EntityCollectionContract;
import io.evitadb.api.EvitaSessionContract;
import io.evitadb.api.TransactionContract.CommitBehavior;
import io.evitadb.api.configuration.EvitaConfiguration;
import io.evitadb.api.configuration.StorageOptions;
import io.evitadb.api.exception.CollectionNotFoundException;
import io.evitadb.api.exception.ConcurrentSchemaUpdateException;
import io.evitadb.api.exception.InvalidMutationException;
import io.evitadb.api.exception.InvalidSchemaMutationException;
import io.evitadb.api.exception.SchemaAlteringException;
import io.evitadb.api.exception.SchemaNotFoundException;
import io.evitadb.api.exception.TemporalDataNotAvailableException;
import io.evitadb.api.exception.TransactionException;
import io.evitadb.api.file.FileForFetch;
import io.evitadb.api.observability.trace.TracingContext;
import io.evitadb.api.proxy.ProxyFactory;
import io.evitadb.api.requestResponse.EvitaRequest;
import io.evitadb.api.requestResponse.EvitaResponse;
<<<<<<< HEAD
import io.evitadb.api.requestResponse.cdc.CaptureArea;
import io.evitadb.api.requestResponse.cdc.ChangeCapturePublisher;
import io.evitadb.api.requestResponse.cdc.ChangeCatalogCapture;
import io.evitadb.api.requestResponse.cdc.ChangeCatalogCaptureRequest;
import io.evitadb.api.requestResponse.cdc.Operation;
=======
import io.evitadb.api.requestResponse.data.mutation.EntityMutation;
>>>>>>> 9f91d616
import io.evitadb.api.requestResponse.extraResult.QueryTelemetry;
import io.evitadb.api.requestResponse.extraResult.QueryTelemetry.QueryPhase;
import io.evitadb.api.requestResponse.mutation.Mutation;
import io.evitadb.api.requestResponse.schema.CatalogEvolutionMode;
import io.evitadb.api.requestResponse.schema.CatalogSchemaContract;
import io.evitadb.api.requestResponse.schema.CatalogSchemaDecorator;
import io.evitadb.api.requestResponse.schema.EntitySchemaContract;
import io.evitadb.api.requestResponse.schema.SealedCatalogSchema;
import io.evitadb.api.requestResponse.schema.SealedEntitySchema;
import io.evitadb.api.requestResponse.schema.dto.CatalogSchema;
import io.evitadb.api.requestResponse.schema.dto.EntitySchema;
import io.evitadb.api.requestResponse.schema.dto.EntitySchemaProvider;
import io.evitadb.api.requestResponse.schema.mutation.CatalogSchemaMutation;
import io.evitadb.api.requestResponse.schema.mutation.CatalogSchemaMutation.CatalogSchemaWithImpactOnEntitySchemas;
import io.evitadb.api.requestResponse.schema.mutation.LocalCatalogSchemaMutation;
import io.evitadb.api.requestResponse.schema.mutation.catalog.CreateEntitySchemaMutation;
import io.evitadb.api.requestResponse.schema.mutation.catalog.ModifyEntitySchemaMutation;
import io.evitadb.api.requestResponse.schema.mutation.catalog.ModifyEntitySchemaNameMutation;
import io.evitadb.api.requestResponse.schema.mutation.catalog.RemoveEntitySchemaMutation;
import io.evitadb.api.requestResponse.system.CatalogVersion;
import io.evitadb.api.requestResponse.system.CatalogVersionDescriptor;
import io.evitadb.api.requestResponse.system.TimeFlow;
import io.evitadb.api.requestResponse.transaction.TransactionMutation;
import io.evitadb.api.task.ServerTask;
import io.evitadb.core.async.ObservableExecutorService;
import io.evitadb.core.async.Scheduler;
import io.evitadb.core.buffer.DataStoreChanges;
import io.evitadb.core.buffer.DataStoreMemoryBuffer;
import io.evitadb.core.buffer.TransactionalDataStoreMemoryBuffer;
import io.evitadb.core.buffer.WarmUpDataStoreMemoryBuffer;
import io.evitadb.core.cache.CacheSupervisor;
import io.evitadb.core.cdc.CatalogChangeCaptureBlock;
import io.evitadb.core.cdc.CatalogChangeObserver;
import io.evitadb.core.exception.StorageImplementationNotFoundException;
import io.evitadb.core.file.ExportFileService;
import io.evitadb.core.metric.event.transaction.CatalogGoesLiveEvent;
import io.evitadb.core.query.QueryPlan;
import io.evitadb.core.query.QueryPlanner;
import io.evitadb.core.query.QueryPlanningContext;
import io.evitadb.core.query.algebra.Formula;
import io.evitadb.core.sequence.SequenceService;
import io.evitadb.core.sequence.SequenceType;
import io.evitadb.core.transaction.TransactionManager;
import io.evitadb.core.transaction.memory.TransactionalLayerMaintainer;
import io.evitadb.core.transaction.memory.TransactionalLayerProducer;
import io.evitadb.core.transaction.memory.TransactionalObjectVersion;
import io.evitadb.dataType.PaginatedList;
import io.evitadb.exception.GenericEvitaInternalError;
import io.evitadb.index.CatalogIndex;
import io.evitadb.index.CatalogIndexKey;
import io.evitadb.index.EntityIndex;
import io.evitadb.index.EntityIndexKey;
import io.evitadb.index.IndexMaintainer;
import io.evitadb.index.map.MapChanges;
import io.evitadb.index.map.TransactionalMap;
import io.evitadb.index.reference.TransactionalReference;
import io.evitadb.store.entity.model.schema.CatalogSchemaStoragePart;
import io.evitadb.store.spi.CatalogPersistenceService;
import io.evitadb.store.spi.CatalogPersistenceServiceFactory;
import io.evitadb.store.spi.CatalogStoragePartPersistenceService;
import io.evitadb.store.spi.EntityCollectionPersistenceService;
import io.evitadb.store.spi.IsolatedWalPersistenceService;
import io.evitadb.store.spi.OffHeapWithFileBackupReference;
import io.evitadb.store.spi.StoragePartPersistenceService;
import io.evitadb.store.spi.model.CatalogHeader;
import io.evitadb.store.spi.model.EntityCollectionHeader;
import io.evitadb.store.spi.model.reference.CollectionFileReference;
import io.evitadb.utils.ArrayUtils;
import io.evitadb.utils.Assert;
import io.evitadb.utils.CollectionUtils;
import io.evitadb.utils.ReflectionLookup;
import io.evitadb.utils.StringUtils;
import lombok.AccessLevel;
import lombok.Getter;
import lombok.extern.slf4j.Slf4j;

import javax.annotation.Nonnull;
import javax.annotation.Nullable;
import javax.annotation.concurrent.ThreadSafe;
import java.io.InputStream;
import java.io.Serializable;
import java.time.OffsetDateTime;
import java.util.*;
import java.util.Map.Entry;
import java.util.concurrent.CompletableFuture;
import java.util.concurrent.atomic.AtomicBoolean;
import java.util.concurrent.atomic.AtomicInteger;
import java.util.function.Consumer;
import java.util.function.Function;
import java.util.function.Supplier;
import java.util.stream.Collectors;
import java.util.stream.Stream;

import static io.evitadb.core.Transaction.isTransactionAvailable;
import static io.evitadb.utils.CollectionUtils.MAX_POWER_OF_TWO;
import static io.evitadb.utils.CollectionUtils.createHashMap;
import static java.util.Optional.empty;
import static java.util.Optional.of;
import static java.util.Optional.ofNullable;

/**
 * {@inheritDoc}
 *
 * @author Jan Novotný (novotny@fg.cz), FG Forrest a.s. (c) 2021
 */
@Slf4j
@ThreadSafe
public final class Catalog implements CatalogContract, CatalogVersionBeyondTheHorizonListener, TransactionalLayerProducer<DataStoreChanges<CatalogIndexKey, CatalogIndex>, Catalog> {
	@Getter private final long id = TransactionalObjectVersion.SEQUENCE.nextId();
	/**
	 * Contains information about version of the catalog which corresponds to transaction commit sequence number.
	 */
	private final TransactionalReference<Long> versionId;
	/**
	 * CatalogIndex factory implementation.
	 */
	@Getter(AccessLevel.PACKAGE)
	private final IndexMaintainer<CatalogIndexKey, CatalogIndex> catalogIndexMaintainer = new CatalogIndexMaintainerImpl();
	/**
	 * Memory store for catalogs.
	 */
	private final TransactionalMap<String, EntityCollection> entityCollections;
	/**
	 * Contains index of {@link EntityCollection} indexed by their primary keys.
	 */
	private final TransactionalMap<Integer, EntityCollection> entityCollectionsByPrimaryKey;
	/**
	 * Contains index of {@link EntitySchemaContract} indexed by their {@link EntitySchemaContract#getName()}.
	 */
	private final TransactionalMap<String, EntitySchemaContract> entitySchemaIndex;
	/**
	 * Service containing I/O related methods.
	 */
	private final CatalogPersistenceService persistenceService;
	/**
	 * This instance is used to cover changes in transactional memory and persistent storage reference.
	 *
	 * @see TransactionalDataStoreMemoryBuffer documentation
	 */
	private final DataStoreMemoryBuffer<CatalogIndexKey, CatalogIndex> dataStoreBuffer;
	/**
	 * This field contains flag with TRUE value if catalog is being switched to {@link CatalogState#ALIVE} state.
	 */
	private final AtomicBoolean goingLive = new AtomicBoolean();
	/**
	 * Formula supervisor is an entry point to the Evita cache. The idea is that each {@link Formula} can be identified by
	 * its {@link Formula#getHash()} method and when the supervisor identifies that certain formula
	 * is frequently used in query formulas it moves its memoized results to the cache. The non-computed formula
	 * of the same hash will be exchanged in next query that contains it with the cached formula that already contains
	 * memoized result.
	 */
	private final CacheSupervisor cacheSupervisor;
	/**
	 * Contains sequence that allows automatic assigning monotonic primary keys to the entity collections.
	 */
	private final AtomicInteger entityTypeSequence;
	/**
	 * Contains catalog configuration.
	 */
	private final TransactionalReference<CatalogSchemaDecorator> schema;
	/**
	 * Contains unique catalog id that doesn't change with catalog schema changes - such as renaming.
	 * The id is assigned to the catalog when it is created and never changes.
	 */
	@Nonnull @Getter
	private final UUID catalogId;
	/**
	 * Indicates state in which Catalog operates.
	 *
	 * @see CatalogState
	 */
	private final CatalogState state;
	/**
	 * Contains reference to the main catalog index that allows fast lookups for entities across all types.
	 */
	private final CatalogIndex catalogIndex;
	/**
	 * Isolated sequence service for this catalog.
	 */
	private final SequenceService sequenceService = new SequenceService();
	/**
	 * Change observer that is used to notify all registered {@link io.evitadb.api.requestResponse.cdc.ChangeCapturePublisher} about changes in the
	 * catalog.
	 */
	private final CatalogChangeObserver changeObserver;
	/**
	 * Contains reference to the proxy factory that is used to create proxies for the entities.
	 */
	@Getter private final ProxyFactory proxyFactory;
	/**
	 * Reference to the current {@link EvitaConfiguration} settings.
	 */
	private final EvitaConfiguration evitaConfiguration;
	/**
	 * Reference to the shared transactional executor service that provides carrier threads for transaction processing.
	 */
	private final ObservableExecutorService transactionalExecutor;
	/**
	 * Reference to the shared executor service that provides carrier threads for transaction processing.
	 */
	private final Scheduler scheduler;
	/**
	 * Callback function that allows to propagate reference to the new catalog version to the {@link Evita}
	 * instance that is referring to the current version of the catalog.
	 */
	private final Consumer<Catalog> newCatalogVersionConsumer;
	/**
	 * Provides access to the entity schema in the catalog.
	 */
	@Getter private final CatalogEntitySchemaAccessor entitySchemaAccessor = new CatalogEntitySchemaAccessor();
	/**
	 * Provides the tracing context for tracking the execution flow in the application.
	 **/
	private final TracingContext tracingContext;
	/**
	 * Transaction manager used for processing the transactions.
	 */
	private final TransactionManager transactionManager;
	/**
	 * Last persisted schema version of the catalog.
	 */
	private long lastPersistedSchemaVersion;

	/**
	 * Verifies whether the catalog name could be used for a new catalog.
	 *
	 * @param catalogName        the name of the catalog
	 * @param storageOptions     the storage options
	 * @param totalBytesExpected the total bytes expected to be read from the input stream
	 * @param inputStream        the input stream with the catalog data
	 * @return future that will be completed with path where the content of the catalog was restored
	 */
	public static ServerTask<?, Void> createRestoreCatalogTask(
		@Nonnull String catalogName,
		@Nonnull StorageOptions storageOptions,
		long totalBytesExpected,
		@Nonnull InputStream inputStream
	) {
		return ServiceLoader.load(CatalogPersistenceServiceFactory.class)
			.findFirst()
			.map(it -> it.restoreCatalogTo(catalogName, storageOptions, totalBytesExpected, inputStream))
			.orElseThrow(() -> new IllegalStateException("IO service is unexpectedly not available!"));
	}

	public Catalog(
		@Nonnull CatalogSchemaContract catalogSchema,
		@Nonnull CacheSupervisor cacheSupervisor,
		@Nonnull EvitaConfiguration evitaConfiguration,
		@Nonnull ReflectionLookup reflectionLookup,
		@Nonnull Scheduler scheduler,
		@Nonnull ExportFileService exportFileService,
		@Nonnull ObservableExecutorService transactionalExecutor,
		@Nonnull Consumer<Catalog> newCatalogVersionConsumer,
		@Nonnull TracingContext tracingContext
	) {
		final String catalogName = catalogSchema.getName();
		final long catalogVersion = 0L;

		this.tracingContext = tracingContext;
		final CatalogSchema internalCatalogSchema = CatalogSchema._internalBuild(
			catalogName, catalogSchema.getNameVariants(), catalogSchema.getCatalogEvolutionMode(),
			getEntitySchemaAccessor()
		);
		this.schema = new TransactionalReference<>(new CatalogSchemaDecorator(internalCatalogSchema));
		this.persistenceService = ServiceLoader.load(CatalogPersistenceServiceFactory.class)
			.findFirst()
			.map(
				it -> it.createNew(
					this, this.getSchema().getName(),
					evitaConfiguration.storage(),
					evitaConfiguration.transaction(),
					scheduler,
					exportFileService
				)
			)
			.orElseThrow(StorageImplementationNotFoundException::new);

		this.catalogId = UUID.randomUUID();
		final CatalogStoragePartPersistenceService storagePartPersistenceService = this.persistenceService.getStoragePartPersistenceService(catalogVersion);
		storagePartPersistenceService.putStoragePart(catalogVersion, new CatalogSchemaStoragePart(getInternalSchema()));

		// initialize container buffer
		this.state = CatalogState.WARMING_UP;
		this.versionId = new TransactionalReference<>(catalogVersion);
		this.dataStoreBuffer = new WarmUpDataStoreMemoryBuffer<>(storagePartPersistenceService);
		this.cacheSupervisor = cacheSupervisor;
		this.entityCollections = new TransactionalMap<>(createHashMap(0), EntityCollection.class, Function.identity());
		this.entityCollectionsByPrimaryKey = new TransactionalMap<>(createHashMap(0), EntityCollection.class, Function.identity());
		this.entitySchemaIndex = new TransactionalMap<>(createHashMap(0));
		this.entityTypeSequence = sequenceService.getOrCreateSequence(
			catalogName, SequenceType.ENTITY_COLLECTION, 0
		);
		this.catalogIndex = new CatalogIndex();
		this.catalogIndex.attachToCatalog(null, this);
		this.proxyFactory = ProxyFactory.createInstance(reflectionLookup);
		this.evitaConfiguration = evitaConfiguration;
		this.scheduler = scheduler;
		this.transactionalExecutor = transactionalExecutor;
		this.newCatalogVersionConsumer = newCatalogVersionConsumer;
		this.lastPersistedSchemaVersion = this.schema.get().version();
		this.transactionManager = new TransactionManager(
			this, evitaConfiguration, scheduler, transactionalExecutor, newCatalogVersionConsumer
		);

		this.persistenceService.storeHeader(
			this.catalogId, CatalogState.WARMING_UP, catalogVersion, 0, null,
			Collections.emptyList(),
			this.dataStoreBuffer
		);
<<<<<<< HEAD
		this.catalogIndex = new CatalogIndex(this);
		this.changeObserver = new CatalogChangeObserver(catalogSchema.getName());
		this.proxyFactory = ClassUtils.whenPresentOnClasspath(
			"one.edee.oss.proxycian.bytebuddy.ByteBuddyProxyGenerator",
			() -> (ProxyFactory) Class.forName("io.evitadb.api.proxy.impl.ProxycianFactory")
				.getConstructor(ReflectionLookup.class)
				.newInstance(reflectionLookup)
		).orElse(UnsatisfiedDependencyFactory.INSTANCE);
=======
>>>>>>> 9f91d616
	}

	public Catalog(
		@Nonnull String catalogName,
		@Nonnull CacheSupervisor cacheSupervisor,
		@Nonnull EvitaConfiguration evitaConfiguration,
		@Nonnull ReflectionLookup reflectionLookup,
		@Nonnull Scheduler scheduler,
		@Nonnull ExportFileService exportFileService,
		@Nonnull ObservableExecutorService transactionalExecutor,
		@Nonnull Consumer<Catalog> newCatalogVersionConsumer,
		@Nonnull TracingContext tracingContext
	) {
		this.tracingContext = tracingContext;
		this.persistenceService = ServiceLoader.load(CatalogPersistenceServiceFactory.class)
			.findFirst()
			.map(
				it -> it.load(
					this, catalogName,
					evitaConfiguration.storage(),
					evitaConfiguration.transaction(),
					scheduler,
					exportFileService
				)
			)
			.orElseThrow(() -> new IllegalStateException("IO service is unexpectedly not available!"));
		final CatalogHeader catalogHeader = this.persistenceService.getCatalogHeader(
			this.persistenceService.getLastCatalogVersion()
		);
		final long catalogVersion = catalogHeader.version();
		this.catalogId = catalogHeader.catalogId();
		this.versionId = new TransactionalReference<>(catalogVersion);
		this.state = catalogHeader.catalogState();
		// initialize container buffer
		final StoragePartPersistenceService storagePartPersistenceService = this.persistenceService.getStoragePartPersistenceService(catalogVersion);
		// initialize schema - still in constructor
		final CatalogSchema catalogSchema = CatalogSchemaStoragePart.deserializeWithCatalog(
			this,
			() -> ofNullable(storagePartPersistenceService.getStoragePart(catalogVersion, 1, CatalogSchemaStoragePart.class))
				.map(CatalogSchemaStoragePart::catalogSchema)
				.orElseThrow(() -> new SchemaNotFoundException(catalogHeader.catalogName()))
		);
		this.schema = new TransactionalReference<>(new CatalogSchemaDecorator(catalogSchema));
		this.catalogIndex = this.persistenceService.readCatalogIndex(this);
		this.catalogIndex.attachToCatalog(null, this);
		this.cacheSupervisor = cacheSupervisor;
		this.dataStoreBuffer = catalogHeader.catalogState() == CatalogState.WARMING_UP ?
			new WarmUpDataStoreMemoryBuffer<>(storagePartPersistenceService) :
			new TransactionalDataStoreMemoryBuffer<>(this, storagePartPersistenceService);

		final Collection<CollectionFileReference> entityCollectionHeaders = catalogHeader.getEntityTypeFileIndexes();
		final Map<String, EntityCollection> collections = createHashMap(entityCollectionHeaders.size());
		final Map<Integer, EntityCollection> collectionIndex = createHashMap(entityCollectionHeaders.size());
		for (CollectionFileReference entityTypeFileIndex : entityCollectionHeaders) {
			final String entityType = entityTypeFileIndex.entityType();
			final EntityCollectionHeader entityCollectionHeader = this.persistenceService.getEntityCollectionHeader(
				catalogVersion, entityTypeFileIndex.entityTypePrimaryKey()
			);
			final int entityTypePrimaryKey = entityCollectionHeader.entityTypePrimaryKey();
			final EntityCollection collection = new EntityCollection(
				catalogName,
				catalogVersion,
				catalogHeader.catalogState(), entityTypePrimaryKey,
				entityType,
				persistenceService,
				cacheSupervisor,
				sequenceService,
				tracingContext
			);
			collections.put(entityType, collection);
			collectionIndex.put(MAX_POWER_OF_TWO, collection);
		}
		this.entityCollections = new TransactionalMap<>(collections, EntityCollection.class, Function.identity());
		this.entityTypeSequence = sequenceService.getOrCreateSequence(
			catalogName, SequenceType.ENTITY_COLLECTION, catalogHeader.lastEntityCollectionPrimaryKey()
		);
		this.entityCollectionsByPrimaryKey = new TransactionalMap<>(
			entityCollections.values()
				.stream()
				.collect(
					Collectors.toMap(
						EntityCollection::getEntityTypePrimaryKey,
						Function.identity()
					)
				),
			EntityCollection.class, Function.identity()
		);

		for (EntityCollection entityCollection : collections.values()) {
			entityCollection.attachToCatalog(null, this);
		}

		this.entitySchemaIndex = new TransactionalMap<>(
			entityCollections.values()
				.stream()
				.collect(
					Collectors.toMap(
						EntityCollection::getEntityType,
						EntityCollection::getSchema
					)
				)
		);
<<<<<<< HEAD
		this.changeObserver = new CatalogChangeObserver(catalogSchema.getName());
		this.proxyFactory = ClassUtils.whenPresentOnClasspath(
			"one.edee.oss.proxycian.bytebuddy.ByteBuddyProxyGenerator",
			() -> (ProxyFactory) Class.forName("io.evitadb.api.proxy.impl.ProxycianFactory")
				.getConstructor(ReflectionLookup.class)
				.newInstance(reflectionLookup)
		).orElse(UnsatisfiedDependencyFactory.INSTANCE);
=======
		this.proxyFactory = ProxyFactory.createInstance(reflectionLookup);
		this.evitaConfiguration = evitaConfiguration;
		this.scheduler = scheduler;
		this.transactionalExecutor = transactionalExecutor;
		this.newCatalogVersionConsumer = newCatalogVersionConsumer;
		this.lastPersistedSchemaVersion = this.schema.get().version();
		this.transactionManager = new TransactionManager(
			this, evitaConfiguration, scheduler, transactionalExecutor, newCatalogVersionConsumer
		);
>>>>>>> 9f91d616
	}

	Catalog(
		long versionId,
		@Nonnull CatalogState catalogState,
		@Nonnull CatalogIndex catalogIndex,
<<<<<<< HEAD
		@Nonnull CatalogPersistenceService ioService,
		@Nonnull CacheSupervisor cacheSupervisor,
		@Nonnull AtomicInteger readWriteSessionCount,
		@Nonnull AtomicLong txPkSequence,
		long lastCommittedTransactionId,
		@Nonnull AtomicInteger entityTypeSequence,
		@Nonnull Map<String, EntityCollection> entityCollections,
		@Nonnull CatalogChangeObserver changeObserver,
		@Nonnull ProxyFactory proxyFactory
=======
		@Nonnull Collection<EntityCollection> entityCollections,
		@Nonnull Catalog previousCatalogVersion
>>>>>>> 9f91d616
	) {
		this(
			versionId,
			catalogState,
			catalogIndex,
			entityCollections,
			previousCatalogVersion.persistenceService,
			previousCatalogVersion,
			previousCatalogVersion.tracingContext
		);
	}

	Catalog(
		long catalogVersion,
		@Nonnull CatalogState catalogState,
		@Nonnull CatalogIndex catalogIndex,
		@Nonnull Collection<EntityCollection> entityCollections,
		@Nonnull CatalogPersistenceService persistenceService,
		@Nonnull Catalog previousCatalogVersion,
		@Nonnull TracingContext tracingContext
	) {
		this.catalogId = previousCatalogVersion.catalogId;
		this.tracingContext = tracingContext;
		this.versionId = new TransactionalReference<>(catalogVersion);
		this.state = catalogState;
		this.catalogIndex = catalogIndex;
		this.persistenceService = persistenceService;
		this.cacheSupervisor = previousCatalogVersion.cacheSupervisor;
		this.entityTypeSequence = previousCatalogVersion.entityTypeSequence;
		this.proxyFactory = previousCatalogVersion.proxyFactory;
		this.evitaConfiguration = previousCatalogVersion.evitaConfiguration;
		this.scheduler = previousCatalogVersion.scheduler;
		this.transactionalExecutor = previousCatalogVersion.transactionalExecutor;
		this.newCatalogVersionConsumer = previousCatalogVersion.newCatalogVersionConsumer;
		this.transactionManager = previousCatalogVersion.transactionManager;

		catalogIndex.attachToCatalog(null, this);
		final StoragePartPersistenceService storagePartPersistenceService = persistenceService.getStoragePartPersistenceService(catalogVersion);
		final CatalogSchema catalogSchema = CatalogSchemaStoragePart.deserializeWithCatalog(
			this,
			() -> ofNullable(storagePartPersistenceService.getStoragePart(catalogVersion, 1, CatalogSchemaStoragePart.class))
				.map(CatalogSchemaStoragePart::catalogSchema)
				.orElseThrow(() -> new SchemaNotFoundException(this.persistenceService.getCatalogHeader(catalogVersion).catalogName()))
		);
		this.schema = new TransactionalReference<>(new CatalogSchemaDecorator(catalogSchema));
		this.dataStoreBuffer = catalogState == CatalogState.WARMING_UP ?
			new WarmUpDataStoreMemoryBuffer<>(storagePartPersistenceService) :
			new TransactionalDataStoreMemoryBuffer<>(this, storagePartPersistenceService);
		// we need to switch references working with catalog (inter index relations) to new catalog
		// the collections are not yet used anywhere - we're still safe here
<<<<<<< HEAD
		entityCollections.values().forEach(it -> it.updateReferenceToCatalog(this));
		this.entityTypeSequence = entityTypeSequence;
		this.entityCollections = new TransactionalMap<>(entityCollections, EntityCollection.class, Function.identity());
		this.entityCollectionsByPrimaryKey = new TransactionalMap<>(
			entityCollections.values()
				.stream()
				.collect(
					Collectors.toMap(
						EntityCollection::getEntityTypePrimaryKey,
						Function.identity()
					)
				),
			EntityCollection.class, Function.identity()
		);
		this.entitySchemaIndex = new TransactionalMap<>(
			entityCollections.values()
				.stream()
				.collect(
					Collectors.toMap(
						EntityCollection::getEntityType,
						EntityCollection::getSchema
					)
				)
		);
		this.changeObserver = changeObserver;
		this.proxyFactory = proxyFactory;
	}

	@Override
	public long getVersion() {
		return this.ioService.getCatalogBootstrap().getCatalogHeader().getVersion();
=======
		final Map<String, EntityCollection> newEntityCollections = CollectionUtils.createHashMap(entityCollections.size());
		final Map<Integer, EntityCollection> newEntityCollectionsIndex = CollectionUtils.createHashMap(entityCollections.size());
		final Map<String, EntitySchemaContract> newEntitySchemaIndex = CollectionUtils.createHashMap(entityCollections.size());
		for (EntityCollection entityCollection : entityCollections) {
			newEntityCollections.put(entityCollection.getEntityType(), entityCollection);
			newEntityCollectionsIndex.put(entityCollection.getEntityTypePrimaryKey(), entityCollection);
		}
		this.entityCollections = new TransactionalMap<>(newEntityCollections, EntityCollection.class, Function.identity());
		this.entityCollectionsByPrimaryKey = new TransactionalMap<>(newEntityCollectionsIndex, EntityCollection.class, Function.identity());
		this.entitySchemaIndex = new TransactionalMap<>(newEntitySchemaIndex);
		this.lastPersistedSchemaVersion = previousCatalogVersion.lastPersistedSchemaVersion;
		// finally attach every collection to this instance of the catalog
		for (EntityCollection entityCollection : entityCollections) {
			entityCollection.attachToCatalog(null, this);
			// when the collection is attached to the catalog, we can access its schema and put it into the schema index
			newEntitySchemaIndex.put(entityCollection.getEntityType(), entityCollection.getSchema());
		}
>>>>>>> 9f91d616
	}

	@Override
	@Nonnull
	public SealedCatalogSchema getSchema() {
		return schema.get();
	}

	@Nonnull
	@Override
	public CatalogSchemaContract updateSchema(@Nonnull LocalCatalogSchemaMutation... schemaMutation) throws SchemaAlteringException {
		// internal schema is expected to be produced on the server side
<<<<<<< HEAD
		final CatalogSchema currentSchema = getInternalSchema();
		CatalogSchemaContract updatedSchema = currentSchema;
		for (CatalogSchemaMutation theMutation : schemaMutation) {
			// if the mutation implements entity schema mutation apply it on the appropriate schema
			if (theMutation instanceof ModifyEntitySchemaMutation modifyEntitySchemaMutation) {
				final String entityType = modifyEntitySchemaMutation.getEntityType();
				final EntityCollection entityCollection = getCollectionForEntityOrThrowException(entityType);
				entityCollection.updateSchema(updatedSchema, modifyEntitySchemaMutation.getSchemaMutations());
			} else if (theMutation instanceof RemoveEntitySchemaMutation removeEntitySchemaMutation) {
				final EntityCollection collectionToRemove = entityCollections.remove(removeEntitySchemaMutation.getName());
				if (!session.isTransactionOpen()) {
					new RemoveCollectionOperation(removeEntitySchemaMutation.getName())
						.execute("Catalog: " + getName(), -1L, ioService);
				}
				if (collectionToRemove != null) {
					if (session.isTransactionOpen()) {
						collectionToRemove.removeLayer();
					}
					updatedSchema = CatalogSchema._internalBuildWithUpdatedVersion(
						updatedSchema,
						entityType -> getEntitySchema(entityType).orElse(null)
					);
				}
			} else if (theMutation instanceof CreateEntitySchemaMutation createEntitySchemaMutation) {
				this.ioService.verifyEntityType(
					this.entityCollections.values(),
					createEntitySchemaMutation.getEntityType()
				);
				final EntityCollection newCollection = new EntityCollection(
					this, this.entityTypeSequence.incrementAndGet(), createEntitySchemaMutation.getEntityType(),
					ioService, cacheSupervisor, sequenceService
				);
				this.entityCollectionsByPrimaryKey.put(newCollection.getEntityTypePrimaryKey(), newCollection);
				this.entityCollections.put(newCollection.getEntityType(), newCollection);
				updatedSchema = CatalogSchema._internalBuildWithUpdatedVersion(
					updatedSchema,
					entityType -> getEntitySchema(entityType).orElse(null)
				);
			} else if (theMutation instanceof ModifyEntitySchemaNameMutation renameEntitySchemaMutation) {
				if (renameEntitySchemaMutation.isOverwriteTarget() && entityCollections.containsKey(renameEntitySchemaMutation.getNewName())) {
					replaceEntityCollectionInternal(session, renameEntitySchemaMutation);
=======
		final CatalogSchema originalSchema = getInternalSchema();
		try {
			final Optional<Transaction> transactionRef = Transaction.getTransaction();
			ModifyEntitySchemaMutation[] modifyEntitySchemaMutations = null;
			CatalogSchema currentSchema = originalSchema;
			CatalogSchemaContract updatedSchema = originalSchema;
			for (CatalogSchemaMutation theMutation : schemaMutation) {
				transactionRef.ifPresent(it -> it.registerMutation(theMutation));
				// if the mutation implements entity schema mutation apply it on the appropriate schema
				if (theMutation instanceof ModifyEntitySchemaMutation modifyEntitySchemaMutation) {
					modifyEntitySchema(modifyEntitySchemaMutation, updatedSchema);
				} else if (theMutation instanceof RemoveEntitySchemaMutation removeEntitySchemaMutation) {
					updatedSchema = removeEntitySchema(removeEntitySchemaMutation, transactionRef.orElse(null), updatedSchema);
				} else if (theMutation instanceof CreateEntitySchemaMutation createEntitySchemaMutation) {
					updatedSchema = createEntitySchema(createEntitySchemaMutation, updatedSchema);
				} else if (theMutation instanceof ModifyEntitySchemaNameMutation renameEntitySchemaMutation) {
					updatedSchema = modifyEntitySchemaName(renameEntitySchemaMutation, transactionRef.orElse(null), updatedSchema);
>>>>>>> 9f91d616
				} else {
					final CatalogSchemaWithImpactOnEntitySchemas schemaWithImpactOnEntitySchemas = modifyCatalogSchema(theMutation, updatedSchema);
					updatedSchema = schemaWithImpactOnEntitySchemas.updatedCatalogSchema();
					modifyEntitySchemaMutations = modifyEntitySchemaMutations == null || ArrayUtils.isEmpty(schemaWithImpactOnEntitySchemas.entitySchemaMutations()) ?
						schemaWithImpactOnEntitySchemas.entitySchemaMutations() :
						ArrayUtils.mergeArrays(modifyEntitySchemaMutations, schemaWithImpactOnEntitySchemas.entitySchemaMutations());
				}

				// exchange the current catalog schema so that additional entity schema mutations can take advantage of
				// previous catalog mutations when validated
				currentSchema = updateCatalogSchema(updatedSchema, currentSchema);
			}
			// alter affected entity schemas
			if (modifyEntitySchemaMutations != null) {
				updateSchema(modifyEntitySchemaMutations);
			}
		} catch (RuntimeException ex) {
			// revert all changes in the schema (for current transaction) if anything failed
			this.schema.set(new CatalogSchemaDecorator(originalSchema));
			throw ex;
		} finally {
			// finally, store the updated catalog schema to disk
			final CatalogSchema currentSchema = getInternalSchema();
			if (currentSchema.version() > originalSchema.version()) {
				this.dataStoreBuffer.update(getVersion(), new CatalogSchemaStoragePart(currentSchema));
			}
<<<<<<< HEAD
		}
		final CatalogSchemaContract nextSchema = updatedSchema;
		Assert.isPremiseValid(updatedSchema != null, "Catalog cannot be dropped by updating schema!");
		Assert.isPremiseValid(updatedSchema instanceof CatalogSchema, "Mutation is expected to produce CatalogSchema instance!");
		if (updatedSchema.version() > currentSchema.version()) {
			final CatalogSchema updatedInternalSchema = (CatalogSchema) updatedSchema;
			final CatalogSchemaDecorator originalSchemaBeforeExchange = this.schema.compareAndExchange(
				this.schema.get(),
				new CatalogSchemaDecorator(updatedInternalSchema)
			);
			Assert.isTrue(
				originalSchemaBeforeExchange.version() == currentSchema.version(),
				() -> new ConcurrentSchemaUpdateException(currentSchema, nextSchema)
			);
			this.dataStoreBuffer.update(new CatalogSchemaStoragePart(updatedInternalSchema));
=======
>>>>>>> 9f91d616
		}
		return getSchema();
	}

	@Override
	@Nonnull
	public CatalogState getCatalogState() {
		return this.state;
	}

	@Override
	@Nonnull
	public String getName() {
		return schema.get().getName();
	}

	@Override
	public long getVersion() {
		return this.versionId.get();
	}

	/**
	 * This method is part of the internal API and allows to move forward the catalog version sequence number in
	 * transactional context.
	 *
	 * @param catalogVersion the new catalog version
	 */
	public void setVersion(long catalogVersion) {
		Assert.isTrue(isTransactionAvailable(), "This method is expected to be called in transactional context only.");
		this.versionId.set(catalogVersion);
	}

	@Override
	public boolean supportsTransaction() {
		return state == CatalogState.ALIVE;
	}

	@Override
	@Nonnull
	public Set<String> getEntityTypes() {
		return entityCollections.keySet();
	}

	@Override
	@Nonnull
	public <S extends Serializable, T extends EvitaResponse<S>> T getEntities(@Nonnull EvitaRequest evitaRequest, @Nonnull EvitaSessionContract session) {
		final QueryPlanningContext queryContext = createQueryContext(evitaRequest, session);
		final QueryPlan queryPlan = QueryPlanner.planQuery(queryContext);

		return tracingContext.executeWithinBlockIfParentContextAvailable(
			"query - " + queryPlan.getDescription(),
			(Supplier<T>) queryPlan::execute,
			queryPlan::getSpanAttributes
		);
	}

	@Override
	public void applyMutation(@Nonnull Mutation mutation) throws InvalidMutationException {
		if (mutation instanceof LocalCatalogSchemaMutation schemaMutation) {
			// apply schema mutation to the catalog
			updateSchema(schemaMutation);
		} else if (mutation instanceof EntityMutation entityMutation) {
			getCollectionForEntityOrThrowException(entityMutation.getEntityType())
				.applyMutation(entityMutation);
		} else {
			throw new InvalidMutationException(
				"Unexpected mutation type: " + mutation.getClass().getName(),
				"Unexpected mutation type."
			);
		}
	}

	@Nonnull
	@Override
	public EntityCollectionContract createCollectionForEntity(@Nonnull String entityType, @Nonnull EvitaSessionContract session) {
		if (entityCollections.containsKey(entityType)) {
			return entityCollections.get(entityType);
		} else {
			updateSchema(new CreateEntitySchemaMutation(entityType));
			return Objects.requireNonNull(entityCollections.get(entityType));
		}
	}

	@Override
	@Nonnull
	public Optional<EntityCollectionContract> getCollectionForEntity(@Nonnull String entityType) {
		return ofNullable(entityCollections.get(entityType));
	}

	@Override
	@Nonnull
	public EntityCollection getCollectionForEntityOrThrowException(@Nonnull String entityType) throws CollectionNotFoundException {
		return ofNullable(entityCollections.get(entityType))
			.orElseThrow(() -> new CollectionNotFoundException(entityType));
	}

	@Override
	@Nonnull
	public EntityCollection getCollectionForEntityPrimaryKeyOrThrowException(int entityTypePrimaryKey) throws CollectionNotFoundException {
		return ofNullable(this.entityCollectionsByPrimaryKey.get(entityTypePrimaryKey))
			.orElseThrow(() -> new CollectionNotFoundException(entityTypePrimaryKey));
	}

	@Override
	@Nonnull
	public EntityCollection getOrCreateCollectionForEntity(@Nonnull String entityType, @Nonnull EvitaSessionContract session) {
		return getOrCreateCollectionForEntityInternal(entityType);
	}

	@Override
	public boolean deleteCollectionOfEntity(@Nonnull String entityType, @Nonnull EvitaSessionContract session) {
		final SealedCatalogSchema originalSchema = getSchema();
<<<<<<< HEAD
		final CatalogSchemaContract updatedSchema = updateSchema(
			session, new RemoveEntitySchemaMutation(entityType)
		);
=======
		final CatalogSchemaContract updatedSchema = updateSchema(new RemoveEntitySchemaMutation(entityType));
>>>>>>> 9f91d616
		return updatedSchema.version() > originalSchema.version();
	}

	@Override
	public boolean renameCollectionOfEntity(@Nonnull String entityType, @Nonnull String newName, @Nonnull EvitaSessionContract session) {
		final SealedCatalogSchema originalSchema = getSchema();
		final CatalogSchemaContract updatedSchema = updateSchema(
			new ModifyEntitySchemaNameMutation(entityType, newName, false)
		);
		return updatedSchema.version() > originalSchema.version();
	}

	@Override
	public boolean replaceCollectionOfEntity(@Nonnull String entityTypeToBeReplaced, @Nonnull String entityTypeToBeReplacedWith, @Nonnull EvitaSessionContract session) {
		final SealedCatalogSchema originalSchema = getSchema();
<<<<<<< HEAD
		final CatalogSchemaContract updatedSchema = updateSchema(
			session,
			new ModifyEntitySchemaNameMutation(entityTypeToBeReplacedWith, entityTypeToBeReplaced, true)
		);
=======
		final CatalogSchemaContract updatedSchema = updateSchema(new ModifyEntitySchemaNameMutation(entityTypeToBeReplacedWith, entityTypeToBeReplaced, true));
>>>>>>> 9f91d616
		return updatedSchema.version() > originalSchema.version();
	}

	@Override
	public void delete() {
		persistenceService.delete();
	}

	@Nonnull
	@Override
	public CatalogContract replace(@Nonnull CatalogSchemaContract updatedSchema, @Nonnull CatalogContract catalogToBeReplaced) {
<<<<<<< HEAD
		try {
			this.ioService.prepare();

			this.entityCollections.values().forEach(EntityCollection::terminate);
			final CatalogPersistenceService newIoService = ioService.replaceWith(
				updatedSchema.getName(),
				updatedSchema.getNameVariants(),
				CatalogSchema._internalBuild(updatedSchema),
				getCatalogState() == CatalogState.WARMING_UP ? 0L : getNextTransactionId()
			);
			final Map<String, EntityCollection> newCollections = entityCollections
				.values()
				.stream()
				.collect(
					Collectors.toMap(
						EntityCollection::getEntityType,
						it -> new EntityCollection(
							this, it.getEntityTypePrimaryKey(), it.getEntityType(),
							newIoService, cacheSupervisor, sequenceService
						)
					)
				);

			final Catalog catalogAfterRename = new Catalog(
				getCatalogState(),
				catalogIndex,
				newIoService,
				cacheSupervisor,
				readWriteSessionCount,
				txPkSequence,
				id,
				entityTypeSequence,
				newCollections,
				changeObserver,
				proxyFactory
			);
			newCollections.values().forEach(it -> it.updateReferenceToCatalog(catalogAfterRename));
			return catalogAfterRename;
		} finally {
			this.ioService.release();
		}
=======
		final long catalogVersion = versionId.get();
		this.entityCollections.values().forEach(EntityCollection::terminate);
		final CatalogPersistenceService newIoService = persistenceService.replaceWith(
			catalogVersion,
			updatedSchema.getName(),
			updatedSchema.getNameVariants(),
			CatalogSchema._internalBuild(updatedSchema),
			this.dataStoreBuffer
		);
		final long catalogVersionAfterRename = newIoService.getLastCatalogVersion();
		final CatalogState catalogState = getCatalogState();
		final List<EntityCollection> newCollections = this.entityCollections
			.values()
			.stream()
			.map(
				it -> new EntityCollection(
					updatedSchema.getName(),
					catalogVersionAfterRename,
					catalogState, it.getEntityTypePrimaryKey(),
					it.getEntityType(),
					newIoService,
					this.cacheSupervisor,
					this.sequenceService,
					this.tracingContext
				)
			).toList();

		this.transactionManager.advanceVersion(catalogVersionAfterRename);
		return new Catalog(
			catalogVersionAfterRename,
			catalogState,
			this.catalogIndex.createCopyForNewCatalogAttachment(catalogState),
			newCollections,
			newIoService,
			this,
			this.tracingContext
		);
>>>>>>> 9f91d616
	}

	@Nonnull
	@Override
	public Map<String, EntitySchemaContract> getEntitySchemaIndex() {
		return entitySchemaIndex;
	}

	@Override
	@Nonnull
	public Optional<SealedEntitySchema> getEntitySchema(@Nonnull String entityType) {
		return ofNullable(entityCollections.get(entityType))
			.map(EntityCollection::getSchema);
	}

	@Override
	public boolean goLive() {
		try {
			Assert.isTrue(
				this.goingLive.compareAndSet(false, true),
				"Concurrent call of `goLive` method is not supported!"
			);

			Assert.isTrue(this.state == CatalogState.WARMING_UP, "Catalog has already alive state!");
			final CatalogGoesLiveEvent event = new CatalogGoesLiveEvent(getName());

			flush();

			final List<EntityCollection> newCollections = this.entityCollections
				.values()
				.stream()
				.map(collection -> collection.createCopyForNewCatalogAttachment(CatalogState.ALIVE))
				.toList();

			final Catalog newCatalog = new Catalog(
				1L,
				CatalogState.ALIVE,
				this.catalogIndex.createCopyForNewCatalogAttachment(CatalogState.ALIVE),
				newCollections,
				this.persistenceService,
				this,
				this.tracingContext
			);

			this.transactionManager.advanceVersion(newCatalog.getVersion());
			this.newCatalogVersionConsumer.accept(newCatalog);

			// emit the event
			event.finish().commit();

			return true;
		} finally {
			goingLive.set(false);
		}
	}

	@Override
	public void processWriteAheadLog(@Nonnull Consumer<CatalogContract> updatedCatalogConsumer) {
		this.persistenceService.getFirstNonProcessedTransactionInWal(getVersion())
			.ifPresentOrElse(
				transactionMutation -> {
					final long start = System.nanoTime();
					final Catalog catalog = this.transactionManager.processWriteAheadLog(
						transactionMutation.getCatalogVersion(), Long.MAX_VALUE, false
					);
					this.persistenceService.purgeAllObsoleteFiles();
					log.info("WAL of `{}` catalog was processed in {}.", this.getName(), StringUtils.formatNano(System.nanoTime() - start));
					updatedCatalogConsumer.accept(catalog);
				},
				() -> updatedCatalogConsumer.accept(this)
			);
	}

	@Nonnull
	@Override
	public PaginatedList<CatalogVersion> getCatalogVersions(@Nonnull TimeFlow timeFlow, int page, int pageSize) {
		return this.persistenceService.getCatalogVersions(timeFlow, page, pageSize);
	}

	@Nonnull
	@Override
	public Stream<CatalogVersionDescriptor> getCatalogVersionDescriptors(long... catalogVersion) {
		return this.persistenceService.getCatalogVersionDescriptors(catalogVersion);
	}

	@Override
	@Nonnull
	public Stream<Mutation> getCommittedMutationStream(long catalogVersion) {
		return this.persistenceService.getCommittedMutationStream(catalogVersion);
	}

	@Nonnull
	@Override
	public Stream<Mutation> getReversedCommittedMutationStream(long catalogVersion) {
		return this.persistenceService.getReversedCommittedMutationStream(catalogVersion);
	}

	@Nonnull
	@Override
	public ServerTask<?, FileForFetch> backup(@Nullable OffsetDateTime pastMoment, boolean includingWAL) throws TemporalDataNotAvailableException {
		final ServerTask<?, FileForFetch> backupTask = this.persistenceService.createBackupTask(pastMoment, includingWAL);
		this.scheduler.submit(backupTask);
		return backupTask;
	}

	@Override
	public void terminate() {
		try {
			final String catalogName = getName();
			final List<EntityCollectionHeader> entityHeaders;
			boolean changeOccurred = this.lastPersistedSchemaVersion != schema.get().version();
			final boolean warmingUpState = getCatalogState() == CatalogState.WARMING_UP;
			entityHeaders = new ArrayList<>(this.entityCollections.size());
			for (EntityCollection entityCollection : entityCollections.values()) {
				// in warmup state try to persist all changes in volatile memory
				if (warmingUpState) {
					final long lastSeenVersion = entityCollection.getVersion();
					entityHeaders.add(entityCollection.flush());
					changeOccurred = changeOccurred || entityCollection.getVersion() != lastSeenVersion;
				}
				// in all states terminate collection operations
				entityCollection.terminate();
			}

			// if any change occurred (this may happen only in warm up state)
			if (warmingUpState && changeOccurred) {
				// store catalog header
				this.persistenceService.storeHeader(
					this.catalogId,
					getCatalogState(),
					this.versionId.getId(),
					this.entityTypeSequence.get(),
					null,
					entityHeaders,
					this.dataStoreBuffer
				);
			}
			// close all resources here, here we just hand all objects to GC
			this.entityCollections.clear();
			// log info
			log.info("Catalog {} successfully terminated.", catalogName);
		} finally {
			persistenceService.close();
		}
	}

	/**
	 * Returns reference to the main catalog index that allows fast lookups for entities across all types.
	 */
	@Nonnull
	public CatalogIndex getCatalogIndex() {
		return catalogIndex;
	}

	/**
	 * Returns {@link EntitySchema} for passed `entityType` or throws {@link IllegalArgumentException} if schema for
	 * this type is not yet known.
	 */
	@Nonnull
	public <T extends EntityIndex> Optional<T> getEntityIndexIfExists(@Nonnull String entityType, @Nonnull EntityIndexKey indexKey, @Nonnull Class<T> expectedType) {
		final EntityCollection targetCollection = ofNullable(this.entityCollections.get(entityType))
			.orElseThrow(() -> new CollectionNotFoundException(entityType));
		final EntityIndex entityIndex = targetCollection.getIndexByKeyIfExists(indexKey);
		if (entityIndex == null) {
			return empty();
		} else if (expectedType.isInstance(entityIndex)) {
			//noinspection unchecked
			return of((T) entityIndex);
		} else {
			throw new IllegalArgumentException("Expected index of type " + expectedType.getName() + " but got " + entityIndex.getClass().getName());
		}
	}

	/**
	 * Returns internally held {@link CatalogSchema}.
	 */
	@Nonnull
	public CatalogSchema getInternalSchema() {
		return schema.get().getDelegate();
	}

	/**
	 * Updates schema in the map index on schema change.
	 *
	 * @param entitySchema updated entity schema
	 */
	public void entitySchemaUpdated(@Nonnull EntitySchemaContract entitySchema) {
		this.entitySchemaIndex.put(entitySchema.getName(), entitySchema);
	}

	/**
	 * Removes the entity schema from the map index.
	 *
	 * @param entityType the type of the entity schema to be removed
	 */
	public void entitySchemaRemoved(@Nonnull String entityType) {
		this.entitySchemaIndex.remove(entityType);
	}

	@Override
	public DataStoreChanges<CatalogIndexKey, CatalogIndex> createLayer() {
		return new DataStoreChanges<>(
			Transaction.createTransactionalPersistenceService(
				this.persistenceService.getStoragePartPersistenceService(getVersion())
			)
		);
	}

	@Override
	public void removeLayer(@Nonnull TransactionalLayerMaintainer transactionalLayer) {
		transactionalLayer.removeTransactionalMemoryLayerIfExists(this);
		this.schema.removeLayer(transactionalLayer);
		this.entityCollections.removeLayer(transactionalLayer);
		this.catalogIndex.removeLayer(transactionalLayer);
		this.entityCollectionsByPrimaryKey.removeLayer(transactionalLayer);
		this.entitySchemaIndex.removeLayer(transactionalLayer);
	}

	@Nonnull
	@Override
	public Catalog createCopyWithMergedTransactionalMemory(
		@Nullable DataStoreChanges<CatalogIndexKey, CatalogIndex> layer,
		@Nonnull TransactionalLayerMaintainer transactionalLayer
	) {
		/* the version is incremented via. {@link #setVersion} method */
		final long newCatalogVersionId = transactionalLayer.getStateCopyWithCommittedChanges(this.versionId).orElseThrow();
		final CatalogSchemaDecorator newSchema = transactionalLayer.getStateCopyWithCommittedChanges(this.schema).orElseThrow();
		final DataStoreChanges<CatalogIndexKey, CatalogIndex> transactionalChanges = transactionalLayer.getTransactionalMemoryLayerIfExists(this);

		final MapChanges<String, EntityCollection> collectionChanges = transactionalLayer.getTransactionalMemoryLayerIfExists(this.entityCollections);
		Map<String, EntityCollectionPersistenceService> updatedServiceCollections = null;
		if (collectionChanges != null) {
			// recognize renamed collections
			final Map<String, EntityCollection> originalCollectionContents = collectionChanges.getMapDelegate();
			final ObjectObjectIdentityHashMap<EntityCollection, String> originalCollections = new ObjectObjectIdentityHashMap<>(collectionChanges.getRemovedKeys().size());
			for (String removedKey : collectionChanges.getRemovedKeys()) {
				originalCollections.put(collectionChanges.getMapDelegate().get(removedKey), removedKey);
			}
			for (Entry<String, EntityCollection> updatedKey : collectionChanges.getModifiedKeys().entrySet()) {
				final EntityCollection updatedCollection = updatedKey.getValue();
				final String removedEntityType = originalCollections.get(updatedCollection);
				final String newEntityType = updatedKey.getKey();
				if (removedEntityType != null) {
					final EntityCollectionPersistenceService newPersistenceService = this.persistenceService.replaceCollectionWith(
						newCatalogVersionId, removedEntityType,
						updatedCollection.getEntityTypePrimaryKey(),
						newEntityType
					);
					if (updatedServiceCollections == null) {
						updatedServiceCollections = new HashMap<>(collectionChanges.getModifiedKeys().size());
					}
					updatedServiceCollections.put(newEntityType, newPersistenceService);
					originalCollections.remove(updatedCollection);
					ofNullable(originalCollectionContents.get(newEntityType)).ifPresent(it -> it.removeLayer(transactionalLayer));
				}
			}
			for (ObjectObjectCursor<EntityCollection, String> originalItem : originalCollections) {
				this.persistenceService.deleteEntityCollection(newCatalogVersionId, originalItem.key.getEntityCollectionHeader());
				originalCollectionContents.get(originalItem.value).removeLayer(transactionalLayer);
			}
		}

		final Map<String, EntityCollection> possiblyUpdatedCollections = transactionalLayer.getStateCopyWithCommittedChanges(entityCollections);
		// replace all entity collections with new one if their storage persistence service was changed
		if (updatedServiceCollections != null) {
			updatedServiceCollections.forEach((entityType, newPersistenceService) -> {
				possiblyUpdatedCollections.compute(
					entityType,
					(entityTypeKey, entityCollection) -> entityCollection.createCopyWithNewPersistenceService(newCatalogVersionId, CatalogState.ALIVE, newPersistenceService)
				);
			});
		}

		final CatalogIndex possiblyUpdatedCatalogIndex = transactionalLayer.getStateCopyWithCommittedChanges(catalogIndex);
		transactionalLayer.removeTransactionalMemoryLayerIfExists(this.entityCollectionsByPrimaryKey);
		transactionalLayer.removeTransactionalMemoryLayerIfExists(this.entitySchemaIndex);

		if (transactionalChanges != null) {
			final StoragePartPersistenceService storagePartPersistenceService = this.persistenceService.getStoragePartPersistenceService(newCatalogVersionId);
			final CatalogSchemaStoragePart storedSchema = CatalogSchemaStoragePart.deserializeWithCatalog(
				this, () -> storagePartPersistenceService.getStoragePart(newCatalogVersionId, 1, CatalogSchemaStoragePart.class)
			);

<<<<<<< HEAD
			if (transaction != null) {
				if (newSchema.version() != storedSchema.catalogSchema().version()) {
					this.ioService.putStoragePart(transaction.getId(), new CatalogSchemaStoragePart(newSchema.getDelegate()));
				}

				transactionalChanges.getModifiedStoragePartsToPersist()
					.forEach(it -> transaction.register(new PutStoragePartOperation(it)));

				transactionalChanges.getRemovedStoragePartsToPersist()
					.forEach(it -> transaction.register(new RemoveStoragePartOperation(it)));
=======
			if (newSchema.version() != storedSchema.catalogSchema().version()) {
				final CatalogSchemaStoragePart storagePart = new CatalogSchemaStoragePart(newSchema.getDelegate());
				storagePartPersistenceService.putStoragePart(storagePart.getStoragePartPK(), storagePart);
>>>>>>> 9f91d616
			}

			// when we register all storage parts for persisting we can now release transactional memory
			transactionalLayer.removeTransactionalMemoryLayer(this);

			return new Catalog(
				newCatalogVersionId,
				getCatalogState(),
				possiblyUpdatedCatalogIndex,
<<<<<<< HEAD
				ioService,
				cacheSupervisor,
				readWriteSessionCount,
				txPkSequence,
				id,
				entityTypeSequence,
				possiblyUpdatedCollections,
				changeObserver,
				proxyFactory
=======
				possiblyUpdatedCollections.values(),
				this
>>>>>>> 9f91d616
			);
		} else {
			if (possiblyUpdatedCatalogIndex != catalogIndex ||
				possiblyUpdatedCollections
					.entrySet()
					.stream()
					.anyMatch(it -> this.entityCollections.get(it.getKey()) != it.getValue())
			) {
				return new Catalog(
					newCatalogVersionId,
					getCatalogState(),
					possiblyUpdatedCatalogIndex,
<<<<<<< HEAD
					ioService,
					cacheSupervisor,
					readWriteSessionCount,
					txPkSequence,
					id,
					entityTypeSequence,
					possiblyUpdatedCollections,
					changeObserver,
					proxyFactory
=======
					possiblyUpdatedCollections.values(),
					this
>>>>>>> 9f91d616
				);
			} else {
				// no changes present we can return self
				return this;
			}
		}
	}

<<<<<<< HEAD
	@Override
	public void removeLayer(@Nonnull TransactionalLayerMaintainer transactionalLayer) {
		transactionalLayer.removeTransactionalMemoryLayerIfExists(this);
		this.schema.removeLayer(transactionalLayer);
		this.entityCollections.removeLayer(transactionalLayer);
		this.catalogIndex.removeLayer(transactionalLayer);
		this.entityCollectionsByPrimaryKey.removeLayer(transactionalLayer);
		this.entitySchemaIndex.removeLayer(transactionalLayer);
	}

	// todo jno reimplement
	@Nonnull
	@Override
	public ChangeCapturePublisher<ChangeCatalogCapture> registerChangeCatalogCapture(@Nonnull ChangeCatalogCaptureRequest request) {
//		return changeObserver.registerObserver(this, request, callback);
		throw new EvitaInternalError("Not implemented yet!");
	}

	/**
	 * TODO JNO - implement and document me
	 */
	public void notifyObservers(
		@Nonnull CaptureArea captureArea,
		@Nonnull Operation changeDataOperation,
		@Nullable String entityType,
		@Nullable Integer entityTypePrimaryKey,
		@Nullable Integer entityPrimaryKey,
		@Nullable Integer newVersion,
		@Nullable Mutation mutation,
		@Nonnull CatalogChangeCaptureBlock captureBlock
		) {
		changeObserver.notifyObservers(
			changeDataOperation, captureArea,
			entityType,
			entityTypePrimaryKey,
			entityPrimaryKey,
			newVersion, mutation, captureBlock
		);
	}

	/**
	 * TODO JNO - document me
	 * @return
	 */
	public CatalogChangeCaptureBlock createChangeCaptureBlock() {
		return new CatalogChangeCaptureBlock(changeObserver);
	}

	/*
		PROTECTED METHODS
	 */

=======
>>>>>>> 9f91d616
	/**
	 * Commits a Write-Ahead Log (WAL) for and processes the transaction.
	 *
	 * @param transactionId         The ID of the transaction to commit.
	 * @param commitBehaviour       The requested stage the transaction needs to reach in order the returned future
	 *                              is completed.
	 * @param walPersistenceService The Write-Ahead Log persistence service.
	 * @throws TransactionException If an unknown exception occurs while processing the transaction.
	 */
	public void commitWal(
		@Nonnull UUID transactionId,
		@Nonnull CommitBehavior commitBehaviour,
		@Nonnull IsolatedWalPersistenceService walPersistenceService,
		@Nonnull CompletableFuture<Long> transactionFinalizationFuture
	) {
		try {
			this.transactionManager.commit(
				transactionId, commitBehaviour, walPersistenceService, transactionFinalizationFuture
			);
		} catch (Exception e) {
			this.transactionManager.invalidateTransactionalPublisher();
			if (e.getCause() instanceof TransactionException txException) {
				throw txException;
			} else {
				throw new TransactionException(
					"Unknown exception occurred while processing transaction!", e
				);
			}
		}
	}

	/**
	 * Retrieves the stream of committed mutations since the given catalogVersion. The first mutation in the stream
	 * will be {@link TransactionMutation} that evolved the catalog to the catalogVersion plus one. This method differs
	 * from {@link #getCommittedMutationStream(long)} in that it expects the WAL is being actively written to and
	 * the returned stream may be potentially infinite.
	 *
	 * @param startCatalogVersion     the catalog version to start reading from
	 * @param requestedCatalogVersion the minimal catalog version to finish reading
	 * @return The stream of committed mutations since the given catalogVersion
	 */
	@Nonnull
	public Stream<Mutation> getCommittedLiveMutationStream(long startCatalogVersion, long requestedCatalogVersion) {
		return this.persistenceService.getCommittedLiveMutationStream(startCatalogVersion, requestedCatalogVersion);
	}

	/**
	 * Retrieves the last catalog version written in the WAL stream.
	 *
	 * @return the last catalog version written in the WAL stream
	 */
	public long getLastCatalogVersionInMutationStream() {
		return this.persistenceService.getLastCatalogVersionInMutationStream();
	}

	/**
	 * This method writes all changed storage parts into the file offset index of {@link EntityCollection} and then stores
	 * {@link CatalogHeader} marking the catalog version as committed.
	 */
	public void flush(long catalogVersion, @Nonnull TransactionMutation lastProcessedTransaction) {
		Assert.isPremiseValid(getCatalogState() == CatalogState.ALIVE, "Catalog is not in ALIVE state!");
		boolean changeOccurred = this.schema.get().version() != this.lastPersistedSchemaVersion;
		final List<EntityCollectionHeader> entityHeaders = new ArrayList<>(this.entityCollections.size());
		for (EntityCollection entityCollection : this.entityCollections.values()) {
			final long lastSeenVersion = entityCollection.getVersion();
			entityHeaders.add(entityCollection.flush(catalogVersion));
			changeOccurred = changeOccurred || entityCollection.getVersion() != lastSeenVersion;
		}

		if (changeOccurred) {
			this.persistenceService.flushTrappedUpdates(
				catalogVersion,
				this.dataStoreBuffer.getTrappedIndexChanges()
			);
			this.persistenceService.storeHeader(
				this.catalogId,
				CatalogState.ALIVE,
				catalogVersion,
				this.entityTypeSequence.get(),
				lastProcessedTransaction,
				entityHeaders,
				this.dataStoreBuffer
			);
			this.lastPersistedSchemaVersion = this.schema.get().version();
		}
	}

	/**
	 * Creates an isolated WAL (Write-Ahead Log) service for the specified transaction ID.
	 *
	 * @param transactionId The ID of the transaction.
	 * @return The IsolatedWalPersistenceService instance for the specified transaction ID.
	 */
	@Nonnull
	public IsolatedWalPersistenceService createIsolatedWalService(@Nonnull UUID transactionId) {
		return this.persistenceService.createIsolatedWalPersistenceService(transactionId);
	}

	/**
	 * Appends the given transaction mutation to the write-ahead log (WAL) and appends its mutation chain taken from
	 * offHeapWithFileBackupReference. After that it discards the specified off-heap data with file backup reference.
	 *
	 * @param transactionMutation The transaction mutation to append to the WAL.
	 * @param walReference        The off-heap data with file backup reference to discard.
	 * @return the number of Bytes written
	 */
	public long appendWalAndDiscard(
		@Nonnull TransactionMutation transactionMutation,
		@Nonnull OffHeapWithFileBackupReference walReference
	) {
		return this.persistenceService.appendWalAndDiscard(getVersion(), transactionMutation, walReference);
	}

	/**
	 * Notifies the system that a catalog is present in the live view.
	 * This method is used to indicate that a catalog is currently available in the live view.
	 */
	public void notifyCatalogPresentInLiveView() {
		this.transactionManager.notifyCatalogPresentInLiveView(this);
	}

	/**
	 * Method for internal use - allows emitting start events when observability facilities are already initialized.
	 * If we didn't postpone this initialization, events would become lost.
	 */
	public void emitStartObservabilityEvents() {
		this.persistenceService.emitStartObservabilityEvents();
	}

	/**
	 * Method for internal use. Allows to emit events clearing the information about deleted catalog.
	 */
	public void emitDeleteObservabilityEvents() {
		this.persistenceService.emitDeleteObservabilityEvents();
	}

	/**
	 * We need to forget all volatile data when the data written to catalog aren't going to be committed (incorporated
	 * in the final state).
	 *
	 * @see CatalogPersistenceService#forgetVolatileData()
	 */
	public void forgetVolatileData() {
		this.persistenceService.forgetVolatileData();
	}

	@Override
	public void catalogVersionBeyondTheHorizon(@Nullable Long minimalActiveCatalogVersion) {
		if (this.persistenceService instanceof CatalogVersionBeyondTheHorizonListener cvbthl) {
			cvbthl.catalogVersionBeyondTheHorizon(minimalActiveCatalogVersion);
		}
	}

	@Nonnull
	@Override
	public CatalogStatistics getStatistics() {
		final EntityCollectionStatistics[] collectionStatistics = this.entityCollections.values()
			.stream()
			.map(EntityCollection::getStatistics)
			.toArray(EntityCollectionStatistics[]::new);
		return new CatalogStatistics(
			getName(),
			false,
			getCatalogState(),
			getVersion(),
			Arrays.stream(collectionStatistics).mapToLong(EntityCollectionStatistics::totalRecords).sum(),
			Arrays.stream(collectionStatistics).mapToLong(EntityCollectionStatistics::indexCount).sum() + 1,
			this.persistenceService.getSizeOnDiskInBytes(),
			collectionStatistics
		);
	}

	/**
	 * Method allows to immediately flush all information held in memory to the persistent storage.
	 * This method might do nothing particular in transaction ({@link CatalogState#ALIVE}) mode.
	 * Method stores {@link EntityCollectionHeader} in case there were any changes in the file offset index executed
	 * in BULK / non-transactional mode.
	 */
	void flush() {
		// if we're going live start with TRUE (force flush), otherwise start with false
		boolean changeOccurred = this.goingLive.get() || this.schema.get().version() != this.lastPersistedSchemaVersion;
		Assert.isPremiseValid(
			getCatalogState() == CatalogState.WARMING_UP,
			"Cannot flush catalog in transactional mode. Any changes could occur only in transaction!"
		);

		final List<EntityCollectionHeader> entityHeaders = new ArrayList<>(this.entityCollections.size());
		for (EntityCollection entityCollection : this.entityCollections.values()) {
			final long lastSeenVersion = entityCollection.getVersion();
			entityHeaders.add(entityCollection.flush());
			changeOccurred = changeOccurred || entityCollection.getVersion() != lastSeenVersion;
		}

		if (changeOccurred) {
			this.persistenceService.flushTrappedUpdates(
				0L,
				this.dataStoreBuffer.getTrappedIndexChanges()
			);
			this.persistenceService.storeHeader(
				this.catalogId,
				this.goingLive.get() ? CatalogState.ALIVE : getCatalogState(),
				0L,
				this.entityTypeSequence.get(),
				null,
				entityHeaders,
				this.dataStoreBuffer
			);
			this.lastPersistedSchemaVersion = this.schema.get().version();
		}
	}

	/*
		PRIVATE METHODS
	 */

	/**
	 * Replaces reference to the catalog in this instance. The reference is stored in transactional data structure so
	 * that it doesn't affect parallel clients until committed.
	 *
	 * @param updatedSchema updated schema
	 * @param currentSchema current schema
	 * @return updated schema
	 */
	@Nonnull
	private CatalogSchema updateCatalogSchema(
		@Nonnull CatalogSchemaContract updatedSchema,
		@Nonnull CatalogSchema currentSchema
	) {
		final CatalogSchemaContract nextSchema = updatedSchema;
		Assert.isPremiseValid(updatedSchema != null, "Catalog cannot be dropped by updating schema!");
		Assert.isPremiseValid(updatedSchema instanceof CatalogSchema, "Mutation is expected to produce CatalogSchema instance!");
		final CatalogSchema updatedInternalSchema = (CatalogSchema) updatedSchema;

		if (updatedSchema.version() > currentSchema.version()) {
			final CatalogSchemaDecorator originalSchemaBeforeExchange = this.schema.compareAndExchange(
				this.schema.get(),
				new CatalogSchemaDecorator(updatedInternalSchema)
			);
			Assert.isTrue(
				originalSchemaBeforeExchange.version() == currentSchema.version(),
				() -> new ConcurrentSchemaUpdateException(currentSchema, nextSchema)
			);
		}
		return updatedInternalSchema;
	}

	/**
	 * Modifies a catalog schema using the provided mutation and updated schema.
	 *
	 * @param theMutation   The mutation to be applied on the catalog schema.
	 * @param catalogSchema The updated catalog schema.
	 * @return The modified catalog schema along with its impact on entity schemas.
	 */
	@Nonnull
	private CatalogSchemaWithImpactOnEntitySchemas modifyCatalogSchema(
		@Nonnull CatalogSchemaMutation theMutation,
		@Nonnull CatalogSchemaContract catalogSchema
	) {
		final CatalogSchemaWithImpactOnEntitySchemas schemaWithImpactOnEntitySchemas;
		if (theMutation instanceof LocalCatalogSchemaMutation localCatalogSchemaMutation) {
			schemaWithImpactOnEntitySchemas = localCatalogSchemaMutation.mutate(catalogSchema, getEntitySchemaAccessor());
		} else {
			schemaWithImpactOnEntitySchemas = theMutation.mutate(catalogSchema);
		}
		Assert.isPremiseValid(
			schemaWithImpactOnEntitySchemas != null && schemaWithImpactOnEntitySchemas.updatedCatalogSchema() != null,
			"Catalog schema mutation is expected to produce CatalogSchema instance!"
		);
		return schemaWithImpactOnEntitySchemas;
	}

	/**
	 * Modifies the name of an entity schema.
	 *
	 * @param renameEntitySchemaMutation The mutation to rename the entity schema.
	 * @param transactionRef             The reference to the transaction.
	 * @param catalogSchema              The updated catalog schema.
	 * @return The modified entity schema.
	 */
	@Nonnull
	private CatalogSchemaContract modifyEntitySchemaName(
		@Nonnull ModifyEntitySchemaNameMutation renameEntitySchemaMutation,
		@Nullable Transaction transactionRef,
		@Nonnull CatalogSchemaContract catalogSchema
	) {
		if (renameEntitySchemaMutation.isOverwriteTarget() && entityCollections.containsKey(renameEntitySchemaMutation.getNewName())) {
			replaceEntityCollectionInternal(transactionRef != null, renameEntitySchemaMutation);
		} else {
			renameEntityCollectionInternal(transactionRef != null, renameEntitySchemaMutation);
		}
		return CatalogSchema._internalBuildWithUpdatedVersion(
			catalogSchema,
			getEntitySchemaAccessor()
		);
	}

	/**
	 * Creates a new entity schema and adds it to the catalog schema.
	 *
	 * @param createEntitySchemaMutation The mutation used to create the entity schema.
	 * @param catalogSchema              The catalog schema to add the new entity schema to.
	 * @return The updated catalog schema.
	 */
	@Nonnull
	private CatalogSchemaContract createEntitySchema(
		@Nonnull CreateEntitySchemaMutation createEntitySchemaMutation,
		@Nonnull CatalogSchemaContract catalogSchema
	) {
		this.persistenceService.verifyEntityType(
			this.entityCollections.values(),
			createEntitySchemaMutation.getName()
		);
		final EntityCollection newCollection = new EntityCollection(
			this.getName(),
			this.getVersion(),
			this.getCatalogState(), this.entityTypeSequence.incrementAndGet(),
			createEntitySchemaMutation.getName(),
			persistenceService,
			cacheSupervisor,
			sequenceService,
			tracingContext
		);
		this.entityCollectionsByPrimaryKey.put(newCollection.getEntityTypePrimaryKey(), newCollection);
		this.entityCollections.put(newCollection.getEntityType(), newCollection);
		newCollection.attachToCatalog(null, this);
		final CatalogSchema newSchema = CatalogSchema._internalBuildWithUpdatedVersion(
			catalogSchema,
			getEntitySchemaAccessor()
		);
		entitySchemaUpdated(newCollection.getSchema());
		return newSchema;
	}

	/**
	 * Removes an entity schema from the catalog schema.
	 *
	 * @param removeEntitySchemaMutation The remove entity schema mutation.
	 * @param transaction                The transaction (optional).
	 * @param catalogSchema              The catalog schema (optional).
	 * @return The catalog schema contract after removing the entity schema.
	 */
	@Nonnull
	private CatalogSchemaContract removeEntitySchema(
		@Nonnull RemoveEntitySchemaMutation removeEntitySchemaMutation,
		@Nullable Transaction transaction,
		@Nullable CatalogSchemaContract catalogSchema
	) {
		final EntityCollection collectionToRemove = this.entityCollections.remove(removeEntitySchemaMutation.getName());
		if (transaction == null) {
			final long catalogVersion = getVersion();
			this.persistenceService.deleteEntityCollection(
				catalogVersion,
				catalogVersion > 0L ? collectionToRemove.flush(catalogVersion) : collectionToRemove.flush()
			);
		}
		final CatalogSchemaContract result;
		if (collectionToRemove != null) {
			if (transaction != null) {
				collectionToRemove.removeLayer();
			}
			result = CatalogSchema._internalBuildWithUpdatedVersion(
				catalogSchema,
				getEntitySchemaAccessor()
			);
			entitySchemaRemoved(collectionToRemove.getEntityType());
		} else {
			result = catalogSchema;
		}
		return result;
	}

	/**
	 * Modifies the entity schema by applying the given schema mutations.
	 *
	 * @param modifyEntitySchemaMutation The modifications to be applied to the entity schema.
	 * @param catalogSchema              The catalog schema associated with the entity.
	 */
	private void modifyEntitySchema(
		@Nonnull ModifyEntitySchemaMutation modifyEntitySchemaMutation,
		@Nonnull CatalogSchemaContract catalogSchema
	) {
		final String entityType = modifyEntitySchemaMutation.getEntityType();
		// if the collection doesn't exist yet - create new one
		final EntityCollectionContract entityCollection = getOrCreateCollectionForEntityInternal(entityType);
		final SealedEntitySchema currentEntitySchema = entityCollection.getSchema();
		if (!ArrayUtils.isEmpty(modifyEntitySchemaMutation.getSchemaMutations())) {
			// validate the new schema version before any changes are applied
			currentEntitySchema.withMutations(modifyEntitySchemaMutation)
				.toInstance()
				.validate(catalogSchema);
			entityCollection.updateSchema(catalogSchema, modifyEntitySchemaMutation.getSchemaMutations());
		}
	}

	/**
	 * Retrieves an existing EntityCollection for the given entity type or creates a new one if it doesn't exist.
	 *
	 * @param entityType The type of the entity for which to retrieve or create an EntityCollection.
	 * @return The EntityCollection associated with the given entity type.
	 * @throws InvalidSchemaMutationException Thrown if the entity collection doesn't exist and cannot be automatically
	 *                                        created based on the catalog schema.
	 */
	@Nonnull
	private EntityCollection getOrCreateCollectionForEntityInternal(@Nonnull String entityType) {
		return ofNullable(entityCollections.get(entityType))
			.orElseGet(() -> {
				if (!getSchema().getCatalogEvolutionMode().contains(CatalogEvolutionMode.ADDING_ENTITY_TYPES)) {
					throw new InvalidSchemaMutationException(
						"The entity collection `" + entityType + "` doesn't exist and would be automatically created," +
							" providing that catalog schema allows `" + CatalogEvolutionMode.ADDING_ENTITY_TYPES + "`" +
							" evolution mode."
					);
				}
				updateSchema(new CreateEntitySchemaMutation(entityType));
				return Objects.requireNonNull(entityCollections.get(entityType));
			});
	}

	/**
	 * Method creates {@link QueryPlanningContext} that is used for read operations.
	 */
	@Nonnull
	private QueryPlanningContext createQueryContext(@Nonnull EvitaRequest evitaRequest, @Nonnull EvitaSessionContract session) {
		return new QueryPlanningContext(
			this,
			null,
			session, evitaRequest,
			evitaRequest.isQueryTelemetryRequested() ? new QueryTelemetry(QueryPhase.OVERALL) : null,
			Collections.emptyMap(),
			cacheSupervisor
		);
	}

	/**
	 * Renames the existing entity collection in catalog.
	 */
	private void renameEntityCollectionInternal(
		boolean transactionOpen,
		@Nonnull ModifyEntitySchemaNameMutation modifyEntitySchemaNameMutation
	) {
		final String currentName = modifyEntitySchemaNameMutation.getName();
		final String newName = modifyEntitySchemaNameMutation.getNewName();
		this.persistenceService.verifyEntityType(
			this.entityCollections.values(),
			modifyEntitySchemaNameMutation.getNewName()
		);

		final EntityCollection entityCollectionToBeRenamed = getCollectionForEntityOrThrowException(currentName);
		doReplaceEntityCollectionInternal(
			modifyEntitySchemaNameMutation, newName, currentName,
			entityCollectionToBeRenamed,
			transactionOpen
		);
	}

	/**
	 * Replaces existing entity collection in catalog.
	 */
	private void replaceEntityCollectionInternal(boolean transactionOpen, @Nonnull ModifyEntitySchemaNameMutation modifyEntitySchemaNameMutation) {
		final String currentName = modifyEntitySchemaNameMutation.getName();
		final String newName = modifyEntitySchemaNameMutation.getNewName();
		getCollectionForEntityOrThrowException(currentName);
		final EntityCollection entityCollectionToBeReplacedWith = getCollectionForEntityOrThrowException(currentName);

		doReplaceEntityCollectionInternal(
			modifyEntitySchemaNameMutation, newName, currentName,
			entityCollectionToBeReplacedWith,
			transactionOpen
		);
	}

	/**
	 * Internal shared implementation of catalog replacement used both from rename and replace existing catalog methods.
	 */
	private void doReplaceEntityCollectionInternal(
		@Nonnull ModifyEntitySchemaNameMutation modifyEntitySchemaName,
		@Nonnull String entityCollectionNameToBeReplaced,
		@Nonnull String entityCollectionNameToBeReplacedWith,
		@Nonnull EntityCollection entityCollectionToBeReplacedWith,
		boolean transactionOpen
	) {
		entityCollectionToBeReplacedWith.updateSchema(getSchema(), modifyEntitySchemaName);
		this.entityCollections.remove(entityCollectionNameToBeReplacedWith);
		if (!transactionOpen) {
			entityCollectionToBeReplacedWith.flush();
			final long catalogVersion = getVersion();
			Assert.isPremiseValid(catalogVersion == 0L, "Catalog version is expected to be `0`!");
			final EntityCollectionPersistenceService newPersistenceService = this.persistenceService.replaceCollectionWith(
				catalogVersion, entityCollectionNameToBeReplacedWith,
				entityCollectionToBeReplacedWith.getEntityTypePrimaryKey(),
				entityCollectionNameToBeReplaced
			);
			this.entityCollections.put(
				entityCollectionNameToBeReplaced,
				entityCollectionToBeReplacedWith.createCopyWithNewPersistenceService(
					catalogVersion, this.getCatalogState(), newPersistenceService
				)
			);
			// store catalog with a new file pointer
			this.flush();
		} else {
			this.entityCollections.put(entityCollectionNameToBeReplaced, entityCollectionToBeReplacedWith);
		}
	}

	/**
	 * This implementation just manipulates with the set of EntityIndex in entity collection.
	 */
	private class CatalogIndexMaintainerImpl implements IndexMaintainer<CatalogIndexKey, CatalogIndex> {

		/**
		 * Returns entity index by its key. If such index doesn't exist, it is automatically created.
		 */
		@Nonnull
		@Override
		public CatalogIndex getOrCreateIndex(@Nonnull CatalogIndexKey entityIndexKey) {
			return Catalog.this.dataStoreBuffer.getOrCreateIndexForModification(
				entityIndexKey,
				eik -> Catalog.this.catalogIndex
			);
		}

		/**
		 * Returns existing index for passed `entityIndexKey` or returns null.
		 */
		@Nullable
		@Override
		public CatalogIndex getIndexIfExists(@Nonnull CatalogIndexKey entityIndexKey) {
			return Catalog.this.catalogIndex;
		}

		/**
		 * Removes entity index by its key. If such index doesn't exist, exception is thrown.
		 *
		 * @throws IllegalArgumentException when entity index doesn't exist
		 */
		@Override
		public void removeIndex(@Nonnull CatalogIndexKey entityIndexKey) {
			throw new GenericEvitaInternalError("Global catalog index is not expected to be removed!");
		}

	}

	/**
	 * A class that serves as an accessor for the entity schemas in a Catalog object.
	 */
	private class CatalogEntitySchemaAccessor implements EntitySchemaProvider {
		@Nonnull
		@Override
		public Collection<EntitySchemaContract> getEntitySchemas() {
			return Catalog.this.getEntitySchemaIndex().values();
		}

		@Nonnull
		@Override
		public Optional<EntitySchemaContract> getEntitySchema(@Nonnull String entityType) {
			return Catalog.this.getEntitySchema(entityType).map(EntitySchemaContract.class::cast);
		}
	}
}<|MERGE_RESOLUTION|>--- conflicted
+++ resolved
@@ -47,15 +47,12 @@
 import io.evitadb.api.proxy.ProxyFactory;
 import io.evitadb.api.requestResponse.EvitaRequest;
 import io.evitadb.api.requestResponse.EvitaResponse;
-<<<<<<< HEAD
 import io.evitadb.api.requestResponse.cdc.CaptureArea;
 import io.evitadb.api.requestResponse.cdc.ChangeCapturePublisher;
 import io.evitadb.api.requestResponse.cdc.ChangeCatalogCapture;
 import io.evitadb.api.requestResponse.cdc.ChangeCatalogCaptureRequest;
 import io.evitadb.api.requestResponse.cdc.Operation;
-=======
 import io.evitadb.api.requestResponse.data.mutation.EntityMutation;
->>>>>>> 9f91d616
 import io.evitadb.api.requestResponse.extraResult.QueryTelemetry;
 import io.evitadb.api.requestResponse.extraResult.QueryTelemetry.QueryPhase;
 import io.evitadb.api.requestResponse.mutation.Mutation;
@@ -163,7 +160,12 @@
  */
 @Slf4j
 @ThreadSafe
-public final class Catalog implements CatalogContract, CatalogVersionBeyondTheHorizonListener, TransactionalLayerProducer<DataStoreChanges<CatalogIndexKey, CatalogIndex>, Catalog> {
+public final class Catalog
+	implements
+	CatalogContract,
+	CatalogVersionBeyondTheHorizonListener,
+	TransactionalLayerProducer<DataStoreChanges<CatalogIndexKey, CatalogIndex>, Catalog>
+{
 	@Getter private final long id = TransactionalObjectVersion.SEQUENCE.nextId();
 	/**
 	 * Contains information about version of the catalog which corresponds to transaction commit sequence number.
@@ -359,23 +361,13 @@
 		this.transactionManager = new TransactionManager(
 			this, evitaConfiguration, scheduler, transactionalExecutor, newCatalogVersionConsumer
 		);
+		this.changeObserver = new CatalogChangeObserver(catalogSchema.getName());
 
 		this.persistenceService.storeHeader(
 			this.catalogId, CatalogState.WARMING_UP, catalogVersion, 0, null,
 			Collections.emptyList(),
 			this.dataStoreBuffer
 		);
-<<<<<<< HEAD
-		this.catalogIndex = new CatalogIndex(this);
-		this.changeObserver = new CatalogChangeObserver(catalogSchema.getName());
-		this.proxyFactory = ClassUtils.whenPresentOnClasspath(
-			"one.edee.oss.proxycian.bytebuddy.ByteBuddyProxyGenerator",
-			() -> (ProxyFactory) Class.forName("io.evitadb.api.proxy.impl.ProxycianFactory")
-				.getConstructor(ReflectionLookup.class)
-				.newInstance(reflectionLookup)
-		).orElse(UnsatisfiedDependencyFactory.INSTANCE);
-=======
->>>>>>> 9f91d616
 	}
 
 	public Catalog(
@@ -478,15 +470,6 @@
 					)
 				)
 		);
-<<<<<<< HEAD
-		this.changeObserver = new CatalogChangeObserver(catalogSchema.getName());
-		this.proxyFactory = ClassUtils.whenPresentOnClasspath(
-			"one.edee.oss.proxycian.bytebuddy.ByteBuddyProxyGenerator",
-			() -> (ProxyFactory) Class.forName("io.evitadb.api.proxy.impl.ProxycianFactory")
-				.getConstructor(ReflectionLookup.class)
-				.newInstance(reflectionLookup)
-		).orElse(UnsatisfiedDependencyFactory.INSTANCE);
-=======
 		this.proxyFactory = ProxyFactory.createInstance(reflectionLookup);
 		this.evitaConfiguration = evitaConfiguration;
 		this.scheduler = scheduler;
@@ -496,27 +479,15 @@
 		this.transactionManager = new TransactionManager(
 			this, evitaConfiguration, scheduler, transactionalExecutor, newCatalogVersionConsumer
 		);
->>>>>>> 9f91d616
+		this.changeObserver = new CatalogChangeObserver(catalogSchema.getName());
 	}
 
 	Catalog(
 		long versionId,
 		@Nonnull CatalogState catalogState,
 		@Nonnull CatalogIndex catalogIndex,
-<<<<<<< HEAD
-		@Nonnull CatalogPersistenceService ioService,
-		@Nonnull CacheSupervisor cacheSupervisor,
-		@Nonnull AtomicInteger readWriteSessionCount,
-		@Nonnull AtomicLong txPkSequence,
-		long lastCommittedTransactionId,
-		@Nonnull AtomicInteger entityTypeSequence,
-		@Nonnull Map<String, EntityCollection> entityCollections,
-		@Nonnull CatalogChangeObserver changeObserver,
-		@Nonnull ProxyFactory proxyFactory
-=======
 		@Nonnull Collection<EntityCollection> entityCollections,
 		@Nonnull Catalog previousCatalogVersion
->>>>>>> 9f91d616
 	) {
 		this(
 			versionId,
@@ -567,39 +538,6 @@
 			new TransactionalDataStoreMemoryBuffer<>(this, storagePartPersistenceService);
 		// we need to switch references working with catalog (inter index relations) to new catalog
 		// the collections are not yet used anywhere - we're still safe here
-<<<<<<< HEAD
-		entityCollections.values().forEach(it -> it.updateReferenceToCatalog(this));
-		this.entityTypeSequence = entityTypeSequence;
-		this.entityCollections = new TransactionalMap<>(entityCollections, EntityCollection.class, Function.identity());
-		this.entityCollectionsByPrimaryKey = new TransactionalMap<>(
-			entityCollections.values()
-				.stream()
-				.collect(
-					Collectors.toMap(
-						EntityCollection::getEntityTypePrimaryKey,
-						Function.identity()
-					)
-				),
-			EntityCollection.class, Function.identity()
-		);
-		this.entitySchemaIndex = new TransactionalMap<>(
-			entityCollections.values()
-				.stream()
-				.collect(
-					Collectors.toMap(
-						EntityCollection::getEntityType,
-						EntityCollection::getSchema
-					)
-				)
-		);
-		this.changeObserver = changeObserver;
-		this.proxyFactory = proxyFactory;
-	}
-
-	@Override
-	public long getVersion() {
-		return this.ioService.getCatalogBootstrap().getCatalogHeader().getVersion();
-=======
 		final Map<String, EntityCollection> newEntityCollections = CollectionUtils.createHashMap(entityCollections.size());
 		final Map<Integer, EntityCollection> newEntityCollectionsIndex = CollectionUtils.createHashMap(entityCollections.size());
 		final Map<String, EntitySchemaContract> newEntitySchemaIndex = CollectionUtils.createHashMap(entityCollections.size());
@@ -611,13 +549,13 @@
 		this.entityCollectionsByPrimaryKey = new TransactionalMap<>(newEntityCollectionsIndex, EntityCollection.class, Function.identity());
 		this.entitySchemaIndex = new TransactionalMap<>(newEntitySchemaIndex);
 		this.lastPersistedSchemaVersion = previousCatalogVersion.lastPersistedSchemaVersion;
+		this.changeObserver = previousCatalogVersion.changeObserver;
 		// finally attach every collection to this instance of the catalog
 		for (EntityCollection entityCollection : entityCollections) {
 			entityCollection.attachToCatalog(null, this);
 			// when the collection is attached to the catalog, we can access its schema and put it into the schema index
 			newEntitySchemaIndex.put(entityCollection.getEntityType(), entityCollection.getSchema());
 		}
->>>>>>> 9f91d616
 	}
 
 	@Override
@@ -630,49 +568,6 @@
 	@Override
 	public CatalogSchemaContract updateSchema(@Nonnull LocalCatalogSchemaMutation... schemaMutation) throws SchemaAlteringException {
 		// internal schema is expected to be produced on the server side
-<<<<<<< HEAD
-		final CatalogSchema currentSchema = getInternalSchema();
-		CatalogSchemaContract updatedSchema = currentSchema;
-		for (CatalogSchemaMutation theMutation : schemaMutation) {
-			// if the mutation implements entity schema mutation apply it on the appropriate schema
-			if (theMutation instanceof ModifyEntitySchemaMutation modifyEntitySchemaMutation) {
-				final String entityType = modifyEntitySchemaMutation.getEntityType();
-				final EntityCollection entityCollection = getCollectionForEntityOrThrowException(entityType);
-				entityCollection.updateSchema(updatedSchema, modifyEntitySchemaMutation.getSchemaMutations());
-			} else if (theMutation instanceof RemoveEntitySchemaMutation removeEntitySchemaMutation) {
-				final EntityCollection collectionToRemove = entityCollections.remove(removeEntitySchemaMutation.getName());
-				if (!session.isTransactionOpen()) {
-					new RemoveCollectionOperation(removeEntitySchemaMutation.getName())
-						.execute("Catalog: " + getName(), -1L, ioService);
-				}
-				if (collectionToRemove != null) {
-					if (session.isTransactionOpen()) {
-						collectionToRemove.removeLayer();
-					}
-					updatedSchema = CatalogSchema._internalBuildWithUpdatedVersion(
-						updatedSchema,
-						entityType -> getEntitySchema(entityType).orElse(null)
-					);
-				}
-			} else if (theMutation instanceof CreateEntitySchemaMutation createEntitySchemaMutation) {
-				this.ioService.verifyEntityType(
-					this.entityCollections.values(),
-					createEntitySchemaMutation.getEntityType()
-				);
-				final EntityCollection newCollection = new EntityCollection(
-					this, this.entityTypeSequence.incrementAndGet(), createEntitySchemaMutation.getEntityType(),
-					ioService, cacheSupervisor, sequenceService
-				);
-				this.entityCollectionsByPrimaryKey.put(newCollection.getEntityTypePrimaryKey(), newCollection);
-				this.entityCollections.put(newCollection.getEntityType(), newCollection);
-				updatedSchema = CatalogSchema._internalBuildWithUpdatedVersion(
-					updatedSchema,
-					entityType -> getEntitySchema(entityType).orElse(null)
-				);
-			} else if (theMutation instanceof ModifyEntitySchemaNameMutation renameEntitySchemaMutation) {
-				if (renameEntitySchemaMutation.isOverwriteTarget() && entityCollections.containsKey(renameEntitySchemaMutation.getNewName())) {
-					replaceEntityCollectionInternal(session, renameEntitySchemaMutation);
-=======
 		final CatalogSchema originalSchema = getInternalSchema();
 		try {
 			final Optional<Transaction> transactionRef = Transaction.getTransaction();
@@ -690,7 +585,6 @@
 					updatedSchema = createEntitySchema(createEntitySchemaMutation, updatedSchema);
 				} else if (theMutation instanceof ModifyEntitySchemaNameMutation renameEntitySchemaMutation) {
 					updatedSchema = modifyEntitySchemaName(renameEntitySchemaMutation, transactionRef.orElse(null), updatedSchema);
->>>>>>> 9f91d616
 				} else {
 					final CatalogSchemaWithImpactOnEntitySchemas schemaWithImpactOnEntitySchemas = modifyCatalogSchema(theMutation, updatedSchema);
 					updatedSchema = schemaWithImpactOnEntitySchemas.updatedCatalogSchema();
@@ -717,24 +611,6 @@
 			if (currentSchema.version() > originalSchema.version()) {
 				this.dataStoreBuffer.update(getVersion(), new CatalogSchemaStoragePart(currentSchema));
 			}
-<<<<<<< HEAD
-		}
-		final CatalogSchemaContract nextSchema = updatedSchema;
-		Assert.isPremiseValid(updatedSchema != null, "Catalog cannot be dropped by updating schema!");
-		Assert.isPremiseValid(updatedSchema instanceof CatalogSchema, "Mutation is expected to produce CatalogSchema instance!");
-		if (updatedSchema.version() > currentSchema.version()) {
-			final CatalogSchema updatedInternalSchema = (CatalogSchema) updatedSchema;
-			final CatalogSchemaDecorator originalSchemaBeforeExchange = this.schema.compareAndExchange(
-				this.schema.get(),
-				new CatalogSchemaDecorator(updatedInternalSchema)
-			);
-			Assert.isTrue(
-				originalSchemaBeforeExchange.version() == currentSchema.version(),
-				() -> new ConcurrentSchemaUpdateException(currentSchema, nextSchema)
-			);
-			this.dataStoreBuffer.update(new CatalogSchemaStoragePart(updatedInternalSchema));
-=======
->>>>>>> 9f91d616
 		}
 		return getSchema();
 	}
@@ -847,13 +723,7 @@
 	@Override
 	public boolean deleteCollectionOfEntity(@Nonnull String entityType, @Nonnull EvitaSessionContract session) {
 		final SealedCatalogSchema originalSchema = getSchema();
-<<<<<<< HEAD
-		final CatalogSchemaContract updatedSchema = updateSchema(
-			session, new RemoveEntitySchemaMutation(entityType)
-		);
-=======
 		final CatalogSchemaContract updatedSchema = updateSchema(new RemoveEntitySchemaMutation(entityType));
->>>>>>> 9f91d616
 		return updatedSchema.version() > originalSchema.version();
 	}
 
@@ -869,14 +739,7 @@
 	@Override
 	public boolean replaceCollectionOfEntity(@Nonnull String entityTypeToBeReplaced, @Nonnull String entityTypeToBeReplacedWith, @Nonnull EvitaSessionContract session) {
 		final SealedCatalogSchema originalSchema = getSchema();
-<<<<<<< HEAD
-		final CatalogSchemaContract updatedSchema = updateSchema(
-			session,
-			new ModifyEntitySchemaNameMutation(entityTypeToBeReplacedWith, entityTypeToBeReplaced, true)
-		);
-=======
 		final CatalogSchemaContract updatedSchema = updateSchema(new ModifyEntitySchemaNameMutation(entityTypeToBeReplacedWith, entityTypeToBeReplaced, true));
->>>>>>> 9f91d616
 		return updatedSchema.version() > originalSchema.version();
 	}
 
@@ -888,49 +751,6 @@
 	@Nonnull
 	@Override
 	public CatalogContract replace(@Nonnull CatalogSchemaContract updatedSchema, @Nonnull CatalogContract catalogToBeReplaced) {
-<<<<<<< HEAD
-		try {
-			this.ioService.prepare();
-
-			this.entityCollections.values().forEach(EntityCollection::terminate);
-			final CatalogPersistenceService newIoService = ioService.replaceWith(
-				updatedSchema.getName(),
-				updatedSchema.getNameVariants(),
-				CatalogSchema._internalBuild(updatedSchema),
-				getCatalogState() == CatalogState.WARMING_UP ? 0L : getNextTransactionId()
-			);
-			final Map<String, EntityCollection> newCollections = entityCollections
-				.values()
-				.stream()
-				.collect(
-					Collectors.toMap(
-						EntityCollection::getEntityType,
-						it -> new EntityCollection(
-							this, it.getEntityTypePrimaryKey(), it.getEntityType(),
-							newIoService, cacheSupervisor, sequenceService
-						)
-					)
-				);
-
-			final Catalog catalogAfterRename = new Catalog(
-				getCatalogState(),
-				catalogIndex,
-				newIoService,
-				cacheSupervisor,
-				readWriteSessionCount,
-				txPkSequence,
-				id,
-				entityTypeSequence,
-				newCollections,
-				changeObserver,
-				proxyFactory
-			);
-			newCollections.values().forEach(it -> it.updateReferenceToCatalog(catalogAfterRename));
-			return catalogAfterRename;
-		} finally {
-			this.ioService.release();
-		}
-=======
 		final long catalogVersion = versionId.get();
 		this.entityCollections.values().forEach(EntityCollection::terminate);
 		final CatalogPersistenceService newIoService = persistenceService.replaceWith(
@@ -968,7 +788,6 @@
 			this,
 			this.tracingContext
 		);
->>>>>>> 9f91d616
 	}
 
 	@Nonnull
@@ -1252,22 +1071,9 @@
 				this, () -> storagePartPersistenceService.getStoragePart(newCatalogVersionId, 1, CatalogSchemaStoragePart.class)
 			);
 
-<<<<<<< HEAD
-			if (transaction != null) {
-				if (newSchema.version() != storedSchema.catalogSchema().version()) {
-					this.ioService.putStoragePart(transaction.getId(), new CatalogSchemaStoragePart(newSchema.getDelegate()));
-				}
-
-				transactionalChanges.getModifiedStoragePartsToPersist()
-					.forEach(it -> transaction.register(new PutStoragePartOperation(it)));
-
-				transactionalChanges.getRemovedStoragePartsToPersist()
-					.forEach(it -> transaction.register(new RemoveStoragePartOperation(it)));
-=======
 			if (newSchema.version() != storedSchema.catalogSchema().version()) {
 				final CatalogSchemaStoragePart storagePart = new CatalogSchemaStoragePart(newSchema.getDelegate());
 				storagePartPersistenceService.putStoragePart(storagePart.getStoragePartPK(), storagePart);
->>>>>>> 9f91d616
 			}
 
 			// when we register all storage parts for persisting we can now release transactional memory
@@ -1277,20 +1083,8 @@
 				newCatalogVersionId,
 				getCatalogState(),
 				possiblyUpdatedCatalogIndex,
-<<<<<<< HEAD
-				ioService,
-				cacheSupervisor,
-				readWriteSessionCount,
-				txPkSequence,
-				id,
-				entityTypeSequence,
-				possiblyUpdatedCollections,
-				changeObserver,
-				proxyFactory
-=======
 				possiblyUpdatedCollections.values(),
 				this
->>>>>>> 9f91d616
 			);
 		} else {
 			if (possiblyUpdatedCatalogIndex != catalogIndex ||
@@ -1303,20 +1097,8 @@
 					newCatalogVersionId,
 					getCatalogState(),
 					possiblyUpdatedCatalogIndex,
-<<<<<<< HEAD
-					ioService,
-					cacheSupervisor,
-					readWriteSessionCount,
-					txPkSequence,
-					id,
-					entityTypeSequence,
-					possiblyUpdatedCollections,
-					changeObserver,
-					proxyFactory
-=======
 					possiblyUpdatedCollections.values(),
 					this
->>>>>>> 9f91d616
 				);
 			} else {
 				// no changes present we can return self
@@ -1325,61 +1107,6 @@
 		}
 	}
 
-<<<<<<< HEAD
-	@Override
-	public void removeLayer(@Nonnull TransactionalLayerMaintainer transactionalLayer) {
-		transactionalLayer.removeTransactionalMemoryLayerIfExists(this);
-		this.schema.removeLayer(transactionalLayer);
-		this.entityCollections.removeLayer(transactionalLayer);
-		this.catalogIndex.removeLayer(transactionalLayer);
-		this.entityCollectionsByPrimaryKey.removeLayer(transactionalLayer);
-		this.entitySchemaIndex.removeLayer(transactionalLayer);
-	}
-
-	// todo jno reimplement
-	@Nonnull
-	@Override
-	public ChangeCapturePublisher<ChangeCatalogCapture> registerChangeCatalogCapture(@Nonnull ChangeCatalogCaptureRequest request) {
-//		return changeObserver.registerObserver(this, request, callback);
-		throw new EvitaInternalError("Not implemented yet!");
-	}
-
-	/**
-	 * TODO JNO - implement and document me
-	 */
-	public void notifyObservers(
-		@Nonnull CaptureArea captureArea,
-		@Nonnull Operation changeDataOperation,
-		@Nullable String entityType,
-		@Nullable Integer entityTypePrimaryKey,
-		@Nullable Integer entityPrimaryKey,
-		@Nullable Integer newVersion,
-		@Nullable Mutation mutation,
-		@Nonnull CatalogChangeCaptureBlock captureBlock
-		) {
-		changeObserver.notifyObservers(
-			changeDataOperation, captureArea,
-			entityType,
-			entityTypePrimaryKey,
-			entityPrimaryKey,
-			newVersion, mutation, captureBlock
-		);
-	}
-
-	/**
-	 * TODO JNO - document me
-	 * @return
-	 */
-	public CatalogChangeCaptureBlock createChangeCaptureBlock() {
-		return new CatalogChangeCaptureBlock(changeObserver);
-	}
-
-	/*
-		PROTECTED METHODS
-	 */
-
-=======
->>>>>>> 9f91d616
 	/**
 	 * Commits a Write-Ahead Log (WAL) for and processes the transaction.
 	 *
@@ -1591,6 +1318,44 @@
 		}
 	}
 
+	// todo jno reimplement
+	@Nonnull
+	@Override
+	public ChangeCapturePublisher<ChangeCatalogCapture> registerChangeCatalogCapture(@Nonnull ChangeCatalogCaptureRequest request) {
+//		return changeObserver.registerObserver(this, request, callback);
+		throw new GenericEvitaInternalError("Not implemented yet!");
+	}
+
+	/**
+	 * TODO JNO - implement and document me
+	 */
+	public void notifyObservers(
+		@Nonnull CaptureArea captureArea,
+		@Nonnull Operation changeDataOperation,
+		@Nullable String entityType,
+		@Nullable Integer entityTypePrimaryKey,
+		@Nullable Integer entityPrimaryKey,
+		@Nullable Integer newVersion,
+		@Nullable Mutation mutation,
+		@Nonnull CatalogChangeCaptureBlock captureBlock
+	) {
+		changeObserver.notifyObservers(
+			changeDataOperation, captureArea,
+			entityType,
+			entityTypePrimaryKey,
+			entityPrimaryKey,
+			newVersion, mutation, captureBlock
+		);
+	}
+
+	/**
+	 * TODO JNO - document me
+	 * @return
+	 */
+	public CatalogChangeCaptureBlock createChangeCaptureBlock() {
+		return new CatalogChangeCaptureBlock(changeObserver);
+	}
+
 	/*
 		PRIVATE METHODS
 	 */
@@ -1690,13 +1455,13 @@
 	) {
 		this.persistenceService.verifyEntityType(
 			this.entityCollections.values(),
-			createEntitySchemaMutation.getName()
+			createEntitySchemaMutation.getEntityType()
 		);
 		final EntityCollection newCollection = new EntityCollection(
 			this.getName(),
 			this.getVersion(),
 			this.getCatalogState(), this.entityTypeSequence.incrementAndGet(),
-			createEntitySchemaMutation.getName(),
+			createEntitySchemaMutation.getEntityType(),
 			persistenceService,
 			cacheSupervisor,
 			sequenceService,
