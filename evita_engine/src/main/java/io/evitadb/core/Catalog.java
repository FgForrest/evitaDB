/*
 *
 *                         _ _        ____  ____
 *               _____   _(_) |_ __ _|  _ \| __ )
 *              / _ \ \ / / | __/ _` | | | |  _ \
 *             |  __/\ V /| | || (_| | |_| | |_) |
 *              \___| \_/ |_|\__\__,_|____/|____/
 *
 *   Copyright (c) 2023-2024
 *
 *   Licensed under the Business Source License, Version 1.1 (the "License");
 *   you may not use this file except in compliance with the License.
 *   You may obtain a copy of the License at
 *
 *   https://github.com/FgForrest/evitaDB/blob/main/LICENSE
 *
 *   Unless required by applicable law or agreed to in writing, software
 *   distributed under the License is distributed on an "AS IS" BASIS,
 *   WITHOUT WARRANTIES OR CONDITIONS OF ANY KIND, either express or implied.
 *   See the License for the specific language governing permissions and
 *   limitations under the License.
 */

package io.evitadb.core;

import com.carrotsearch.hppc.ObjectObjectIdentityHashMap;
import io.evitadb.api.CatalogContract;
import io.evitadb.api.CatalogState;
import io.evitadb.api.EntityCollectionContract;
import io.evitadb.api.EvitaSessionContract;
import io.evitadb.api.TransactionContract.CommitBehavior;
import io.evitadb.api.configuration.EvitaConfiguration;
import io.evitadb.api.configuration.StorageOptions;
import io.evitadb.api.configuration.TransactionOptions;
import io.evitadb.api.exception.CollectionNotFoundException;
import io.evitadb.api.exception.ConcurrentSchemaUpdateException;
import io.evitadb.api.exception.InvalidMutationException;
import io.evitadb.api.exception.InvalidSchemaMutationException;
import io.evitadb.api.exception.SchemaAlteringException;
import io.evitadb.api.exception.SchemaNotFoundException;
import io.evitadb.api.exception.TransactionException;
import io.evitadb.api.proxy.ProxyFactory;
import io.evitadb.api.requestResponse.EvitaRequest;
import io.evitadb.api.requestResponse.EvitaResponse;
import io.evitadb.api.requestResponse.data.mutation.EntityMutation;
import io.evitadb.api.requestResponse.extraResult.QueryTelemetry;
import io.evitadb.api.requestResponse.extraResult.QueryTelemetry.QueryPhase;
import io.evitadb.api.requestResponse.mutation.Mutation;
import io.evitadb.api.requestResponse.schema.CatalogEvolutionMode;
import io.evitadb.api.requestResponse.schema.CatalogSchemaContract;
import io.evitadb.api.requestResponse.schema.CatalogSchemaDecorator;
import io.evitadb.api.requestResponse.schema.EntitySchemaContract;
import io.evitadb.api.requestResponse.schema.SealedCatalogSchema;
import io.evitadb.api.requestResponse.schema.SealedEntitySchema;
import io.evitadb.api.requestResponse.schema.dto.CatalogSchema;
import io.evitadb.api.requestResponse.schema.dto.EntitySchema;
import io.evitadb.api.requestResponse.schema.dto.EntitySchemaProvider;
import io.evitadb.api.requestResponse.schema.mutation.CatalogSchemaMutation;
import io.evitadb.api.requestResponse.schema.mutation.CatalogSchemaMutation.CatalogSchemaWithImpactOnEntitySchemas;
import io.evitadb.api.requestResponse.schema.mutation.LocalCatalogSchemaMutation;
import io.evitadb.api.requestResponse.schema.mutation.catalog.CreateEntitySchemaMutation;
import io.evitadb.api.requestResponse.schema.mutation.catalog.ModifyEntitySchemaMutation;
import io.evitadb.api.requestResponse.schema.mutation.catalog.ModifyEntitySchemaNameMutation;
import io.evitadb.api.requestResponse.schema.mutation.catalog.RemoveEntitySchemaMutation;
<<<<<<< HEAD
import io.evitadb.api.requestResponse.transaction.TransactionMutation;
import io.evitadb.core.buffer.DataStoreChanges;
import io.evitadb.core.buffer.DataStoreMemoryBuffer;
=======
import io.evitadb.api.trace.TracingContext;
import io.evitadb.core.Transaction.CommitUpdateInstructionSet;
import io.evitadb.core.buffer.DataStoreTxMemoryBuffer;
>>>>>>> 835ec1e6
import io.evitadb.core.cache.CacheSupervisor;
import io.evitadb.core.exception.StorageImplementationNotFoundException;
import io.evitadb.core.query.QueryContext;
import io.evitadb.core.query.QueryPlan;
import io.evitadb.core.query.QueryPlanner;
import io.evitadb.core.query.algebra.Formula;
import io.evitadb.core.sequence.SequenceService;
import io.evitadb.core.sequence.SequenceType;
import io.evitadb.core.transaction.memory.TransactionalLayerMaintainer;
import io.evitadb.core.transaction.memory.TransactionalLayerProducer;
import io.evitadb.core.transaction.memory.TransactionalObjectVersion;
import io.evitadb.core.transaction.stage.AbstractTransactionStage;
import io.evitadb.core.transaction.stage.CatalogSnapshotPropagationTransactionStage;
import io.evitadb.core.transaction.stage.ConflictResolutionTransactionStage;
import io.evitadb.core.transaction.stage.ConflictResolutionTransactionStage.ConflictResolutionTransactionTask;
import io.evitadb.core.transaction.stage.TrunkIncorporationTransactionStage;
import io.evitadb.core.transaction.stage.WalAppendingTransactionStage;
import io.evitadb.exception.EvitaInternalError;
import io.evitadb.index.CatalogIndex;
import io.evitadb.index.CatalogIndexKey;
import io.evitadb.index.EntityIndex;
import io.evitadb.index.EntityIndexKey;
import io.evitadb.index.IndexMaintainer;
import io.evitadb.index.map.MapChanges;
import io.evitadb.index.map.TransactionalMap;
import io.evitadb.index.reference.TransactionalReference;
import io.evitadb.store.entity.model.schema.CatalogSchemaStoragePart;
import io.evitadb.store.spi.CatalogPersistenceService;
import io.evitadb.store.spi.CatalogPersistenceServiceFactory;
import io.evitadb.store.spi.CatalogStoragePartPersistenceService;
import io.evitadb.store.spi.EntityCollectionPersistenceService;
import io.evitadb.store.spi.IsolatedWalPersistenceService;
import io.evitadb.store.spi.OffHeapWithFileBackupReference;
import io.evitadb.store.spi.StoragePartPersistenceService;
import io.evitadb.store.spi.model.CatalogHeader;
import io.evitadb.store.spi.model.EntityCollectionHeader;
import io.evitadb.store.spi.model.reference.CollectionFileReference;
import io.evitadb.store.spi.model.storageParts.accessor.CatalogReadOnlyEntityStorageContainerAccessor;
import io.evitadb.utils.ArrayUtils;
import io.evitadb.utils.Assert;
import io.evitadb.utils.CollectionUtils;
import io.evitadb.utils.ReflectionLookup;
import lombok.AccessLevel;
import lombok.Getter;
import lombok.extern.slf4j.Slf4j;
import net.openhft.hashing.LongHashFunction;

import javax.annotation.Nonnull;
import javax.annotation.Nullable;
import javax.annotation.concurrent.ThreadSafe;
import java.io.Serializable;
import java.nio.file.Path;
import java.util.*;
import java.util.Map.Entry;
import java.util.concurrent.CompletableFuture;
import java.util.concurrent.ExecutorService;
import java.util.concurrent.Flow.Subscriber;
import java.util.concurrent.SubmissionPublisher;
import java.util.concurrent.atomic.AtomicBoolean;
import java.util.concurrent.atomic.AtomicInteger;
import java.util.function.Consumer;
import java.util.function.Function;
import java.util.function.Supplier;
import java.util.stream.Collectors;
import java.util.stream.Stream;

import static io.evitadb.utils.CollectionUtils.MAX_POWER_OF_TWO;
import static io.evitadb.utils.CollectionUtils.createHashMap;
import static java.util.Optional.ofNullable;

/**
 * {@inheritDoc}
 *
 * @author Jan Novotný (novotny@fg.cz), FG Forrest a.s. (c) 2021
 */
@Slf4j
@ThreadSafe
public final class Catalog implements CatalogContract, TransactionalLayerProducer<DataStoreChanges<CatalogIndexKey, CatalogIndex>, Catalog> {
	@Getter private final long id = TransactionalObjectVersion.SEQUENCE.nextId();
	/**
	 * Contains information about version of the catalog which corresponds to transaction commit sequence number.
	 */
	private final TransactionalReference<Long> versionId;
	/**
	 * CatalogIndex factory implementation.
	 */
	@Getter(AccessLevel.PACKAGE)
	private final IndexMaintainer<CatalogIndexKey, CatalogIndex> catalogIndexMaintainer = new CatalogIndexMaintainerImpl();
	/**
	 * Memory store for catalogs.
	 */
	private final TransactionalMap<String, EntityCollection> entityCollections;
	/**
	 * Contains index of {@link EntityCollection} indexed by their primary keys.
	 */
	private final TransactionalMap<Integer, EntityCollection> entityCollectionsByPrimaryKey;
	/**
	 * Contains index of {@link EntitySchemaContract} indexed by their {@link EntitySchemaContract#getName()}.
	 */
	private final TransactionalMap<String, EntitySchemaContract> entitySchemaIndex;
	/**
	 * Contains count of concurrently opened writers connected with this catalog.
	 * This information is used to control lifecycle of {@link #persistenceService} object.
	 */
	private final AtomicInteger writerCount;
	/**
	 * Service containing I/O related methods.
	 */
	private final CatalogPersistenceService persistenceService;
	/**
	 * This instance is used to cover changes in transactional memory and persistent storage reference.
	 *
	 * @see DataStoreMemoryBuffer documentation
	 */
	private final DataStoreMemoryBuffer<CatalogIndexKey, CatalogIndex, DataStoreChanges<CatalogIndexKey, CatalogIndex>> dataStoreBuffer;
	/**
	 * This field contains flag with TRUE value if catalog is being switched to {@link CatalogState#ALIVE} state.
	 */
	private final AtomicBoolean goingLive = new AtomicBoolean();
	/**
	 * Formula supervisor is an entry point to the Evita cache. The idea is that each {@link Formula} can be identified by
	 * its {@link Formula#computeHash(LongHashFunction)} method and when the supervisor identifies that certain formula
	 * is frequently used in query formulas it moves its memoized results to the cache. The non-computed formula
	 * of the same hash will be exchanged in next query that contains it with the cached formula that already contains
	 * memoized result.
	 */
	private final CacheSupervisor cacheSupervisor;
	/**
	 * Contains sequence that allows automatic assigning monotonic primary keys to the entity collections.
	 */
	private final AtomicInteger entityTypeSequence;
	/**
	 * Contains catalog configuration.
	 */
	private final TransactionalReference<CatalogSchemaDecorator> schema;
	/**
	 * Indicates state in which Catalog operates.
	 *
	 * @see CatalogState
	 */
	private final CatalogState state;
	/**
	 * Contains reference to the main catalog index that allows fast lookups for entities across all types.
	 */
	private final CatalogIndex catalogIndex;
	/**
	 * Isolated sequence service for this catalog.
	 */
	private final SequenceService sequenceService = new SequenceService();
	/**
	 * Contains reference to the proxy factory that is used to create proxies for the entities.
	 */
	@Getter private final ProxyFactory proxyFactory;
	/**
	 * Reference to the current {@link EvitaConfiguration#storage()} settings.
	 */
	private final StorageOptions storageOptions;
	/**
	 * Reference to the current {@link EvitaConfiguration#transaction()} settings.
	 */
	private final TransactionOptions transactionOptions;
	/**
	 * Reference to the shared executor service that provides carrier threads for transaction processing.
	 */
	private final ExecutorService executorService;
	/**
	 * Callback function that allows to propagate reference to the new catalog version to the {@link Evita}
	 * instance that is referring to the current version of the catalog.
	 */
	private final Consumer<Catalog> newCatalogVersionConsumer;
	/**
	 * Provides access to the entity schema in the catalog.
	 */
	@Getter private final CatalogEntitySchemaAccessor entitySchemaAccessor = new CatalogEntitySchemaAccessor();
	/**
<<<<<<< HEAD
	 * Java {@link java.util.concurrent.Flow} implementation that allows to process transactional tasks in
	 * asynchronous reactive manner.
	 */
	private final SubmissionPublisher<ConflictResolutionTransactionTask> transactionalPipeline;
	/**
	 * Last persisted schema version of the catalog.
	 */
	private long lastPersistedSchemaVersion;

	/**
	 * Creates a transaction pipeline for transaction processing consisting of 4 stages:
	 *
	 * - conflict resolution (and catalog version sequence number assignment)
	 * - WAL appending (writing {@link IsolatedWalPersistenceService} to the shared catalog WAL)
	 * - trunk incorporation (applying transaction from shared WAL in order to the shared catalog view)
	 * - catalog snapshot propagation (propagating new catalog version to the "live view" of the evitaDB engine)
	 *
	 * @param catalogName               the name of the catalog
	 * @param catalog                   the catalog instance
	 * @param transactionOptions        the options for the transaction
	 * @param executorService           the executor service for async processing
	 * @param newCatalogVersionConsumer the consumer to handle new catalog versions
	 * @return the submission publisher for conflict resolution transaction tasks
=======
	 * Provides the tracing context for tracking the execution flow in the application.
	 **/
	private final TracingContext tracingContext;
	/**
	 * Contains id of the transaction ({@link Transaction#getId()}) that was successfully committed to the disk.
>>>>>>> 835ec1e6
	 */
	@Nonnull
	private static SubmissionPublisher<ConflictResolutionTransactionTask> createTransactionPipeline(
		@Nonnull String catalogName,
		@Nonnull Catalog catalog,
		@Nonnull TransactionOptions transactionOptions,
		@Nonnull ExecutorService executorService,
		@Nonnull Consumer<Catalog> newCatalogVersionConsumer
	) {
		final SubmissionPublisher<ConflictResolutionTransactionTask> txPublisher = new SubmissionPublisher<>(executorService, transactionOptions.maxQueueSize());
		final ConflictResolutionTransactionStage stage1 = new ConflictResolutionTransactionStage(executorService, transactionOptions.maxQueueSize(), catalog);
		final WalAppendingTransactionStage stage2 = new WalAppendingTransactionStage(executorService, transactionOptions.maxQueueSize(), catalog);
		final TrunkIncorporationTransactionStage stage3 = new TrunkIncorporationTransactionStage(executorService, transactionOptions.maxQueueSize(), catalog, transactionOptions.flushFrequencyInMillis());
		final CatalogSnapshotPropagationTransactionStage stage4 = new CatalogSnapshotPropagationTransactionStage(catalogName, newCatalogVersionConsumer);

		txPublisher.subscribe(stage1);
		stage1.subscribe(stage2);
		stage2.subscribe(stage3);
		stage3.subscribe(stage4);
		return txPublisher;
	}

	public Catalog(
		@Nonnull CatalogSchemaContract catalogSchema,
		@Nonnull CacheSupervisor cacheSupervisor,
		@Nonnull StorageOptions storageOptions,
<<<<<<< HEAD
		@Nonnull TransactionOptions transactionOptions,
		@Nonnull ReflectionLookup reflectionLookup,
		@Nonnull ExecutorService executorService,
		@Nonnull Consumer<Catalog> newCatalogVersionConsumer
	) {
		final String catalogName = catalogSchema.getName();
=======
		@Nonnull ReflectionLookup reflectionLookup,
		@Nonnull TracingContext tracingContext
	) {
		this.tracingContext = tracingContext;
>>>>>>> 835ec1e6
		final CatalogSchema internalCatalogSchema = CatalogSchema._internalBuild(
			catalogName, catalogSchema.getNameVariants(), catalogSchema.getCatalogEvolutionMode(),
			getEntitySchemaAccessor()
		);
		this.schema = new TransactionalReference<>(new CatalogSchemaDecorator(internalCatalogSchema));
		this.persistenceService = ServiceLoader.load(CatalogPersistenceServiceFactory.class)
			.findFirst()
			.map(it -> it.createNew(this, this.getSchema().getName(), storageOptions, transactionOptions))
			.orElseThrow(StorageImplementationNotFoundException::new);

		final CatalogStoragePartPersistenceService storagePartPersistenceService = this.persistenceService.getStoragePartPersistenceService();
		try {
			this.persistenceService.prepare();
			storagePartPersistenceService.putStoragePart(0L, new CatalogSchemaStoragePart(getInternalSchema()));
			this.persistenceService.storeHeader(
				CatalogState.WARMING_UP, 0L, 0, null,
				Collections.emptyList()
			);
		} finally {
			this.persistenceService.release();
		}

		// initialize container buffer
		this.state = CatalogState.WARMING_UP;
		this.writerCount = new AtomicInteger(0);
		this.versionId = new TransactionalReference<>(0L);
		this.dataStoreBuffer = new DataStoreMemoryBuffer<>(1L, this, storagePartPersistenceService);
		this.cacheSupervisor = cacheSupervisor;
		this.entityCollections = new TransactionalMap<>(createHashMap(0), EntityCollection.class, Function.identity());
		this.entityCollectionsByPrimaryKey = new TransactionalMap<>(createHashMap(0), EntityCollection.class, Function.identity());
		this.entitySchemaIndex = new TransactionalMap<>(createHashMap(0));
		this.entityTypeSequence = sequenceService.getOrCreateSequence(
			catalogName, SequenceType.ENTITY_COLLECTION, 0
		);
		this.catalogIndex = new CatalogIndex(this);
		this.proxyFactory = ProxyFactory.createInstance(reflectionLookup);
		this.storageOptions = storageOptions;
		this.transactionOptions = transactionOptions;
		this.executorService = executorService;
		this.newCatalogVersionConsumer = newCatalogVersionConsumer;
		this.lastPersistedSchemaVersion = this.schema.get().version();
		this.transactionalPipeline = createTransactionPipeline(catalogName, this, transactionOptions, executorService, newCatalogVersionConsumer);
	}

	public Catalog(
		@Nonnull String catalogName,
		@Nonnull Path catalogPath,
		@Nonnull CacheSupervisor cacheSupervisor,
		@Nonnull StorageOptions storageOptions,
<<<<<<< HEAD
		@Nonnull TransactionOptions transactionOptions,
		@Nonnull ReflectionLookup reflectionLookup,
		@Nonnull ExecutorService executorService,
		@Nonnull Consumer<Catalog> newCatalogVersionConsumer
	) {
		this.persistenceService = ServiceLoader.load(CatalogPersistenceServiceFactory.class)
=======
		@Nonnull ReflectionLookup reflectionLookup,
		@Nonnull TracingContext tracingContext
	) {
		this.tracingContext = tracingContext;
		this.ioService = ServiceLoader.load(CatalogPersistenceServiceFactory.class)
>>>>>>> 835ec1e6
			.findFirst()
			.map(it -> it.load(this, catalogName, catalogPath, storageOptions, transactionOptions))
			.orElseThrow(() -> new IllegalStateException("IO service is unexpectedly not available!"));
		final CatalogHeader catalogHeader = this.persistenceService.getCatalogHeader();
		this.state = catalogHeader.catalogState();
		// initialize container buffer
		final StoragePartPersistenceService storagePartPersistenceService = this.persistenceService.getStoragePartPersistenceService();
		// initialize schema - still in constructor
		final CatalogSchema catalogSchema = CatalogSchemaStoragePart.deserializeWithCatalog(
			this,
			() -> ofNullable(storagePartPersistenceService.getStoragePart(1, CatalogSchemaStoragePart.class))
				.map(CatalogSchemaStoragePart::catalogSchema)
				.orElseThrow(() -> new SchemaNotFoundException(catalogHeader.catalogName()))
		);
		this.schema = new TransactionalReference<>(new CatalogSchemaDecorator(catalogSchema));
		this.catalogIndex = this.persistenceService.readCatalogIndex(this);

		this.writerCount = new AtomicInteger(0);
		this.versionId = new TransactionalReference<>(catalogHeader.version());
		this.cacheSupervisor = cacheSupervisor;
		this.dataStoreBuffer = new DataStoreMemoryBuffer<>(catalogHeader.version(), this, storagePartPersistenceService);

		final Collection<CollectionFileReference> entityCollectionHeaders = catalogHeader.getEntityTypeFileIndexes();
		final Map<String, EntityCollection> collections = createHashMap(entityCollectionHeaders.size());
		final Map<Integer, EntityCollection> collectionIndex = createHashMap(entityCollectionHeaders.size());
		for (CollectionFileReference entityTypeFileIndex : entityCollectionHeaders) {
			final String entityType = entityTypeFileIndex.entityType();
			final EntityCollectionHeader entityCollectionHeader = this.persistenceService.getEntityCollectionHeader(entityTypeFileIndex);
			final int entityTypePrimaryKey = entityCollectionHeader.entityTypePrimaryKey();
			final EntityCollection collection = new EntityCollection(
<<<<<<< HEAD
				this,
				entityTypePrimaryKey,
				entityType,
				persistenceService,
				cacheSupervisor,
				sequenceService
=======
				this, entityTypePrimaryKey, entityType, ioService, cacheSupervisor, sequenceService, tracingContext
>>>>>>> 835ec1e6
			);
			collections.put(entityType, collection);
			collectionIndex.put(MAX_POWER_OF_TWO, collection);
		}
		this.entityCollections = new TransactionalMap<>(collections, EntityCollection.class, Function.identity());
		this.entityTypeSequence = sequenceService.getOrCreateSequence(
			catalogName, SequenceType.ENTITY_COLLECTION, catalogHeader.lastEntityCollectionPrimaryKey()
		);
		this.entityCollectionsByPrimaryKey = new TransactionalMap<>(
			entityCollections.values()
				.stream()
				.collect(
					Collectors.toMap(
						EntityCollection::getEntityTypePrimaryKey,
						Function.identity()
					)
				),
			EntityCollection.class, Function.identity()
		);
		this.entitySchemaIndex = new TransactionalMap<>(
			entityCollections.values()
				.stream()
				.collect(
					Collectors.toMap(
						EntityCollection::getEntityType,
						EntityCollection::getSchema
					)
				)
		);
		this.proxyFactory = ProxyFactory.createInstance(reflectionLookup);
		this.storageOptions = storageOptions;
		this.transactionOptions = transactionOptions;
		this.executorService = executorService;
		this.newCatalogVersionConsumer = newCatalogVersionConsumer;
		this.lastPersistedSchemaVersion = this.schema.get().version();
		this.transactionalPipeline = createTransactionPipeline(catalogName, this, transactionOptions, executorService, newCatalogVersionConsumer);
	}

	Catalog(
		long versionId,
		@Nonnull CatalogState catalogState,
		@Nonnull CatalogIndex catalogIndex,
		@Nonnull Map<String, EntityCollection> entityCollections,
<<<<<<< HEAD
		@Nonnull Catalog previousCatalogVersion
	) {
		this(
			versionId,
			catalogState,
			catalogIndex,
			entityCollections,
			previousCatalogVersion.persistenceService,
			previousCatalogVersion
		);
	}

	Catalog(
		long versionId,
		@Nonnull CatalogState catalogState,
		@Nonnull CatalogIndex catalogIndex,
		@Nonnull Map<String, EntityCollection> entityCollections,
		@Nonnull CatalogPersistenceService persistenceService,
		@Nonnull Catalog previousCatalogVersion
	) {
		this.versionId = new TransactionalReference<>(versionId);
		this.state = catalogState;
=======
		@Nonnull ProxyFactory proxyFactory,
		@Nonnull TracingContext tracingContext
	) {
		this.tracingContext = tracingContext;
		this.state = new AtomicReference<>(catalogState);
>>>>>>> 835ec1e6
		this.catalogIndex = catalogIndex;
		this.persistenceService = persistenceService;
		this.cacheSupervisor = previousCatalogVersion.cacheSupervisor;
		this.writerCount = previousCatalogVersion.writerCount;
		this.entityTypeSequence = previousCatalogVersion.entityTypeSequence;
		this.proxyFactory = previousCatalogVersion.proxyFactory;
		this.storageOptions = previousCatalogVersion.storageOptions;
		this.transactionOptions = previousCatalogVersion.transactionOptions;
		this.executorService = previousCatalogVersion.executorService;
		this.newCatalogVersionConsumer = previousCatalogVersion.newCatalogVersionConsumer;
		this.transactionalPipeline = previousCatalogVersion.transactionalPipeline;

		catalogIndex.updateReferencesTo(this);
		final StoragePartPersistenceService storagePartPersistenceService = persistenceService.getStoragePartPersistenceService();
		final CatalogSchema catalogSchema = CatalogSchemaStoragePart.deserializeWithCatalog(
			this,
			() -> ofNullable(storagePartPersistenceService.getStoragePart(1, CatalogSchemaStoragePart.class))
				.map(CatalogSchemaStoragePart::catalogSchema)
				.orElseThrow(() -> new SchemaNotFoundException(this.persistenceService.getCatalogHeader().catalogName()))
		);
		this.schema = new TransactionalReference<>(new CatalogSchemaDecorator(catalogSchema));
		this.dataStoreBuffer = new DataStoreMemoryBuffer<>(versionId, this, storagePartPersistenceService);
		// we need to switch references working with catalog (inter index relations) to new catalog
		// the collections are not yet used anywhere - we're still safe here
		final Map<String, EntityCollection> newEntityCollections = CollectionUtils.createHashMap(entityCollections.size());
		final Map<Integer, EntityCollection> newEntityCollectionsIndex = CollectionUtils.createHashMap(entityCollections.size());
		final Map<String, EntitySchemaContract> newEntitySchemaIndex = CollectionUtils.createHashMap(entityCollections.size());
		for (EntityCollection entityCollection : entityCollections.values()) {
			entityCollection.updateReferenceToCatalog(this);
			newEntityCollections.put(entityCollection.getEntityType(), entityCollection);
			newEntityCollectionsIndex.put(entityCollection.getEntityTypePrimaryKey(), entityCollection);
			newEntitySchemaIndex.put(entityCollection.getEntityType(), entityCollection.getSchema());
		}
		this.entityCollections = new TransactionalMap<>(newEntityCollections, EntityCollection.class, Function.identity());
		this.entityCollectionsByPrimaryKey = new TransactionalMap<>(newEntityCollectionsIndex, EntityCollection.class, Function.identity());
		this.entitySchemaIndex = new TransactionalMap<>(newEntitySchemaIndex);
		this.lastPersistedSchemaVersion = previousCatalogVersion.lastPersistedSchemaVersion;
	}

	@Override
	@Nonnull
	public SealedCatalogSchema getSchema() {
		return schema.get();
	}

	@Nonnull
	@Override
	public CatalogSchemaContract updateSchema(@Nonnull LocalCatalogSchemaMutation... schemaMutation) throws SchemaAlteringException {
		// internal schema is expected to be produced on the server side
<<<<<<< HEAD
		final CatalogSchema originalSchema = getInternalSchema();
		try {
			final Optional<Transaction> transactionRef = Transaction.getTransaction();
			ModifyEntitySchemaMutation[] modifyEntitySchemaMutations = null;
			CatalogSchema currentSchema = originalSchema;
			CatalogSchemaContract updatedSchema = originalSchema;
			for (CatalogSchemaMutation theMutation : schemaMutation) {
				transactionRef.ifPresent(it -> it.registerMutation(theMutation));
				// if the mutation implements entity schema mutation apply it on the appropriate schema
				if (theMutation instanceof ModifyEntitySchemaMutation modifyEntitySchemaMutation) {
					modifyEntitySchema(modifyEntitySchemaMutation, updatedSchema);
				} else if (theMutation instanceof RemoveEntitySchemaMutation removeEntitySchemaMutation) {
					updatedSchema = removeEntitySchema(removeEntitySchemaMutation, transactionRef.orElse(null), updatedSchema);
				} else if (theMutation instanceof CreateEntitySchemaMutation createEntitySchemaMutation) {
					updatedSchema = createEntitySchema(createEntitySchemaMutation, updatedSchema);
				} else if (theMutation instanceof ModifyEntitySchemaNameMutation renameEntitySchemaMutation) {
					updatedSchema = modifyEntitySchemaName(renameEntitySchemaMutation, transactionRef.orElse(null), updatedSchema);
=======
		final CatalogSchema currentSchema = getInternalSchema();
		ModifyEntitySchemaMutation[] modifyEntitySchemaMutations = null;
		CatalogSchemaContract updatedSchema = currentSchema;
		for (CatalogSchemaMutation theMutation : schemaMutation) {
			// if the mutation implements entity schema mutation apply it on the appropriate schema
			if (theMutation instanceof ModifyEntitySchemaMutation modifyEntitySchemaMutation) {
				final String entityType = modifyEntitySchemaMutation.getEntityType();
				final EntityCollection entityCollection = getCollectionForEntityOrThrowException(entityType);
				entityCollection.updateSchema(updatedSchema, modifyEntitySchemaMutation.getSchemaMutations());
			} else if (theMutation instanceof RemoveEntitySchemaMutation removeEntitySchemaMutation) {
				final EntityCollection collectionToRemove = entityCollections.remove(removeEntitySchemaMutation.getName());
				if (!session.isTransactionOpen()) {
					new RemoveCollectionOperation(removeEntitySchemaMutation.getName())
						.execute("Catalog: " + getName(), -1L, ioService);
				}
				if (collectionToRemove != null) {
					if (session.isTransactionOpen()) {
						collectionToRemove.removeLayer();
					}
					updatedSchema = CatalogSchema._internalBuildWithUpdatedVersion(
						updatedSchema,
						getEntitySchemaAccessor()
					);
					entitySchemaRemoved(collectionToRemove.getEntityType());
				}
			} else if (theMutation instanceof CreateEntitySchemaMutation createEntitySchemaMutation) {
				this.ioService.verifyEntityType(
					this.entityCollections.values(),
					createEntitySchemaMutation.getName()
				);
				final EntityCollection newCollection = new EntityCollection(
					this, this.entityTypeSequence.incrementAndGet(), createEntitySchemaMutation.getName(),
					ioService, cacheSupervisor, sequenceService, tracingContext
				);
				this.entityCollectionsByPrimaryKey.put(newCollection.getEntityTypePrimaryKey(), newCollection);
				this.entityCollections.put(newCollection.getEntityType(), newCollection);
				updatedSchema = CatalogSchema._internalBuildWithUpdatedVersion(
					updatedSchema,
					getEntitySchemaAccessor()
				);
				entitySchemaUpdated(newCollection.getSchema());
			} else if (theMutation instanceof ModifyEntitySchemaNameMutation renameEntitySchemaMutation) {
				if (renameEntitySchemaMutation.isOverwriteTarget() && entityCollections.containsKey(renameEntitySchemaMutation.getNewName())) {
					replaceEntityCollectionInternal(session, renameEntitySchemaMutation);
				} else {
					renameEntityCollectionInternal(session, renameEntitySchemaMutation);
				}
				updatedSchema = CatalogSchema._internalBuildWithUpdatedVersion(
					updatedSchema,
					getEntitySchemaAccessor()
				);
			} else {
				final CatalogSchemaWithImpactOnEntitySchemas schemaWithImpactOnEntitySchemas;
				if (theMutation instanceof LocalCatalogSchemaMutation localCatalogSchemaMutation) {
					schemaWithImpactOnEntitySchemas = localCatalogSchemaMutation.mutate(updatedSchema, getEntitySchemaAccessor());
>>>>>>> 835ec1e6
				} else {
					final CatalogSchemaWithImpactOnEntitySchemas schemaWithImpactOnEntitySchemas = modifyCatalogSchema(theMutation, updatedSchema);
					updatedSchema = schemaWithImpactOnEntitySchemas.updatedCatalogSchema();
					modifyEntitySchemaMutations = modifyEntitySchemaMutations == null || ArrayUtils.isEmpty(schemaWithImpactOnEntitySchemas.entitySchemaMutations()) ?
						schemaWithImpactOnEntitySchemas.entitySchemaMutations() :
						ArrayUtils.mergeArrays(modifyEntitySchemaMutations, schemaWithImpactOnEntitySchemas.entitySchemaMutations());
				}

				// exchange the current catalog schema so that additional entity schema mutations can take advantage of
				// previous catalog mutations when validated
				currentSchema = updateCatalogSchema(updatedSchema, currentSchema);
			}
			// alter affected entity schemas
			if (modifyEntitySchemaMutations != null) {
				updateSchema(modifyEntitySchemaMutations);
			}
		} catch (RuntimeException ex) {
			// revert all changes in the schema (for current transaction) if anything failed
			this.schema.set(new CatalogSchemaDecorator(originalSchema));
			throw ex;
		} finally {
			// finally, store the updated catalog schema to disk
			final CatalogSchema currentSchema = getInternalSchema();
			if (currentSchema.version() > originalSchema.version()) {
				this.dataStoreBuffer.update(new CatalogSchemaStoragePart(currentSchema));
			}
		}
		return getSchema();
	}

	@Override
	@Nonnull
	public CatalogState getCatalogState() {
		return this.state;
	}

	@Override
	@Nonnull
	public String getName() {
		return schema.get().getName();
	}

	@Override
	public long getVersion() {
		return versionId.get();
	}

	@Override
	public boolean supportsTransaction() {
		return state == CatalogState.ALIVE;
	}

	@Override
	@Nonnull
	public Set<String> getEntityTypes() {
		return entityCollections.keySet();
	}

	@Override
	@Nonnull
	public <S extends Serializable, T extends EvitaResponse<S>> T getEntities(@Nonnull EvitaRequest evitaRequest, @Nonnull EvitaSessionContract session) {
		final QueryPlan queryPlan;
		try (final QueryContext queryContext = createQueryContext(evitaRequest, session)) {
			queryPlan = QueryPlanner.planQuery(queryContext);
		}
		return tracingContext.executeWithinBlock(
			"query",
			(Supplier<T>) queryPlan::execute,
			queryPlan::getSpanAttributes
		);
	}

	@Override
	public void applyMutation(@Nonnull Mutation mutation) throws InvalidMutationException {
		if (mutation instanceof LocalCatalogSchemaMutation schemaMutation) {
			// apply schema mutation to the catalog
			updateSchema(schemaMutation);
		} else if (mutation instanceof EntityMutation entityMutation) {
			getCollectionForEntityOrThrowException(entityMutation.getEntityType())
				.applyMutation(entityMutation);
		} else {
			throw new InvalidMutationException(
				"Unexpected mutation type: " + mutation.getClass().getName(),
				"Unexpected mutation type."
			);
		}
	}

	@Nonnull
	@Override
	public EntityCollectionContract createCollectionForEntity(@Nonnull String entityType, @Nonnull EvitaSessionContract session) {
		if (entityCollections.containsKey(entityType)) {
			return entityCollections.get(entityType);
		} else {
			updateSchema(new CreateEntitySchemaMutation(entityType));
			return Objects.requireNonNull(entityCollections.get(entityType));
		}
	}

	@Override
	@Nonnull
	public Optional<EntityCollectionContract> getCollectionForEntity(@Nonnull String entityType) {
		return ofNullable(entityCollections.get(entityType));
	}

	@Override
	@Nonnull
	public EntityCollection getCollectionForEntityOrThrowException(@Nonnull String entityType) throws CollectionNotFoundException {
		return ofNullable(entityCollections.get(entityType))
			.orElseThrow(() -> new CollectionNotFoundException(entityType));
	}

	@Override
	@Nonnull
	public EntityCollection getCollectionForEntityPrimaryKeyOrThrowException(int entityTypePrimaryKey) throws CollectionNotFoundException {
		return ofNullable(this.entityCollectionsByPrimaryKey.get(entityTypePrimaryKey))
			.orElseThrow(() -> new CollectionNotFoundException(entityTypePrimaryKey));
	}

	@Override
	@Nonnull
	public EntityCollection getOrCreateCollectionForEntity(@Nonnull String entityType, @Nonnull EvitaSessionContract session) {
		return getOrCreateCollectionForEntityInternal(entityType);
	}

	@Override
	public boolean deleteCollectionOfEntity(@Nonnull String entityType, @Nonnull EvitaSessionContract session) {
		final SealedCatalogSchema originalSchema = getSchema();
		final CatalogSchemaContract updatedSchema = updateSchema(new RemoveEntitySchemaMutation(entityType));
		return updatedSchema.version() > originalSchema.version();
	}

	@Override
	public boolean renameCollectionOfEntity(@Nonnull String entityType, @Nonnull String newName, @Nonnull EvitaSessionContract session) {
		final SealedCatalogSchema originalSchema = getSchema();
		final CatalogSchemaContract updatedSchema = updateSchema(
			new ModifyEntitySchemaNameMutation(entityType, newName, false)
		);
		return updatedSchema.version() > originalSchema.version();
	}

	@Override
	public boolean replaceCollectionOfEntity(@Nonnull String entityTypeToBeReplaced, @Nonnull String entityTypeToBeReplacedWith, @Nonnull EvitaSessionContract session) {
		final SealedCatalogSchema originalSchema = getSchema();
		final CatalogSchemaContract updatedSchema = updateSchema(new ModifyEntitySchemaNameMutation(entityTypeToBeReplacedWith, entityTypeToBeReplaced, true));
		return updatedSchema.version() > originalSchema.version();
	}

	@Override
	public void delete() {
		persistenceService.delete();
	}

	@Nonnull
	@Override
	public CatalogContract replace(@Nonnull CatalogSchemaContract updatedSchema, @Nonnull CatalogContract catalogToBeReplaced) {
		try {
			this.persistenceService.prepare();

			this.entityCollections.values().forEach(EntityCollection::terminate);
			final CatalogPersistenceService newIoService = persistenceService.replaceWith(
				updatedSchema.getName(),
				updatedSchema.getNameVariants(),
				CatalogSchema._internalBuild(updatedSchema)
			);
			final Map<String, EntityCollection> newCollections = entityCollections
				.values()
				.stream()
				.collect(
					Collectors.toMap(
						EntityCollection::getEntityType,
						it -> new EntityCollection(
<<<<<<< HEAD
							this,
							it.getEntityTypePrimaryKey(),
							it.getEntityType(),
							newIoService,
							cacheSupervisor,
							sequenceService
=======
							this, it.getEntityTypePrimaryKey(), it.getEntityType(),
							newIoService, cacheSupervisor, sequenceService, tracingContext
>>>>>>> 835ec1e6
						)
					)
				);

			final Catalog catalogAfterRename = new Catalog(
				versionId.get() + 1,
				getCatalogState(),
				catalogIndex,
				newCollections,
<<<<<<< HEAD
				newIoService,
				this
=======
				proxyFactory,
				tracingContext
>>>>>>> 835ec1e6
			);
			newCollections.values().forEach(it -> it.updateReferenceToCatalog(catalogAfterRename));
			return catalogAfterRename;
		} finally {
			this.persistenceService.release();
		}
	}

	@Nonnull
	@Override
	public Map<String, EntitySchemaContract> getEntitySchemaIndex() {
		return entitySchemaIndex;
	}

	@Override
	@Nonnull
	public Optional<SealedEntitySchema> getEntitySchema(@Nonnull String entityType) {
		return ofNullable(entityCollections.get(entityType))
			.map(EntityCollection::getSchema);
	}

	@Override
	public boolean goLive() {
		try {
			Assert.isTrue(
				goingLive.compareAndSet(false, true),
				"Concurrent call of `goLive` method is not supported!"
			);

			return persistenceService.executeWriteSafely(() -> {
				Assert.isTrue(state == CatalogState.WARMING_UP, "Catalog has already alive state!");
				flush();

				newCatalogVersionConsumer.accept(
					new Catalog(
						1,
						CatalogState.ALIVE,
						this.catalogIndex,
						this.entityCollections,
						this.persistenceService,
						this
					)
				);
				return true;
			});
		} finally {
			goingLive.set(false);
		}
	}

	@Override
	public void terminate() {
		try {
			persistenceService.executeWriteSafely(() -> {
				final List<EntityCollectionHeader> entityHeaders;
				boolean changeOccurred = lastPersistedSchemaVersion != schema.get().version();
				final boolean warmingUpState = getCatalogState() == CatalogState.WARMING_UP;
				entityHeaders = new ArrayList<>(this.entityCollections.size());
				for (EntityCollection entityCollection : entityCollections.values()) {
					// in warmup state try to persist all changes in volatile memory
					if (warmingUpState) {
						final long lastSeenVersion = entityCollection.getVersion();
						entityHeaders.add(entityCollection.flush());
						changeOccurred = changeOccurred || entityCollection.getVersion() != lastSeenVersion;
					}
					// in all states terminate collection operations
					entityCollection.terminate();
				}

				// if any change occurred (this may happen only in warm up state)
				if (warmingUpState && changeOccurred) {
					// store catalog header
					this.persistenceService.storeHeader(
						getCatalogState(),
						this.versionId.getId(),
						this.entityTypeSequence.get(),
						null,
						entityHeaders
					);
				}
				// close all resources here, here we just hand all objects to GC
				entityCollections.clear();
				return null;
			});
		} finally {
			persistenceService.executeWriteSafely(() -> {
				persistenceService.close();
				return null;
			});
		}
	}

	/**
	 * Returns reference to the main catalog index that allows fast lookups for entities across all types.
	 */
	@Nonnull
	public CatalogIndex getCatalogIndex() {
		return catalogIndex;
	}

	/**
	 * Returns {@link EntitySchema} for passed `entityType` or throws {@link IllegalArgumentException} if schema for
	 * this type is not yet known.
	 */
	@Nullable
	public EntityIndex getEntityIndexIfExists(@Nonnull String entityType, @Nonnull EntityIndexKey indexKey) {
		final EntityCollection targetCollection = ofNullable(entityCollections.get(entityType))
			.orElseThrow(() -> new IllegalArgumentException("Entity collection of type " + entityType + " doesn't exist!"));
		return targetCollection.getIndexByKeyIfExists(indexKey);
	}

	/**
	 * Returns internally held {@link CatalogSchema}.
	 */
	public CatalogSchema getInternalSchema() {
		return schema.get().getDelegate();
	}

	/**
	 * Updates schema in the map index on schema change.
	 *
	 * @param entitySchema updated entity schema
	 */
	public void entitySchemaUpdated(@Nonnull EntitySchemaContract entitySchema) {
		this.entitySchemaIndex.put(entitySchema.getName(), entitySchema);
	}

	/**
	 * Removes the entity schema from the map index.
	 *
	 * @param entityType the type of the entity schema to be removed
	 */
	public void entitySchemaRemoved(@Nonnull String entityType) {
		this.entitySchemaIndex.remove(entityType);
	}

	@Override
	public DataStoreChanges<CatalogIndexKey, CatalogIndex> createLayer() {
		return new DataStoreChanges<>(
			Transaction.createTransactionalPersistenceService(
				this.persistenceService.getStoragePartPersistenceService()
			)
		);
	}

	@Override
	public void removeLayer(@Nonnull TransactionalLayerMaintainer transactionalLayer) {
		transactionalLayer.removeTransactionalMemoryLayerIfExists(this);
		this.schema.removeLayer(transactionalLayer);
		this.entityCollections.removeLayer(transactionalLayer);
		this.catalogIndex.removeLayer(transactionalLayer);
		this.entityCollectionsByPrimaryKey.removeLayer(transactionalLayer);
		this.entitySchemaIndex.removeLayer(transactionalLayer);
	}

	@Nonnull
	@Override
	public Catalog createCopyWithMergedTransactionalMemory(
		@Nullable DataStoreChanges<CatalogIndexKey, CatalogIndex> layer,
		@Nonnull TransactionalLayerMaintainer transactionalLayer
	) {
		return this.persistenceService.executeWriteSafely(() -> {
			final long newCatalogVersionId = transactionalLayer.getStateCopyWithCommittedChanges(versionId).orElseThrow() + 1;
			final CatalogSchemaDecorator newSchema = transactionalLayer.getStateCopyWithCommittedChanges(schema).orElseThrow();
			final DataStoreChanges<CatalogIndexKey, CatalogIndex> transactionalChanges = transactionalLayer.getTransactionalMemoryLayer(this);

			final MapChanges<String, EntityCollection> collectionChanges = transactionalLayer.getTransactionalMemoryLayerIfExists(entityCollections);
			Map<String, EntityCollectionPersistenceService> updatedServiceCollections = null;
			if (collectionChanges != null) {
				final Map<String, EntityCollection> originalCollectionContents = collectionChanges.getMapDelegate();
				final Set<String> removedCollections = new HashSet<>(collectionChanges.getRemovedKeys());
				final ObjectObjectIdentityHashMap<EntityCollection, String> originalCollections = new ObjectObjectIdentityHashMap<>(removedCollections.size());
				for (String removedKey : removedCollections) {
					originalCollections.put(collectionChanges.getMapDelegate().get(removedKey), removedKey);
				}
				for (Entry<String, EntityCollection> updatedKey : collectionChanges.getModifiedKeys().entrySet()) {
					final EntityCollection updatedCollection = updatedKey.getValue();
					final String removedEntityType = originalCollections.get(updatedCollection);
					final String newEntityType = updatedKey.getKey();
					if (removedEntityType != null) {
						final EntityCollectionPersistenceService newPersistenceService = this.persistenceService.replaceCollectionWith(
							removedEntityType,
							updatedCollection.getEntityTypePrimaryKey(),
							newEntityType,
							newCatalogVersionId
						);
						if (updatedServiceCollections == null) {
							updatedServiceCollections = new HashMap<>(collectionChanges.getModifiedKeys().size());
						}
						updatedServiceCollections.put(newEntityType, newPersistenceService);
						removedCollections.remove(removedEntityType);
						ofNullable(originalCollectionContents.get(newEntityType)).ifPresent(it -> it.removeLayer(transactionalLayer));
					}
				}
				for (String removedKey : removedCollections) {
					this.persistenceService.deleteEntityCollection(removedKey);
					originalCollectionContents.get(removedKey).removeLayer(transactionalLayer);
				}
			}

			final Map<String, EntityCollection> possiblyUpdatedCollections = transactionalLayer.getStateCopyWithCommittedChanges(entityCollections);
			// replace all entity collections with new one if their storage persistence service was changed
			if (updatedServiceCollections != null) {
				updatedServiceCollections.forEach((entityType, newPersistenceService) -> {
					possiblyUpdatedCollections.compute(
						entityType,
						(entityTypeKey, entityCollection) -> entityCollection.createCopyWithNewPersistenceService(newPersistenceService)
					);
				});
			}

			final CatalogIndex possiblyUpdatedCatalogIndex = transactionalLayer.getStateCopyWithCommittedChanges(catalogIndex);
			transactionalLayer.removeTransactionalMemoryLayerIfExists(this.entityCollectionsByPrimaryKey);
			transactionalLayer.removeTransactionalMemoryLayerIfExists(this.entitySchemaIndex);

			if (transactionalChanges != null) {
				final StoragePartPersistenceService storagePartPersistenceService = this.persistenceService.getStoragePartPersistenceService();
				final CatalogSchemaStoragePart storedSchema = CatalogSchemaStoragePart.deserializeWithCatalog(
					this, () -> storagePartPersistenceService.getStoragePart(1, CatalogSchemaStoragePart.class)
				);

				if (newSchema.version() != storedSchema.catalogSchema().version()) {
					final CatalogSchemaStoragePart storagePart = new CatalogSchemaStoragePart(newSchema.getDelegate());
					storagePartPersistenceService.putStoragePart(storagePart.getStoragePartPK(), storagePart);
				}

				// when we register all storage parts for persisting we can now release transactional memory
				transactionalLayer.removeTransactionalMemoryLayer(this);

<<<<<<< HEAD
=======
			// when we register all storage parts for persisting we can now release transactional memory
			transactionalLayer.removeTransactionalMemoryLayer(this);

			return new Catalog(
				getCatalogState(),
				possiblyUpdatedCatalogIndex,
				ioService,
				cacheSupervisor,
				readWriteSessionCount,
				txPkSequence,
				id,
				entityTypeSequence,
				possiblyUpdatedCollections,
				proxyFactory,
				tracingContext
			);
		} else {
			if (possiblyUpdatedCatalogIndex != catalogIndex ||
				possiblyUpdatedCollections
					.entrySet()
					.stream()
					.anyMatch(it -> this.entityCollections.get(it.getKey()) != it.getValue())
			) {
>>>>>>> 835ec1e6
				return new Catalog(
					newCatalogVersionId,
					getCatalogState(),
					possiblyUpdatedCatalogIndex,
					possiblyUpdatedCollections,
<<<<<<< HEAD
					this
=======
					proxyFactory,
					tracingContext
>>>>>>> 835ec1e6
				);
			} else {
				if (possiblyUpdatedCatalogIndex != catalogIndex ||
					possiblyUpdatedCollections
						.entrySet()
						.stream()
						.anyMatch(it -> this.entityCollections.get(it.getKey()) != it.getValue())
				) {
					return new Catalog(
						newCatalogVersionId,
						getCatalogState(),
						possiblyUpdatedCatalogIndex,
						possiblyUpdatedCollections,
						this
					);
				} else {
					// no changes present we can return self
					return this;
				}
			}
		});
	}

	/**
	 * Commits a Write-Ahead Log (WAL) for and processes the transaction.
	 *
	 * @param transactionId         The ID of the transaction to commit.
	 * @param commitBehaviour       The requested stage the transaction needs to reach in order the returned future
	 *                              is completed.
	 * @param walPersistenceService The Write-Ahead Log persistence service.
	 * @throws TransactionException If an unknown exception occurs while processing the transaction.
	 */
	public void commitWal(
		@Nonnull UUID transactionId,
		@Nonnull CommitBehavior commitBehaviour,
		@Nonnull IsolatedWalPersistenceService walPersistenceService,
		@Nonnull CompletableFuture<Long> transactionFinalizationFuture
	) {
		try {
			transactionalPipeline.submit(
				new ConflictResolutionTransactionTask(
					getName(),
					transactionId,
					walPersistenceService.getMutationCount(),
					walPersistenceService.getMutationSizeInBytes(),
					walPersistenceService.getWalReference(),
					commitBehaviour,
					transactionFinalizationFuture
				)
			);
		} catch (Exception e) {
			if (e.getCause() instanceof TransactionException txException) {
				throw txException;
			} else {
				throw new TransactionException(
					"Unknown exception occurred while processing transaction!", e
				);
			}
		}
	}

	/**
	 * Retrieves the stream of committed mutations since the given catalogVersion. The first mutation in the stream
	 * will be {@link TransactionMutation} that evolved the catalog to the catalogVersion plus one.
	 *
	 * TODO JNO - implement support for multiple WAL files (with different index and iterating over them)
	 * TODO JNO - maybe the WALs should have a tail information about first and last transaction = catalog ID
	 *
	 * @param catalogVersion The catalog version to start the stream from
	 * @return The stream of committed mutations since the given catalogVersion
	 */
	@Nonnull
	public Stream<Mutation> getCommittedMutationStream(long catalogVersion) {
		return this.persistenceService.getCommittedMutationStream(catalogVersion);
	}

	/**
	 * This method writes all changed storage parts into the file offset index of {@link EntityCollection} and then stores
	 * {@link CatalogHeader} marking the catalog version as committed.
	 */
	public void flush(long catalogVersion, @Nonnull TransactionMutation lastProcessedTransaction) {
		boolean changeOccurred = schema.get().version() != lastPersistedSchemaVersion;
		final List<EntityCollectionHeader> entityHeaders = new ArrayList<>(this.entityCollections.size());
		for (EntityCollection entityCollection : this.entityCollections.values()) {
			final long lastSeenVersion = entityCollection.getVersion();
			entityHeaders.add(entityCollection.flush(catalogVersion));
			changeOccurred = changeOccurred || entityCollection.getVersion() != lastSeenVersion;
		}

		if (changeOccurred) {
			this.persistenceService.flushTrappedUpdates(this.dataStoreBuffer.getTrappedIndexChanges());
			this.persistenceService.storeHeader(
				this.goingLive.get() ? CatalogState.ALIVE : getCatalogState(),
				catalogVersion,
				this.entityTypeSequence.get(),
				lastProcessedTransaction,
				entityHeaders
			);
			this.lastPersistedSchemaVersion = this.schema.get().version();
		}
	}

	/**
	 * Creates an isolated WAL (Write-Ahead Log) service for the specified transaction ID.
	 *
	 * @param transactionId The ID of the transaction.
	 * @return The IsolatedWalPersistenceService instance for the specified transaction ID.
	 */
	@Nonnull
	public IsolatedWalPersistenceService createIsolatedWalService(@Nonnull UUID transactionId) {
		return this.persistenceService.createIsolatedWalPersistenceService(transactionId);
	}

	/**
	 * Appends the given transaction mutation to the write-ahead log (WAL) and appends its mutation chain taken from
	 * offHeapWithFileBackupReference. After that it discards the specified off-heap data with file backup reference.
	 *
	 * @param transactionMutation The transaction mutation to append to the WAL.
	 * @param walReference        The off-heap data with file backup reference to discard.
	 */
	public void appendWalAndDiscard(
		@Nonnull TransactionMutation transactionMutation,
		@Nonnull OffHeapWithFileBackupReference walReference
	) {
		this.persistenceService.appendWalAndDiscard(transactionMutation, walReference);
	}

	/*
		TransactionalLayerProducer implementation
	 */

	/**
	 * Notifies the system that a catalog is present in the live view.
	 * This method is used to indicate that a catalog is currently available in the live view.
	 */
	public void notifyCatalogPresentInLiveView() {
		SubmissionPublisher<?> current = this.transactionalPipeline;
		while (current != null) {
			//noinspection unchecked
			final List<Subscriber<?>> subscribers = (List<Subscriber<?>>) current.getSubscribers();
			Assert.isPremiseValid(subscribers.size() == 1, "Only one subscriber is expected!");
			for (Subscriber<?> subscriber : subscribers) {
				if (subscriber instanceof AbstractTransactionStage<?, ?> stage) {
					stage.updateCatalogReference(this);
					current = stage;
				} else {
					current = null;
				}
			}
		}
	}

	/**
	 * Increases number of read and write sessions that are currently talking with this catalog.
	 *
	 * This method is part of the internal API.
	 */
	public void increaseWriterCount() {
		if (writerCount.getAndIncrement() == 0) {
			persistenceService.prepare();
		}
	}

	/**
	 * Decreases number of read and write sessions that are currently talking with this catalog.
	 * When writer count reaches zero - opened output buffers are released to free memory.
	 *
	 * This method is part of the internal API.
	 */
	public void decreaseWriterCount() {
		if (writerCount.decrementAndGet() == 0) {
			persistenceService.release();
		}
	}

	/**
	 * Method allows to immediately flush all information held in memory to the persistent storage.
	 * This method might do nothing particular in transaction ({@link CatalogState#ALIVE}) mode.
	 * Method stores {@link EntityCollectionHeader} in case there were any changes in the file offset index executed
	 * in BULK / non-transactional mode.
	 */
	void flush() {
		this.persistenceService.executeWriteSafely(
			() -> {
				// if we're going live start with TRUE (force flush), otherwise start with false
				boolean changeOccurred = goingLive.get() || schema.get().version() != lastPersistedSchemaVersion;
				Assert.isPremiseValid(
					getCatalogState() == CatalogState.WARMING_UP,
					"Cannot flush catalog in transactional mode. Any changes could occur only in transaction!"
				);

				final List<EntityCollectionHeader> entityHeaders = new ArrayList<>(this.entityCollections.size());
				for (EntityCollection entityCollection : entityCollections.values()) {
					final long lastSeenVersion = entityCollection.getVersion();
					entityHeaders.add(entityCollection.flush());
					changeOccurred = changeOccurred || entityCollection.getVersion() != lastSeenVersion;
				}

				if (changeOccurred) {
					this.persistenceService.flushTrappedUpdates(this.dataStoreBuffer.getTrappedIndexChanges());
					this.persistenceService.storeHeader(
						this.goingLive.get() ? CatalogState.ALIVE : getCatalogState(),
						// version is not incremented here - we're still 0L version
						this.versionId.get(),
						this.entityTypeSequence.get(),
						null,
						entityHeaders
					);
					this.lastPersistedSchemaVersion = this.schema.get().version();
				}
				return null;
			}
		);

	}

	/*
		PRIVATE METHODS
	 */

	/**
	 * Replaces reference to the catalog in this instance. The reference is stored in transactional data structure so
	 * that it doesn't affect parallel clients until committed.
	 *
	 * @param updatedSchema updated schema
	 * @param currentSchema current schema
	 * @return updated schema
	 */
	@Nonnull
	private CatalogSchema updateCatalogSchema(
		@Nonnull CatalogSchemaContract updatedSchema,
		@Nonnull CatalogSchema currentSchema
	) {
		final CatalogSchemaContract nextSchema = updatedSchema;
		Assert.isPremiseValid(updatedSchema != null, "Catalog cannot be dropped by updating schema!");
		Assert.isPremiseValid(updatedSchema instanceof CatalogSchema, "Mutation is expected to produce CatalogSchema instance!");
		final CatalogSchema updatedInternalSchema = (CatalogSchema) updatedSchema;

		if (updatedSchema.version() > currentSchema.version()) {
			final CatalogSchemaDecorator originalSchemaBeforeExchange = this.schema.compareAndExchange(
				this.schema.get(),
				new CatalogSchemaDecorator(updatedInternalSchema)
			);
			Assert.isTrue(
				originalSchemaBeforeExchange.version() == currentSchema.version(),
				() -> new ConcurrentSchemaUpdateException(currentSchema, nextSchema)
			);
		}
		return updatedInternalSchema;
	}

	/**
	 * Modifies a catalog schema using the provided mutation and updated schema.
	 *
	 * @param theMutation   The mutation to be applied on the catalog schema.
	 * @param catalogSchema The updated catalog schema.
	 * @return The modified catalog schema along with its impact on entity schemas.
	 */
	@Nonnull
	private CatalogSchemaWithImpactOnEntitySchemas modifyCatalogSchema(
		@Nonnull CatalogSchemaMutation theMutation,
		@Nonnull CatalogSchemaContract catalogSchema
	) {
		final CatalogSchemaWithImpactOnEntitySchemas schemaWithImpactOnEntitySchemas;
		if (theMutation instanceof LocalCatalogSchemaMutation localCatalogSchemaMutation) {
			schemaWithImpactOnEntitySchemas = localCatalogSchemaMutation.mutate(catalogSchema, getEntitySchemaAccessor());
		} else {
			schemaWithImpactOnEntitySchemas = theMutation.mutate(catalogSchema);
		}
		Assert.isPremiseValid(
			schemaWithImpactOnEntitySchemas != null && schemaWithImpactOnEntitySchemas.updatedCatalogSchema() != null,
			"Catalog schema mutation is expected to produce CatalogSchema instance!"
		);
		return schemaWithImpactOnEntitySchemas;
	}

	/**
	 * Modifies the name of an entity schema.
	 *
	 * @param renameEntitySchemaMutation The mutation to rename the entity schema.
	 * @param transactionRef             The reference to the transaction.
	 * @param catalogSchema              The updated catalog schema.
	 * @return The modified entity schema.
	 */
	@Nonnull
	private CatalogSchemaContract modifyEntitySchemaName(
		@Nonnull ModifyEntitySchemaNameMutation renameEntitySchemaMutation,
		@Nullable Transaction transactionRef,
		@Nonnull CatalogSchemaContract catalogSchema
	) {
		if (renameEntitySchemaMutation.isOverwriteTarget() && entityCollections.containsKey(renameEntitySchemaMutation.getNewName())) {
			replaceEntityCollectionInternal(transactionRef != null, renameEntitySchemaMutation);
		} else {
			renameEntityCollectionInternal(transactionRef != null, renameEntitySchemaMutation);
		}
		return CatalogSchema._internalBuildWithUpdatedVersion(
			catalogSchema,
			getEntitySchemaAccessor()
		);
	}

	/**
	 * Creates a new entity schema and adds it to the catalog schema.
	 *
	 * @param createEntitySchemaMutation The mutation used to create the entity schema.
	 * @param catalogSchema              The catalog schema to add the new entity schema to.
	 * @return The updated catalog schema.
	 */
	@Nonnull
	private CatalogSchemaContract createEntitySchema(
		@Nonnull CreateEntitySchemaMutation createEntitySchemaMutation,
		@Nonnull CatalogSchemaContract catalogSchema
	) {
		this.persistenceService.verifyEntityType(
			this.entityCollections.values(),
			createEntitySchemaMutation.getName()
		);
		final EntityCollection newCollection = new EntityCollection(
			this,
			this.entityTypeSequence.incrementAndGet(),
			createEntitySchemaMutation.getName(),
			persistenceService,
			cacheSupervisor,
			sequenceService
		);
		this.entityCollectionsByPrimaryKey.put(newCollection.getEntityTypePrimaryKey(), newCollection);
		this.entityCollections.put(newCollection.getEntityType(), newCollection);
		final CatalogSchema newSchema = CatalogSchema._internalBuildWithUpdatedVersion(
			catalogSchema,
			getEntitySchemaAccessor()
		);
		entitySchemaUpdated(newCollection.getSchema());
		return newSchema;
	}

	/**
	 * Removes an entity schema from the catalog schema.
	 *
	 * @param removeEntitySchemaMutation The remove entity schema mutation.
	 * @param transaction                The transaction (optional).
	 * @param catalogSchema              The catalog schema (optional).
	 * @return The catalog schema contract after removing the entity schema.
	 */
	@Nonnull
	private CatalogSchemaContract removeEntitySchema(
		@Nonnull RemoveEntitySchemaMutation removeEntitySchemaMutation,
		@Nullable Transaction transaction,
		@Nullable CatalogSchemaContract catalogSchema
	) {
		final EntityCollection collectionToRemove = entityCollections.remove(removeEntitySchemaMutation.getName());
		if (transaction == null) {
			this.persistenceService.deleteEntityCollection(removeEntitySchemaMutation.getName());
		}
		final CatalogSchemaContract result;
		if (collectionToRemove != null) {
			if (transaction != null) {
				collectionToRemove.removeLayer();
			}
			result = CatalogSchema._internalBuildWithUpdatedVersion(
				catalogSchema,
				getEntitySchemaAccessor()
			);
			entitySchemaRemoved(collectionToRemove.getEntityType());
		} else {
			result = catalogSchema;
		}
		return result;
	}

	/**
	 * Modifies the entity schema by applying the given schema mutations.
	 *
	 * @param modifyEntitySchemaMutation The modifications to be applied to the entity schema.
	 * @param catalogSchema              The catalog schema associated with the entity.
	 */
	private void modifyEntitySchema(
		@Nonnull ModifyEntitySchemaMutation modifyEntitySchemaMutation,
		@Nonnull CatalogSchemaContract catalogSchema
	) {
		final String entityType = modifyEntitySchemaMutation.getEntityType();
		// if the collection doesn't exist yet - create new one
		final EntityCollectionContract entityCollection = getOrCreateCollectionForEntityInternal(entityType);
		final SealedEntitySchema currentEntitySchema = entityCollection.getSchema();
		if (!ArrayUtils.isEmpty(modifyEntitySchemaMutation.getSchemaMutations())) {
			// validate the new schema version before any changes are applied
			currentEntitySchema.withMutations(modifyEntitySchemaMutation)
				.toInstance()
				.validate(catalogSchema);
			entityCollection.updateSchema(catalogSchema, modifyEntitySchemaMutation.getSchemaMutations());
		}
	}

	/**
	 * Retrieves an existing EntityCollection for the given entity type or creates a new one if it doesn't exist.
	 *
	 * @param entityType The type of the entity for which to retrieve or create an EntityCollection.
	 * @return The EntityCollection associated with the given entity type.
	 * @throws InvalidSchemaMutationException Thrown if the entity collection doesn't exist and cannot be automatically
	 *                                        created based on the catalog schema.
	 */
	@Nonnull
	private EntityCollection getOrCreateCollectionForEntityInternal(@Nonnull String entityType) {
		return ofNullable(entityCollections.get(entityType))
			.orElseGet(() -> {
				if (!getSchema().getCatalogEvolutionMode().contains(CatalogEvolutionMode.ADDING_ENTITY_TYPES)) {
					throw new InvalidSchemaMutationException(
						"The entity collection `" + entityType + "` doesn't exist and would be automatically created," +
							" providing that catalog schema allows `" + CatalogEvolutionMode.ADDING_ENTITY_TYPES + "`" +
							" evolution mode."
					);
				}
				updateSchema(new CreateEntitySchemaMutation(entityType));
				return Objects.requireNonNull(entityCollections.get(entityType));
			});
	}

	/**
	 * Method creates {@link QueryContext} that is used for read operations.
	 */
	@Nonnull
	private QueryContext createQueryContext(@Nonnull EvitaRequest evitaRequest, @Nonnull EvitaSessionContract session) {
		return new QueryContext(
			this,
			null,
			new CatalogReadOnlyEntityStorageContainerAccessor(this),
			session, evitaRequest,
			evitaRequest.isQueryTelemetryRequested() ? new QueryTelemetry(QueryPhase.OVERALL) : null,
			Collections.emptyMap(),
			cacheSupervisor
		);
	}

	/**
	 * Renames the existing entity collection in catalog.
	 */
	private void renameEntityCollectionInternal(
		boolean transactionOpen,
		@Nonnull ModifyEntitySchemaNameMutation modifyEntitySchemaNameMutation
	) {
		final String currentName = modifyEntitySchemaNameMutation.getName();
		final String newName = modifyEntitySchemaNameMutation.getNewName();
		this.persistenceService.verifyEntityType(
			this.entityCollections.values(),
			modifyEntitySchemaNameMutation.getNewName()
		);

		final EntityCollection entityCollectionToBeRenamed = getCollectionForEntityOrThrowException(currentName);
		doReplaceEntityCollectionInternal(
			modifyEntitySchemaNameMutation, newName, currentName,
			entityCollectionToBeRenamed,
			transactionOpen
		);
	}

	/**
	 * Replaces existing entity collection in catalog.
	 */
	private void replaceEntityCollectionInternal(boolean transactionOpen, @Nonnull ModifyEntitySchemaNameMutation modifyEntitySchemaNameMutation) {
		final String currentName = modifyEntitySchemaNameMutation.getName();
		final String newName = modifyEntitySchemaNameMutation.getNewName();
		getCollectionForEntityOrThrowException(currentName);
		final EntityCollection entityCollectionToBeReplacedWith = getCollectionForEntityOrThrowException(currentName);

		doReplaceEntityCollectionInternal(
			modifyEntitySchemaNameMutation, newName, currentName,
			entityCollectionToBeReplacedWith,
			transactionOpen
		);
	}

	/**
	 * Internal shared implementation of catalog replacement used both from rename and replace existing catalog methods.
	 */
	private void doReplaceEntityCollectionInternal(
		@Nonnull ModifyEntitySchemaNameMutation modifyEntitySchemaName,
		@Nonnull String entityCollectionNameToBeReplaced,
		@Nonnull String entityCollectionNameToBeReplacedWith,
		@Nonnull EntityCollection entityCollectionToBeReplacedWith,
		boolean transactionOpen
	) {
		entityCollectionToBeReplacedWith.updateSchema(getSchema(), modifyEntitySchemaName);
		this.entityCollections.remove(entityCollectionNameToBeReplacedWith);
		if (!transactionOpen) {
			entityCollectionToBeReplacedWith.flush();
			final EntityCollectionPersistenceService newPersistenceService = persistenceService.replaceCollectionWith(
				entityCollectionNameToBeReplacedWith,
				entityCollectionToBeReplacedWith.getEntityTypePrimaryKey(),
				entityCollectionNameToBeReplaced,
				getVersion()
			);
			this.entityCollections.put(
				entityCollectionNameToBeReplaced,
				entityCollectionToBeReplacedWith.createCopyWithNewPersistenceService(newPersistenceService)
			);
		} else {
			this.entityCollections.put(entityCollectionNameToBeReplaced, entityCollectionToBeReplacedWith);
		}
	}

	/**
	 * This implementation just manipulates with the set of EntityIndex in entity collection.
	 */
	private class CatalogIndexMaintainerImpl implements IndexMaintainer<CatalogIndexKey, CatalogIndex> {

		/**
		 * Returns entity index by its key. If such index doesn't exist, it is automatically created.
		 */
		@Nonnull
		@Override
		public CatalogIndex getOrCreateIndex(@Nonnull CatalogIndexKey entityIndexKey) {
			return Catalog.this.dataStoreBuffer.getOrCreateIndexForModification(
				entityIndexKey,
				eik -> Catalog.this.catalogIndex
			);
		}

		/**
		 * Returns existing index for passed `entityIndexKey` or returns null.
		 */
		@Nullable
		@Override
		public CatalogIndex getIndexIfExists(@Nonnull CatalogIndexKey entityIndexKey) {
			return Catalog.this.catalogIndex;
		}

		/**
		 * Removes entity index by its key. If such index doesn't exist, exception is thrown.
		 *
		 * @throws IllegalArgumentException when entity index doesn't exist
		 */
		@Override
		public void removeIndex(@Nonnull CatalogIndexKey entityIndexKey) {
			throw new EvitaInternalError("Global catalog index is not expected to be removed!");
		}

	}

	private class CatalogEntitySchemaAccessor implements EntitySchemaProvider {
		@Nonnull
		@Override
		public Collection<EntitySchemaContract> getEntitySchemas() {
			return Catalog.this.getEntitySchemaIndex().values();
		}

		@Nonnull
		@Override
		public Optional<EntitySchemaContract> getEntitySchema(@Nonnull String entityType) {
			return Catalog.this.getEntitySchema(entityType).map(EntitySchemaContract.class::cast);
		}
	}
}<|MERGE_RESOLUTION|>--- conflicted
+++ resolved
@@ -62,15 +62,12 @@
 import io.evitadb.api.requestResponse.schema.mutation.catalog.ModifyEntitySchemaMutation;
 import io.evitadb.api.requestResponse.schema.mutation.catalog.ModifyEntitySchemaNameMutation;
 import io.evitadb.api.requestResponse.schema.mutation.catalog.RemoveEntitySchemaMutation;
-<<<<<<< HEAD
 import io.evitadb.api.requestResponse.transaction.TransactionMutation;
 import io.evitadb.core.buffer.DataStoreChanges;
 import io.evitadb.core.buffer.DataStoreMemoryBuffer;
-=======
 import io.evitadb.api.trace.TracingContext;
 import io.evitadb.core.Transaction.CommitUpdateInstructionSet;
 import io.evitadb.core.buffer.DataStoreTxMemoryBuffer;
->>>>>>> 835ec1e6
 import io.evitadb.core.cache.CacheSupervisor;
 import io.evitadb.core.exception.StorageImplementationNotFoundException;
 import io.evitadb.core.query.QueryContext;
@@ -246,7 +243,11 @@
 	 */
 	@Getter private final CatalogEntitySchemaAccessor entitySchemaAccessor = new CatalogEntitySchemaAccessor();
 	/**
-<<<<<<< HEAD
+	 * Provides the tracing context for tracking the execution flow in the application.
+	 **/
+	private final TracingContext tracingContext;
+	/**
+	 * Contains id of the transaction ({@link Transaction#getId()}) that was successfully committed to the disk.
 	 * Java {@link java.util.concurrent.Flow} implementation that allows to process transactional tasks in
 	 * asynchronous reactive manner.
 	 */
@@ -270,13 +271,6 @@
 	 * @param executorService           the executor service for async processing
 	 * @param newCatalogVersionConsumer the consumer to handle new catalog versions
 	 * @return the submission publisher for conflict resolution transaction tasks
-=======
-	 * Provides the tracing context for tracking the execution flow in the application.
-	 **/
-	private final TracingContext tracingContext;
-	/**
-	 * Contains id of the transaction ({@link Transaction#getId()}) that was successfully committed to the disk.
->>>>>>> 835ec1e6
 	 */
 	@Nonnull
 	private static SubmissionPublisher<ConflictResolutionTransactionTask> createTransactionPipeline(
@@ -303,19 +297,14 @@
 		@Nonnull CatalogSchemaContract catalogSchema,
 		@Nonnull CacheSupervisor cacheSupervisor,
 		@Nonnull StorageOptions storageOptions,
-<<<<<<< HEAD
 		@Nonnull TransactionOptions transactionOptions,
 		@Nonnull ReflectionLookup reflectionLookup,
 		@Nonnull ExecutorService executorService,
-		@Nonnull Consumer<Catalog> newCatalogVersionConsumer
+		@Nonnull Consumer<Catalog> newCatalogVersionConsumer,
+		@Nonnull TracingContext tracingContext
 	) {
 		final String catalogName = catalogSchema.getName();
-=======
-		@Nonnull ReflectionLookup reflectionLookup,
-		@Nonnull TracingContext tracingContext
-	) {
 		this.tracingContext = tracingContext;
->>>>>>> 835ec1e6
 		final CatalogSchema internalCatalogSchema = CatalogSchema._internalBuild(
 			catalogName, catalogSchema.getNameVariants(), catalogSchema.getCatalogEvolutionMode(),
 			getEntitySchemaAccessor()
@@ -365,20 +354,14 @@
 		@Nonnull Path catalogPath,
 		@Nonnull CacheSupervisor cacheSupervisor,
 		@Nonnull StorageOptions storageOptions,
-<<<<<<< HEAD
 		@Nonnull TransactionOptions transactionOptions,
 		@Nonnull ReflectionLookup reflectionLookup,
 		@Nonnull ExecutorService executorService,
-		@Nonnull Consumer<Catalog> newCatalogVersionConsumer
-	) {
-		this.persistenceService = ServiceLoader.load(CatalogPersistenceServiceFactory.class)
-=======
-		@Nonnull ReflectionLookup reflectionLookup,
+		@Nonnull Consumer<Catalog> newCatalogVersionConsumer,
 		@Nonnull TracingContext tracingContext
 	) {
 		this.tracingContext = tracingContext;
-		this.ioService = ServiceLoader.load(CatalogPersistenceServiceFactory.class)
->>>>>>> 835ec1e6
+		this.persistenceService = ServiceLoader.load(CatalogPersistenceServiceFactory.class)
 			.findFirst()
 			.map(it -> it.load(this, catalogName, catalogPath, storageOptions, transactionOptions))
 			.orElseThrow(() -> new IllegalStateException("IO service is unexpectedly not available!"));
@@ -409,16 +392,13 @@
 			final EntityCollectionHeader entityCollectionHeader = this.persistenceService.getEntityCollectionHeader(entityTypeFileIndex);
 			final int entityTypePrimaryKey = entityCollectionHeader.entityTypePrimaryKey();
 			final EntityCollection collection = new EntityCollection(
-<<<<<<< HEAD
 				this,
 				entityTypePrimaryKey,
 				entityType,
 				persistenceService,
 				cacheSupervisor,
-				sequenceService
-=======
-				this, entityTypePrimaryKey, entityType, ioService, cacheSupervisor, sequenceService, tracingContext
->>>>>>> 835ec1e6
+				sequenceService,
+				tracingContext
 			);
 			collections.put(entityType, collection);
 			collectionIndex.put(MAX_POWER_OF_TWO, collection);
@@ -462,7 +442,6 @@
 		@Nonnull CatalogState catalogState,
 		@Nonnull CatalogIndex catalogIndex,
 		@Nonnull Map<String, EntityCollection> entityCollections,
-<<<<<<< HEAD
 		@Nonnull Catalog previousCatalogVersion
 	) {
 		this(
@@ -481,17 +460,12 @@
 		@Nonnull CatalogIndex catalogIndex,
 		@Nonnull Map<String, EntityCollection> entityCollections,
 		@Nonnull CatalogPersistenceService persistenceService,
-		@Nonnull Catalog previousCatalogVersion
-	) {
-		this.versionId = new TransactionalReference<>(versionId);
-		this.state = catalogState;
-=======
-		@Nonnull ProxyFactory proxyFactory,
+		@Nonnull Catalog previousCatalogVersion,
 		@Nonnull TracingContext tracingContext
 	) {
 		this.tracingContext = tracingContext;
-		this.state = new AtomicReference<>(catalogState);
->>>>>>> 835ec1e6
+		this.versionId = new TransactionalReference<>(versionId);
+		this.state = catalogState;
 		this.catalogIndex = catalogIndex;
 		this.persistenceService = persistenceService;
 		this.cacheSupervisor = previousCatalogVersion.cacheSupervisor;
@@ -541,7 +515,6 @@
 	@Override
 	public CatalogSchemaContract updateSchema(@Nonnull LocalCatalogSchemaMutation... schemaMutation) throws SchemaAlteringException {
 		// internal schema is expected to be produced on the server side
-<<<<<<< HEAD
 		final CatalogSchema originalSchema = getInternalSchema();
 		try {
 			final Optional<Transaction> transactionRef = Transaction.getTransaction();
@@ -559,63 +532,6 @@
 					updatedSchema = createEntitySchema(createEntitySchemaMutation, updatedSchema);
 				} else if (theMutation instanceof ModifyEntitySchemaNameMutation renameEntitySchemaMutation) {
 					updatedSchema = modifyEntitySchemaName(renameEntitySchemaMutation, transactionRef.orElse(null), updatedSchema);
-=======
-		final CatalogSchema currentSchema = getInternalSchema();
-		ModifyEntitySchemaMutation[] modifyEntitySchemaMutations = null;
-		CatalogSchemaContract updatedSchema = currentSchema;
-		for (CatalogSchemaMutation theMutation : schemaMutation) {
-			// if the mutation implements entity schema mutation apply it on the appropriate schema
-			if (theMutation instanceof ModifyEntitySchemaMutation modifyEntitySchemaMutation) {
-				final String entityType = modifyEntitySchemaMutation.getEntityType();
-				final EntityCollection entityCollection = getCollectionForEntityOrThrowException(entityType);
-				entityCollection.updateSchema(updatedSchema, modifyEntitySchemaMutation.getSchemaMutations());
-			} else if (theMutation instanceof RemoveEntitySchemaMutation removeEntitySchemaMutation) {
-				final EntityCollection collectionToRemove = entityCollections.remove(removeEntitySchemaMutation.getName());
-				if (!session.isTransactionOpen()) {
-					new RemoveCollectionOperation(removeEntitySchemaMutation.getName())
-						.execute("Catalog: " + getName(), -1L, ioService);
-				}
-				if (collectionToRemove != null) {
-					if (session.isTransactionOpen()) {
-						collectionToRemove.removeLayer();
-					}
-					updatedSchema = CatalogSchema._internalBuildWithUpdatedVersion(
-						updatedSchema,
-						getEntitySchemaAccessor()
-					);
-					entitySchemaRemoved(collectionToRemove.getEntityType());
-				}
-			} else if (theMutation instanceof CreateEntitySchemaMutation createEntitySchemaMutation) {
-				this.ioService.verifyEntityType(
-					this.entityCollections.values(),
-					createEntitySchemaMutation.getName()
-				);
-				final EntityCollection newCollection = new EntityCollection(
-					this, this.entityTypeSequence.incrementAndGet(), createEntitySchemaMutation.getName(),
-					ioService, cacheSupervisor, sequenceService, tracingContext
-				);
-				this.entityCollectionsByPrimaryKey.put(newCollection.getEntityTypePrimaryKey(), newCollection);
-				this.entityCollections.put(newCollection.getEntityType(), newCollection);
-				updatedSchema = CatalogSchema._internalBuildWithUpdatedVersion(
-					updatedSchema,
-					getEntitySchemaAccessor()
-				);
-				entitySchemaUpdated(newCollection.getSchema());
-			} else if (theMutation instanceof ModifyEntitySchemaNameMutation renameEntitySchemaMutation) {
-				if (renameEntitySchemaMutation.isOverwriteTarget() && entityCollections.containsKey(renameEntitySchemaMutation.getNewName())) {
-					replaceEntityCollectionInternal(session, renameEntitySchemaMutation);
-				} else {
-					renameEntityCollectionInternal(session, renameEntitySchemaMutation);
-				}
-				updatedSchema = CatalogSchema._internalBuildWithUpdatedVersion(
-					updatedSchema,
-					getEntitySchemaAccessor()
-				);
-			} else {
-				final CatalogSchemaWithImpactOnEntitySchemas schemaWithImpactOnEntitySchemas;
-				if (theMutation instanceof LocalCatalogSchemaMutation localCatalogSchemaMutation) {
-					schemaWithImpactOnEntitySchemas = localCatalogSchemaMutation.mutate(updatedSchema, getEntitySchemaAccessor());
->>>>>>> 835ec1e6
 				} else {
 					final CatalogSchemaWithImpactOnEntitySchemas schemaWithImpactOnEntitySchemas = modifyCatalogSchema(theMutation, updatedSchema);
 					updatedSchema = schemaWithImpactOnEntitySchemas.updatedCatalogSchema();
@@ -788,17 +704,12 @@
 					Collectors.toMap(
 						EntityCollection::getEntityType,
 						it -> new EntityCollection(
-<<<<<<< HEAD
 							this,
 							it.getEntityTypePrimaryKey(),
 							it.getEntityType(),
 							newIoService,
 							cacheSupervisor,
 							sequenceService
-=======
-							this, it.getEntityTypePrimaryKey(), it.getEntityType(),
-							newIoService, cacheSupervisor, sequenceService, tracingContext
->>>>>>> 835ec1e6
 						)
 					)
 				);
@@ -808,13 +719,8 @@
 				getCatalogState(),
 				catalogIndex,
 				newCollections,
-<<<<<<< HEAD
 				newIoService,
 				this
-=======
-				proxyFactory,
-				tracingContext
->>>>>>> 835ec1e6
 			);
 			newCollections.values().forEach(it -> it.updateReferenceToCatalog(catalogAfterRename));
 			return catalogAfterRename;
@@ -1044,43 +950,12 @@
 				// when we register all storage parts for persisting we can now release transactional memory
 				transactionalLayer.removeTransactionalMemoryLayer(this);
 
-<<<<<<< HEAD
-=======
-			// when we register all storage parts for persisting we can now release transactional memory
-			transactionalLayer.removeTransactionalMemoryLayer(this);
-
-			return new Catalog(
-				getCatalogState(),
-				possiblyUpdatedCatalogIndex,
-				ioService,
-				cacheSupervisor,
-				readWriteSessionCount,
-				txPkSequence,
-				id,
-				entityTypeSequence,
-				possiblyUpdatedCollections,
-				proxyFactory,
-				tracingContext
-			);
-		} else {
-			if (possiblyUpdatedCatalogIndex != catalogIndex ||
-				possiblyUpdatedCollections
-					.entrySet()
-					.stream()
-					.anyMatch(it -> this.entityCollections.get(it.getKey()) != it.getValue())
-			) {
->>>>>>> 835ec1e6
 				return new Catalog(
 					newCatalogVersionId,
 					getCatalogState(),
 					possiblyUpdatedCatalogIndex,
 					possiblyUpdatedCollections,
-<<<<<<< HEAD
 					this
-=======
-					proxyFactory,
-					tracingContext
->>>>>>> 835ec1e6
 				);
 			} else {
 				if (possiblyUpdatedCatalogIndex != catalogIndex ||
