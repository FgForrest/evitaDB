--- conflicted
+++ resolved
@@ -515,18 +515,6 @@
 				collection.initSchema();
 			}
 
-<<<<<<< HEAD
-		this.proxyFactory = ProxyFactory.createInstance(reflectionLookup);
-		this.evitaConfiguration = evitaConfiguration;
-		this.scheduler = scheduler;
-		this.transactionalExecutor = transactionalExecutor;
-		this.newCatalogVersionConsumer = newCatalogVersionConsumer;
-		this.lastPersistedSchemaVersion = this.schema.get().version();
-		this.transactionManager = new TransactionManager(
-			this, evitaConfiguration, scheduler, transactionalExecutor, newCatalogVersionConsumer
-		);
-		this.changeObserver = new CatalogChangeObserver(catalogSchema.getName());
-=======
 			this.proxyFactory = ProxyFactory.createInstance(reflectionLookup);
 			this.evitaConfiguration = evitaConfiguration;
 			this.scheduler = scheduler;
@@ -536,6 +524,7 @@
 			this.transactionManager = new TransactionManager(
 				this, evitaConfiguration, scheduler, transactionalExecutor, newCatalogVersionConsumer
 			);
+			this.changeObserver = new CatalogChangeObserver(catalogSchema.getName());
 		} catch (RuntimeException ex) {
 			// clean opened resources before propagating exception
 			if (this.persistenceService != null) {
@@ -543,7 +532,6 @@
 			}
 			throw ex;
 		}
->>>>>>> 984e96f4
 	}
 
 	Catalog(
