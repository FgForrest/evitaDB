/*
 *
 *                         _ _        ____  ____
 *               _____   _(_) |_ __ _|  _ \| __ )
 *              / _ \ \ / / | __/ _` | | | |  _ \
 *             |  __/\ V /| | || (_| | |_| | |_) |
 *              \___| \_/ |_|\__\__,_|____/|____/
 *
 *   Copyright (c) 2023-2024
 *
 *   Licensed under the Business Source License, Version 1.1 (the "License");
 *   you may not use this file except in compliance with the License.
 *   You may obtain a copy of the License at
 *
 *   https://github.com/FgForrest/evitaDB/blob/master/LICENSE
 *
 *   Unless required by applicable law or agreed to in writing, software
 *   distributed under the License is distributed on an "AS IS" BASIS,
 *   WITHOUT WARRANTIES OR CONDITIONS OF ANY KIND, either express or implied.
 *   See the License for the specific language governing permissions and
 *   limitations under the License.
 */

package io.evitadb.core;

import com.carrotsearch.hppc.ObjectObjectIdentityHashMap;
import com.carrotsearch.hppc.cursors.ObjectObjectCursor;
import io.evitadb.api.CatalogContract;
import io.evitadb.api.CatalogState;
import io.evitadb.api.CatalogStatistics;
import io.evitadb.api.CatalogStatistics.EntityCollectionStatistics;
import io.evitadb.api.EntityCollectionContract;
import io.evitadb.api.EvitaSessionContract;
import io.evitadb.api.TransactionContract.CommitBehavior;
import io.evitadb.api.configuration.EvitaConfiguration;
import io.evitadb.api.configuration.ServerOptions;
import io.evitadb.api.configuration.StorageOptions;
import io.evitadb.api.exception.CollectionNotFoundException;
import io.evitadb.api.exception.ConcurrentSchemaUpdateException;
import io.evitadb.api.exception.InvalidMutationException;
import io.evitadb.api.exception.InvalidSchemaMutationException;
import io.evitadb.api.exception.SchemaAlteringException;
import io.evitadb.api.exception.SchemaNotFoundException;
import io.evitadb.api.exception.TemporalDataNotAvailableException;
import io.evitadb.api.exception.TransactionException;
import io.evitadb.api.file.FileForFetch;
import io.evitadb.api.observability.trace.TracingContext;
import io.evitadb.api.proxy.ProxyFactory;
import io.evitadb.api.requestResponse.EvitaRequest;
import io.evitadb.api.requestResponse.EvitaResponse;
import io.evitadb.api.requestResponse.data.mutation.EntityMutation;
import io.evitadb.api.requestResponse.extraResult.QueryTelemetry;
import io.evitadb.api.requestResponse.extraResult.QueryTelemetry.QueryPhase;
import io.evitadb.api.requestResponse.mutation.Mutation;
import io.evitadb.api.requestResponse.schema.CatalogEvolutionMode;
import io.evitadb.api.requestResponse.schema.CatalogSchemaContract;
import io.evitadb.api.requestResponse.schema.CatalogSchemaDecorator;
import io.evitadb.api.requestResponse.schema.EntitySchemaContract;
import io.evitadb.api.requestResponse.schema.SealedCatalogSchema;
import io.evitadb.api.requestResponse.schema.SealedEntitySchema;
import io.evitadb.api.requestResponse.schema.dto.CatalogSchema;
import io.evitadb.api.requestResponse.schema.dto.EntitySchema;
import io.evitadb.api.requestResponse.schema.dto.EntitySchemaProvider;
import io.evitadb.api.requestResponse.schema.mutation.CatalogSchemaMutation;
import io.evitadb.api.requestResponse.schema.mutation.CatalogSchemaMutation.CatalogSchemaWithImpactOnEntitySchemas;
import io.evitadb.api.requestResponse.schema.mutation.LocalCatalogSchemaMutation;
import io.evitadb.api.requestResponse.schema.mutation.catalog.CreateEntitySchemaMutation;
import io.evitadb.api.requestResponse.schema.mutation.catalog.ModifyEntitySchemaMutation;
import io.evitadb.api.requestResponse.schema.mutation.catalog.ModifyEntitySchemaNameMutation;
import io.evitadb.api.requestResponse.schema.mutation.catalog.RemoveEntitySchemaMutation;
import io.evitadb.api.requestResponse.system.CatalogVersion;
import io.evitadb.api.requestResponse.system.CatalogVersionDescriptor;
import io.evitadb.api.requestResponse.system.TimeFlow;
import io.evitadb.api.requestResponse.transaction.TransactionMutation;
import io.evitadb.api.task.ServerTask;
import io.evitadb.core.EntityCollection.EntityCollectionHeaderWithCollection;
import io.evitadb.core.async.ObservableExecutorService;
import io.evitadb.core.async.Scheduler;
import io.evitadb.core.buffer.DataStoreChanges;
import io.evitadb.core.buffer.DataStoreMemoryBuffer;
import io.evitadb.core.buffer.TransactionalDataStoreMemoryBuffer;
import io.evitadb.core.buffer.WarmUpDataStoreMemoryBuffer;
import io.evitadb.core.cache.CacheSupervisor;
import io.evitadb.core.exception.StorageImplementationNotFoundException;
import io.evitadb.core.file.ExportFileService;
import io.evitadb.core.metric.event.transaction.CatalogGoesLiveEvent;
import io.evitadb.core.query.QueryPlan;
import io.evitadb.core.query.QueryPlanner;
import io.evitadb.core.query.QueryPlanningContext;
import io.evitadb.core.query.algebra.Formula;
import io.evitadb.core.sequence.SequenceService;
import io.evitadb.core.sequence.SequenceType;
import io.evitadb.core.traffic.NoOpTrafficRecorder;
import io.evitadb.core.traffic.TrafficRecorder;
import io.evitadb.core.transaction.TransactionManager;
import io.evitadb.core.transaction.memory.TransactionalLayerMaintainer;
import io.evitadb.core.transaction.memory.TransactionalLayerProducer;
import io.evitadb.core.transaction.memory.TransactionalObjectVersion;
import io.evitadb.dataType.PaginatedList;
import io.evitadb.exception.EvitaInvalidUsageException;
import io.evitadb.exception.GenericEvitaInternalError;
import io.evitadb.index.CatalogIndex;
import io.evitadb.index.CatalogIndexKey;
import io.evitadb.index.EntityIndex;
import io.evitadb.index.EntityIndexKey;
import io.evitadb.index.IndexMaintainer;
import io.evitadb.index.map.MapChanges;
import io.evitadb.index.map.TransactionalMap;
import io.evitadb.index.reference.TransactionalReference;
import io.evitadb.store.entity.model.schema.CatalogSchemaStoragePart;
import io.evitadb.store.spi.CatalogPersistenceService;
import io.evitadb.store.spi.CatalogPersistenceServiceFactory;
import io.evitadb.store.spi.CatalogPersistenceServiceFactory.FileIdCarrier;
import io.evitadb.store.spi.CatalogStoragePartPersistenceService;
import io.evitadb.store.spi.EntityCollectionPersistenceService;
import io.evitadb.store.spi.IsolatedWalPersistenceService;
import io.evitadb.store.spi.OffHeapWithFileBackupReference;
import io.evitadb.store.spi.StoragePartPersistenceService;
import io.evitadb.store.spi.model.CatalogHeader;
import io.evitadb.store.spi.model.EntityCollectionHeader;
import io.evitadb.store.spi.model.reference.CollectionFileReference;
import io.evitadb.utils.ArrayUtils;
import io.evitadb.utils.Assert;
import io.evitadb.utils.CollectionUtils;
import io.evitadb.utils.ReflectionLookup;
import io.evitadb.utils.StringUtils;
import lombok.AccessLevel;
import lombok.Getter;
import lombok.extern.slf4j.Slf4j;

import javax.annotation.Nonnull;
import javax.annotation.Nullable;
import javax.annotation.concurrent.ThreadSafe;
import java.io.Serializable;
import java.nio.file.Path;
import java.time.OffsetDateTime;
import java.util.*;
import java.util.Map.Entry;
import java.util.concurrent.CompletableFuture;
import java.util.concurrent.atomic.AtomicBoolean;
import java.util.concurrent.atomic.AtomicInteger;
import java.util.function.Consumer;
import java.util.function.Function;
import java.util.function.Supplier;
import java.util.stream.Collectors;
import java.util.stream.Stream;

import static io.evitadb.core.Transaction.isTransactionAvailable;
import static io.evitadb.utils.CollectionUtils.MAX_POWER_OF_TWO;
import static io.evitadb.utils.CollectionUtils.createHashMap;
import static java.util.Optional.empty;
import static java.util.Optional.of;
import static java.util.Optional.ofNullable;

/**
 * {@inheritDoc}
 *
 * @author Jan Novotný (novotny@fg.cz), FG Forrest a.s. (c) 2021
 */
@Slf4j
@ThreadSafe
public final class Catalog implements CatalogContract, CatalogVersionBeyondTheHorizonListener, TransactionalLayerProducer<DataStoreChanges, Catalog> {
	@Getter private final long id = TransactionalObjectVersion.SEQUENCE.nextId();
	/**
	 * Contains information about version of the catalog which corresponds to transaction commit sequence number.
	 */
	private final TransactionalReference<Long> versionId;
	/**
	 * CatalogIndex factory implementation.
	 */
	@Getter(AccessLevel.PACKAGE)
	private final IndexMaintainer<CatalogIndexKey, CatalogIndex> catalogIndexMaintainer = new CatalogIndexMaintainerImpl();
	/**
	 * Memory store for catalogs.
	 */
	private final TransactionalMap<String, EntityCollection> entityCollections;
	/**
	 * Contains index of {@link EntityCollection} indexed by their primary keys.
	 */
	private final TransactionalMap<Integer, EntityCollection> entityCollectionsByPrimaryKey;
	/**
	 * Contains index of {@link EntitySchemaContract} indexed by their {@link EntitySchemaContract#getName()}.
	 */
	private final TransactionalMap<String, EntitySchemaContract> entitySchemaIndex;
	/**
	 * Service containing I/O related methods.
	 */
	private final CatalogPersistenceService persistenceService;
	/**
	 * This instance is used to cover changes in transactional memory and persistent storage reference.
	 *
	 * @see TransactionalDataStoreMemoryBuffer documentation
	 */
	private final DataStoreMemoryBuffer dataStoreBuffer;
	/**
	 * This field contains flag with TRUE value if catalog is being switched to {@link CatalogState#ALIVE} state.
	 */
	private final AtomicBoolean goingLive = new AtomicBoolean();
	/**
	 * Formula supervisor is an entry point to the Evita cache. The idea is that each {@link Formula} can be identified by
	 * its {@link Formula#getHash()} method and when the supervisor identifies that certain formula
	 * is frequently used in query formulas it moves its memoized results to the cache. The non-computed formula
	 * of the same hash will be exchanged in next query that contains it with the cached formula that already contains
	 * memoized result.
	 */
	private final CacheSupervisor cacheSupervisor;
	/**
	 * Contains sequence that allows automatic assigning monotonic primary keys to the entity collections.
	 */
	private final AtomicInteger entityTypeSequence;
	/**
	 * Contains catalog configuration.
	 */
	private final TransactionalReference<CatalogSchemaDecorator> schema;
	/**
	 * Contains unique catalog id that doesn't change with catalog schema changes - such as renaming.
	 * The id is assigned to the catalog when it is created and never changes.
	 */
	@Nonnull @Getter
	private final UUID catalogId;
	/**
	 * Indicates state in which Catalog operates.
	 *
	 * @see CatalogState
	 */
	private final CatalogState state;
	/**
	 * Contains reference to the main catalog index that allows fast lookups for entities across all types.
	 */
	private final CatalogIndex catalogIndex;
	/**
	 * Isolated sequence service for this catalog.
	 */
	private final SequenceService sequenceService = new SequenceService();
	/**
	 * Contains reference to the proxy factory that is used to create proxies for the entities.
	 */
	@Getter private final ProxyFactory proxyFactory;
	/**
	 * Reference to the current {@link EvitaConfiguration} settings.
	 */
	private final EvitaConfiguration evitaConfiguration;
	/**
	 * Reference to the shared transactional executor service that provides carrier threads for transaction processing.
	 */
	private final ObservableExecutorService transactionalExecutor;
	/**
	 * Reference to the shared executor service that provides carrier threads for transaction processing.
	 */
	private final Scheduler scheduler;
	/**
	 * Callback function that allows to propagate reference to the new catalog version to the {@link Evita}
	 * instance that is referring to the current version of the catalog.
	 */
	private final Consumer<Catalog> newCatalogVersionConsumer;
	/**
	 * Provides access to the entity schema in the catalog.
	 */
	@Getter private final CatalogEntitySchemaAccessor entitySchemaAccessor = new CatalogEntitySchemaAccessor();
	/**
	 * Provides the tracing context for tracking the execution flow in the application.
	 **/
	private final TracingContext tracingContext;
	/**
	 * Transaction manager used for processing the transactions.
	 */
	private final TransactionManager transactionManager;
	/**
	 * Traffic recorder used for recording the traffic in the catalog.
	 */
	@Getter private final TrafficRecorder trafficRecorder;
	/**
	 * Last persisted schema version of the catalog.
	 */
	private long lastPersistedSchemaVersion;

	/**
	 * Verifies whether the catalog name could be used for a new catalog.
	 *
	 * @param catalogName        the name of the catalog
	 * @param storageOptions     the storage options
	 * @param fileId			   The ID of the file to be restored.
	 * @param pathToFile 	   the path to the ZIP file with the catalog content
	 * @param totalBytesExpected total bytes expected to be read from the input stream
	 * @param deleteAfterRestore whether to delete the ZIP file after restore
	 * @return future that will be completed with path where the content of the catalog was restored
	 */
<<<<<<< HEAD
	@Nonnull
	public static ServerTask<?, Void> createRestoreCatalogTask(
=======
	public static ServerTask<? extends FileIdCarrier, Void> createRestoreCatalogTask(
>>>>>>> e65c7a7c
		@Nonnull String catalogName,
		@Nonnull StorageOptions storageOptions,
		@Nonnull UUID fileId,
		@Nonnull Path pathToFile,
		long totalBytesExpected,
		boolean deleteAfterRestore
	) {
		return ServiceLoader.load(CatalogPersistenceServiceFactory.class)
			.findFirst()
			.map(it -> it.restoreCatalogTo(catalogName, storageOptions, fileId, pathToFile, totalBytesExpected, deleteAfterRestore))
			.orElseThrow(() -> new IllegalStateException("IO service is unexpectedly not available!"));
	}

	/**
	 * Method initializes traffic recorder instance based on the server options.
	 *
	 * @param serverOptions options containing the configuration for the traffic recorder
	 * @return traffic recorder instance
	 */
	@Nonnull
	private static TrafficRecorder getTrafficRecorder(@Nonnull ServerOptions serverOptions) {
		if (serverOptions.trafficRecording()) {
			final TrafficRecorder trafficRecorderInstance = ServiceLoader.load(TrafficRecorder.class)
				.stream()
				.findFirst()
				.orElseThrow(() -> new EvitaInvalidUsageException("Traffic recorder implementation is not available!"))
				.get();
			trafficRecorderInstance.init(serverOptions);
			return trafficRecorderInstance;
		} else {
			return NoOpTrafficRecorder.INSTANCE;
		}
	}

	public Catalog(
		@Nonnull CatalogSchemaContract catalogSchema,
		@Nonnull CacheSupervisor cacheSupervisor,
		@Nonnull EvitaConfiguration evitaConfiguration,
		@Nonnull ReflectionLookup reflectionLookup,
		@Nonnull Scheduler scheduler,
		@Nonnull ExportFileService exportFileService,
		@Nonnull ObservableExecutorService transactionalExecutor,
		@Nonnull Consumer<Catalog> newCatalogVersionConsumer,
		@Nonnull TracingContext tracingContext
	) {
		final String catalogName = catalogSchema.getName();
		final long catalogVersion = 0L;

		this.tracingContext = tracingContext;
		final CatalogSchema internalCatalogSchema = CatalogSchema._internalBuild(
			catalogName, catalogSchema.getNameVariants(), catalogSchema.getCatalogEvolutionMode(),
			getEntitySchemaAccessor()
		);
		this.schema = new TransactionalReference<>(new CatalogSchemaDecorator(internalCatalogSchema));
		this.persistenceService = ServiceLoader.load(CatalogPersistenceServiceFactory.class)
			.findFirst()
			.map(
				it -> it.createNew(
					this, this.getSchema().getName(),
					evitaConfiguration.storage(),
					evitaConfiguration.transaction(),
					scheduler,
					exportFileService
				)
			)
			.orElseThrow(StorageImplementationNotFoundException::new);

		this.catalogId = UUID.randomUUID();
		final CatalogStoragePartPersistenceService storagePartPersistenceService = this.persistenceService.getStoragePartPersistenceService(catalogVersion);
		storagePartPersistenceService.putStoragePart(catalogVersion, new CatalogSchemaStoragePart(getInternalSchema()));

		// initialize container buffer
		this.state = CatalogState.WARMING_UP;
		this.versionId = new TransactionalReference<>(catalogVersion);
		this.dataStoreBuffer = new WarmUpDataStoreMemoryBuffer(storagePartPersistenceService);
		this.cacheSupervisor = cacheSupervisor;
		this.entityCollections = new TransactionalMap<>(createHashMap(0), EntityCollection.class, Function.identity());
		this.entityCollectionsByPrimaryKey = new TransactionalMap<>(createHashMap(0), EntityCollection.class, Function.identity());
		this.entitySchemaIndex = new TransactionalMap<>(createHashMap(0));
		this.entityTypeSequence = sequenceService.getOrCreateSequence(
			catalogName, SequenceType.ENTITY_COLLECTION, 0
		);
		this.catalogIndex = new CatalogIndex();
		this.catalogIndex.attachToCatalog(null, this);
		this.proxyFactory = ProxyFactory.createInstance(reflectionLookup);
		this.evitaConfiguration = evitaConfiguration;
		this.scheduler = scheduler;
		this.transactionalExecutor = transactionalExecutor;
		this.newCatalogVersionConsumer = newCatalogVersionConsumer;
		this.lastPersistedSchemaVersion = this.schema.get().version();
		this.transactionManager = new TransactionManager(
			this, evitaConfiguration, scheduler, transactionalExecutor, newCatalogVersionConsumer
		);
		this.trafficRecorder = getTrafficRecorder(evitaConfiguration.server());

		this.persistenceService.storeHeader(
			this.catalogId, CatalogState.WARMING_UP, catalogVersion, 0, null,
			Collections.emptyList(),
			this.dataStoreBuffer
		);
	}

	public Catalog(
		@Nonnull String catalogName,
		@Nonnull CacheSupervisor cacheSupervisor,
		@Nonnull EvitaConfiguration evitaConfiguration,
		@Nonnull ReflectionLookup reflectionLookup,
		@Nonnull Scheduler scheduler,
		@Nonnull ExportFileService exportFileService,
		@Nonnull ObservableExecutorService transactionalExecutor,
		@Nonnull Consumer<Catalog> newCatalogVersionConsumer,
		@Nonnull TracingContext tracingContext
	) {
		this.tracingContext = tracingContext;
		this.persistenceService = ServiceLoader.load(CatalogPersistenceServiceFactory.class)
			.findFirst()
			.map(
				it -> it.load(
					this, catalogName,
					evitaConfiguration.storage(),
					evitaConfiguration.transaction(),
					scheduler,
					exportFileService
				)
			)
			.orElseThrow(() -> new IllegalStateException("IO service is unexpectedly not available!"));
		final CatalogHeader catalogHeader = this.persistenceService.getCatalogHeader(
			this.persistenceService.getLastCatalogVersion()
		);
		final long catalogVersion = catalogHeader.version();
		this.catalogId = catalogHeader.catalogId();
		this.versionId = new TransactionalReference<>(catalogVersion);
		this.state = catalogHeader.catalogState();
		// initialize container buffer
		final StoragePartPersistenceService storagePartPersistenceService = this.persistenceService.getStoragePartPersistenceService(catalogVersion);
		// initialize schema - still in constructor
		final CatalogSchema catalogSchema = CatalogSchemaStoragePart.deserializeWithCatalog(
			this,
			() -> ofNullable(storagePartPersistenceService.getStoragePart(catalogVersion, 1, CatalogSchemaStoragePart.class))
				.map(CatalogSchemaStoragePart::catalogSchema)
				.orElseThrow(() -> new SchemaNotFoundException(catalogHeader.catalogName()))
		);
		this.schema = new TransactionalReference<>(new CatalogSchemaDecorator(catalogSchema));
		this.catalogIndex = this.persistenceService.readCatalogIndex(this);
		this.catalogIndex.attachToCatalog(null, this);
		this.cacheSupervisor = cacheSupervisor;
		this.trafficRecorder = getTrafficRecorder(evitaConfiguration.server());
		this.dataStoreBuffer = catalogHeader.catalogState() == CatalogState.WARMING_UP ?
			new WarmUpDataStoreMemoryBuffer(storagePartPersistenceService) :
			new TransactionalDataStoreMemoryBuffer(this, storagePartPersistenceService);

		final Collection<CollectionFileReference> entityCollectionHeaders = catalogHeader.getEntityTypeFileIndexes();
		final Map<String, EntityCollection> collections = createHashMap(entityCollectionHeaders.size());
		final Map<Integer, EntityCollection> collectionIndex = createHashMap(entityCollectionHeaders.size());
		for (CollectionFileReference entityTypeFileIndex : entityCollectionHeaders) {
			final String entityType = entityTypeFileIndex.entityType();
			final EntityCollectionHeader entityCollectionHeader = this.persistenceService.getEntityCollectionHeader(
				catalogVersion, entityTypeFileIndex.entityTypePrimaryKey()
			);
			final int entityTypePrimaryKey = entityCollectionHeader.entityTypePrimaryKey();
			final EntityCollection collection = new EntityCollection(
				catalogName,
				catalogVersion,
				catalogHeader.catalogState(), entityTypePrimaryKey,
				entityType,
				persistenceService,
				cacheSupervisor,
				sequenceService,
				tracingContext
			);
			collections.put(entityType, collection);
			collectionIndex.put(MAX_POWER_OF_TWO, collection);
		}
		this.entityCollections = new TransactionalMap<>(collections, EntityCollection.class, Function.identity());
		this.entityTypeSequence = sequenceService.getOrCreateSequence(
			catalogName, SequenceType.ENTITY_COLLECTION, catalogHeader.lastEntityCollectionPrimaryKey()
		);
		this.entityCollectionsByPrimaryKey = new TransactionalMap<>(
			entityCollections.values()
				.stream()
				.collect(
					Collectors.toMap(
						EntityCollection::getEntityTypePrimaryKey,
						Function.identity()
					)
				),
			EntityCollection.class, Function.identity()
		);

		for (EntityCollection entityCollection : collections.values()) {
			entityCollection.attachToCatalog(null, this);
		}

		this.entitySchemaIndex = new TransactionalMap<>(
			this.entityCollections.values()
				.stream()
				.collect(
					Collectors.toMap(
						EntityCollection::getEntityType,
						EntityCollection::getSchema
					)
				)
		);
		// perform initialization of reflected schemas
		for (EntityCollection collection : collections.values()) {
			collection.initSchema();
		}

		this.proxyFactory = ProxyFactory.createInstance(reflectionLookup);
		this.evitaConfiguration = evitaConfiguration;
		this.scheduler = scheduler;
		this.transactionalExecutor = transactionalExecutor;
		this.newCatalogVersionConsumer = newCatalogVersionConsumer;
		this.lastPersistedSchemaVersion = this.schema.get().version();
		this.transactionManager = new TransactionManager(
			this, evitaConfiguration, scheduler, transactionalExecutor, newCatalogVersionConsumer
		);
	}

	Catalog(
		long catalogVersion,
		@Nonnull CatalogState catalogState,
		@Nonnull CatalogIndex catalogIndex,
		@Nonnull Collection<EntityCollection> entityCollections,
		@Nonnull Catalog previousCatalogVersion
	) {
		this(
			catalogVersion,
			catalogState,
			catalogIndex,
			entityCollections,
			previousCatalogVersion.persistenceService,
			previousCatalogVersion,
			previousCatalogVersion.tracingContext,
			false
		);
	}

	Catalog(
		long catalogVersion,
		@Nonnull CatalogState catalogState,
		@Nonnull CatalogIndex catalogIndex,
		@Nonnull Collection<EntityCollection> entityCollections,
		@Nonnull CatalogPersistenceService persistenceService,
		@Nonnull Catalog previousCatalogVersion,
		@Nonnull TracingContext tracingContext,
		boolean initSchemas
	) {
		this.catalogId = previousCatalogVersion.catalogId;
		this.tracingContext = tracingContext;
		this.versionId = new TransactionalReference<>(catalogVersion);
		this.state = catalogState;
		this.catalogIndex = catalogIndex;
		this.persistenceService = persistenceService;
		this.cacheSupervisor = previousCatalogVersion.cacheSupervisor;
		this.trafficRecorder = previousCatalogVersion.trafficRecorder;
		this.entityTypeSequence = previousCatalogVersion.entityTypeSequence;
		this.proxyFactory = previousCatalogVersion.proxyFactory;
		this.evitaConfiguration = previousCatalogVersion.evitaConfiguration;
		this.scheduler = previousCatalogVersion.scheduler;
		this.transactionalExecutor = previousCatalogVersion.transactionalExecutor;
		this.newCatalogVersionConsumer = previousCatalogVersion.newCatalogVersionConsumer;
		this.transactionManager = previousCatalogVersion.transactionManager;

		catalogIndex.attachToCatalog(null, this);
		final StoragePartPersistenceService storagePartPersistenceService = persistenceService.getStoragePartPersistenceService(catalogVersion);
		final CatalogSchema catalogSchema = CatalogSchema._internalBuildWithUpdatedEntitySchemaAccessor(
			previousCatalogVersion.getInternalSchema(),
			this.entitySchemaAccessor
		);
		this.schema = new TransactionalReference<>(new CatalogSchemaDecorator(catalogSchema));
		this.dataStoreBuffer = catalogState == CatalogState.WARMING_UP ?
			new WarmUpDataStoreMemoryBuffer(storagePartPersistenceService) :
			new TransactionalDataStoreMemoryBuffer(this, storagePartPersistenceService);
		// we need to switch references working with catalog (inter index relations) to new catalog
		// the collections are not yet used anywhere - we're still safe here
		final Map<String, EntityCollection> newEntityCollections = CollectionUtils.createHashMap(entityCollections.size());
		final Map<Integer, EntityCollection> newEntityCollectionsIndex = CollectionUtils.createHashMap(entityCollections.size());
		final Map<String, EntitySchemaContract> newEntitySchemaIndex = CollectionUtils.createHashMap(entityCollections.size());
		for (EntityCollection entityCollection : entityCollections) {
			newEntityCollections.put(entityCollection.getEntityType(), entityCollection);
			newEntityCollectionsIndex.put(entityCollection.getEntityTypePrimaryKey(), entityCollection);
		}
		this.entityCollections = new TransactionalMap<>(newEntityCollections, EntityCollection.class, Function.identity());
		this.entityCollectionsByPrimaryKey = new TransactionalMap<>(newEntityCollectionsIndex, EntityCollection.class, Function.identity());
		this.entitySchemaIndex = new TransactionalMap<>(newEntitySchemaIndex);
		this.lastPersistedSchemaVersion = previousCatalogVersion.lastPersistedSchemaVersion;
		// finally attach every collection to this instance of the catalog
		for (EntityCollection entityCollection : entityCollections) {
			entityCollection.attachToCatalog(null, this);
		}
		// and retrieve their schemas
		for (EntityCollection entityCollection : entityCollections) {
			if (initSchemas) {
				// and init its schema
				entityCollection.initSchema();
			}
			// when the collection is attached to the catalog, we can access its schema and put it into the schema index
			newEntitySchemaIndex.put(entityCollection.getEntityType(), entityCollection.getSchema());
		}
	}

	@Override
	@Nonnull
	public SealedCatalogSchema getSchema() {
		return schema.get();
	}

	@Nonnull
	@Override
	public CatalogSchemaContract updateSchema(@Nonnull LocalCatalogSchemaMutation... schemaMutation) throws SchemaAlteringException {
		// internal schema is expected to be produced on the server side
		final CatalogSchema originalSchema = getInternalSchema();
		try {
			final Optional<Transaction> transactionRef = Transaction.getTransaction();
			ModifyEntitySchemaMutation[] modifyEntitySchemaMutations = null;
			CatalogSchema currentSchema = originalSchema;
			CatalogSchemaContract updatedSchema = originalSchema;
			final Transaction transaction = transactionRef.orElse(null);
			for (CatalogSchemaMutation theMutation : schemaMutation) {
				transactionRef.ifPresent(it -> it.registerMutation(theMutation));
				// if the mutation implements entity schema mutation apply it on the appropriate schema
				if (theMutation instanceof ModifyEntitySchemaMutation modifyEntitySchemaMutation) {
					final String entityType = modifyEntitySchemaMutation.getEntityType();
					// if the collection doesn't exist yet - create new one
					EntityCollection entityCollection = this.entityCollections.get(entityType);
					if (entityCollection == null) {
						if (!getSchema().getCatalogEvolutionMode().contains(CatalogEvolutionMode.ADDING_ENTITY_TYPES)) {
							throw new InvalidSchemaMutationException(entityType, CatalogEvolutionMode.ADDING_ENTITY_TYPES);
						}
						currentSchema = createEntitySchema(new CreateEntitySchemaMutation(entityType), transaction, updatedSchema);
						entityCollection = this.entityCollections.get(entityType);
					}
					updatedSchema = modifyEntitySchema(modifyEntitySchemaMutation, updatedSchema, entityCollection);
				} else if (theMutation instanceof RemoveEntitySchemaMutation removeEntitySchemaMutation) {
					updatedSchema = removeEntitySchema(removeEntitySchemaMutation, transaction, updatedSchema);
				} else if (theMutation instanceof CreateEntitySchemaMutation createEntitySchemaMutation) {
					updatedSchema = createEntitySchema(createEntitySchemaMutation, transaction, updatedSchema);
				} else if (theMutation instanceof ModifyEntitySchemaNameMutation renameEntitySchemaMutation) {
					updatedSchema = modifyEntitySchemaName(renameEntitySchemaMutation, transaction, updatedSchema);
				} else {
					final CatalogSchemaWithImpactOnEntitySchemas schemaWithImpactOnEntitySchemas = modifyCatalogSchema(theMutation, updatedSchema);
					updatedSchema = schemaWithImpactOnEntitySchemas.updatedCatalogSchema();
					modifyEntitySchemaMutations = modifyEntitySchemaMutations == null || ArrayUtils.isEmpty(schemaWithImpactOnEntitySchemas.entitySchemaMutations()) ?
						schemaWithImpactOnEntitySchemas.entitySchemaMutations() :
						ArrayUtils.mergeArrays(modifyEntitySchemaMutations, schemaWithImpactOnEntitySchemas.entitySchemaMutations());
				}

				// exchange the current catalog schema so that additional entity schema mutations can take advantage of
				// previous catalog mutations when validated
				currentSchema = exchangeCatalogSchema(updatedSchema, currentSchema);
			}
			// alter affected entity schemas
			if (modifyEntitySchemaMutations != null) {
				updateSchema(modifyEntitySchemaMutations);
			}
		} catch (RuntimeException ex) {
			// revert all changes in the schema (for current transaction) if anything failed
			this.schema.set(new CatalogSchemaDecorator(originalSchema));
			throw ex;
		} finally {
			// finally, store the updated catalog schema to disk
			final CatalogSchema currentSchema = getInternalSchema();
			if (currentSchema.version() > originalSchema.version()) {
				this.dataStoreBuffer.update(getVersion(), new CatalogSchemaStoragePart(currentSchema));
			}
		}
		return getSchema();
	}

	@Override
	@Nonnull
	public CatalogState getCatalogState() {
		return this.state;
	}

	@Override
	@Nonnull
	public String getName() {
		return schema.get().getName();
	}

	@Override
	public long getVersion() {
		return this.versionId.get();
	}

	/**
	 * This method is part of the internal API and allows to move forward the catalog version sequence number in
	 * transactional context.
	 *
	 * @param catalogVersion the new catalog version
	 */
	public void setVersion(long catalogVersion) {
		Assert.isTrue(isTransactionAvailable(), "This method is expected to be called in transactional context only.");
		this.versionId.set(catalogVersion);
	}

	@Override
	public boolean supportsTransaction() {
		return state == CatalogState.ALIVE;
	}

	@Override
	@Nonnull
	public Set<String> getEntityTypes() {
		return entityCollections.keySet();
	}

	@Override
	@Nonnull
	public <S extends Serializable, T extends EvitaResponse<S>> T getEntities(@Nonnull EvitaRequest evitaRequest, @Nonnull EvitaSessionContract session) {
		final QueryPlanningContext queryContext = createQueryContext(evitaRequest, session);
		final QueryPlan queryPlan = QueryPlanner.planQuery(queryContext);

		return tracingContext.executeWithinBlockIfParentContextAvailable(
			"query - " + queryPlan.getDescription(),
			(Supplier<T>) queryPlan::execute,
			queryPlan::getSpanAttributes
		);
	}

	@Override
	public void applyMutation(@Nonnull Mutation mutation) throws InvalidMutationException {
		if (mutation instanceof LocalCatalogSchemaMutation schemaMutation) {
			// apply schema mutation to the catalog
			updateSchema(schemaMutation);
		} else if (mutation instanceof EntityMutation entityMutation) {
			getCollectionForEntityOrThrowException(entityMutation.getEntityType())
				.applyMutation(entityMutation);
		} else {
			throw new InvalidMutationException(
				"Unexpected mutation type: " + mutation.getClass().getName(),
				"Unexpected mutation type."
			);
		}
	}

	@Override
	@Nonnull
	public Optional<EntityCollectionContract> getCollectionForEntity(@Nonnull String entityType) {
		return ofNullable(entityCollections.get(entityType));
	}

	@Nonnull
	public Optional<EntityCollection> getCollectionForEntityInternal(@Nonnull String entityType) {
		return ofNullable(entityCollections.get(entityType));
	}

	@Override
	@Nonnull
	public EntityCollection getCollectionForEntityOrThrowException(@Nonnull String entityType) throws CollectionNotFoundException {
		return ofNullable(entityCollections.get(entityType))
			.orElseThrow(() -> new CollectionNotFoundException(entityType));
	}

	@Override
	@Nonnull
	public EntityCollection getCollectionForEntityPrimaryKeyOrThrowException(int entityTypePrimaryKey) throws CollectionNotFoundException {
		return ofNullable(this.entityCollectionsByPrimaryKey.get(entityTypePrimaryKey))
			.orElseThrow(() -> new CollectionNotFoundException(entityTypePrimaryKey));
	}

	@Override
	@Nonnull
	public EntityCollection getOrCreateCollectionForEntity(@Nonnull String entityType, @Nonnull EvitaSessionContract session) {
		return ofNullable(entityCollections.get(entityType))
			.orElseGet(() -> {
				if (!getSchema().getCatalogEvolutionMode().contains(CatalogEvolutionMode.ADDING_ENTITY_TYPES)) {
					throw new InvalidSchemaMutationException(entityType, CatalogEvolutionMode.ADDING_ENTITY_TYPES);
				}
				updateSchema(new CreateEntitySchemaMutation(entityType));
				return Objects.requireNonNull(entityCollections.get(entityType));
			});
	}

	@Override
	public boolean deleteCollectionOfEntity(@Nonnull String entityType, @Nonnull EvitaSessionContract session) {
		final SealedCatalogSchema originalSchema = getSchema();
		final CatalogSchemaContract updatedSchema = updateSchema(new RemoveEntitySchemaMutation(entityType));
		return updatedSchema.version() > originalSchema.version();
	}

	@Override
	public boolean renameCollectionOfEntity(@Nonnull String entityType, @Nonnull String newName, @Nonnull EvitaSessionContract session) {
		final SealedCatalogSchema originalSchema = getSchema();
		final CatalogSchemaContract updatedSchema = updateSchema(
			new ModifyEntitySchemaNameMutation(entityType, newName, false)
		);
		return updatedSchema.version() > originalSchema.version();
	}

	@Override
	public boolean replaceCollectionOfEntity(@Nonnull String entityTypeToBeReplaced, @Nonnull String entityTypeToBeReplacedWith, @Nonnull EvitaSessionContract session) {
		final SealedCatalogSchema originalSchema = getSchema();
		final CatalogSchemaContract updatedSchema = updateSchema(new ModifyEntitySchemaNameMutation(entityTypeToBeReplacedWith, entityTypeToBeReplaced, true));
		return updatedSchema.version() > originalSchema.version();
	}

	@Override
	public void delete() {
		persistenceService.delete();
	}

	@Nonnull
	@Override
	public CatalogContract replace(@Nonnull CatalogSchemaContract updatedSchema, @Nonnull CatalogContract catalogToBeReplaced) {
		final long catalogVersion = versionId.get();
		this.entityCollections.values().forEach(EntityCollection::terminate);
		final CatalogSchema renamedSchema = CatalogSchema._internalBuild(updatedSchema);
		exchangeCatalogSchema(renamedSchema, getInternalSchema());
		final CatalogPersistenceService newIoService = persistenceService.replaceWith(
			catalogVersion,
			updatedSchema.getName(),
			updatedSchema.getNameVariants(),
			renamedSchema,
			this.dataStoreBuffer
		);
		final long catalogVersionAfterRename = newIoService.getLastCatalogVersion();
		final CatalogState catalogState = getCatalogState();
		final List<EntityCollection> newCollections = this.entityCollections
			.values()
			.stream()
			.map(
				it -> new EntityCollection(
					updatedSchema.getName(),
					catalogVersionAfterRename,
					catalogState, it.getEntityTypePrimaryKey(),
					it.getEntityType(),
					newIoService,
					this.cacheSupervisor,
					this.sequenceService,
					this.tracingContext
				)
			)
			.toList();

		this.transactionManager.advanceVersion(catalogVersionAfterRename);
		return new Catalog(
			catalogVersionAfterRename,
			catalogState,
			this.catalogIndex.createCopyForNewCatalogAttachment(catalogState),
			newCollections,
			newIoService,
			this,
			this.tracingContext,
			true
		);
	}

	@Nonnull
	@Override
	public Map<String, EntitySchemaContract> getEntitySchemaIndex() {
		return entitySchemaIndex;
	}

	@Override
	@Nonnull
	public Optional<SealedEntitySchema> getEntitySchema(@Nonnull String entityType) {
		return ofNullable(entityCollections.get(entityType))
			.map(EntityCollection::getSchema);
	}

	@Override
	public boolean goLive() {
		try {
			Assert.isTrue(
				this.goingLive.compareAndSet(false, true),
				"Concurrent call of `goLive` method is not supported!"
			);

			Assert.isTrue(this.state == CatalogState.WARMING_UP, "Catalog has already alive state!");
			final CatalogGoesLiveEvent event = new CatalogGoesLiveEvent(getName());

			flush();

			final List<EntityCollection> newCollections = this.entityCollections
				.values()
				.stream()
				.map(collection -> collection.createCopyForNewCatalogAttachment(CatalogState.ALIVE))
				.toList();

			final Catalog newCatalog = new Catalog(
				1L,
				CatalogState.ALIVE,
				this.catalogIndex.createCopyForNewCatalogAttachment(CatalogState.ALIVE),
				newCollections,
				this.persistenceService,
				this,
				this.tracingContext,
				true
			);

			this.transactionManager.advanceVersion(newCatalog.getVersion());
			this.newCatalogVersionConsumer.accept(newCatalog);

			// emit the event
			event.finish().commit();

			return true;
		} finally {
			this.goingLive.set(false);
		}
	}

	@Override
	public void processWriteAheadLog(@Nonnull Consumer<CatalogContract> updatedCatalogConsumer) {
		this.persistenceService.getFirstNonProcessedTransactionInWal(getVersion())
			.ifPresentOrElse(
				transactionMutation -> {
					final long start = System.nanoTime();
					final Catalog catalog = this.transactionManager.processWriteAheadLog(
						transactionMutation.getCatalogVersion(), Long.MAX_VALUE, false
					);
					this.persistenceService.purgeAllObsoleteFiles();
					log.info("WAL of `{}` catalog was processed in {}.", this.getName(), StringUtils.formatNano(System.nanoTime() - start));
					updatedCatalogConsumer.accept(catalog);
				},
				() -> updatedCatalogConsumer.accept(this)
			);
	}

	@Nonnull
	@Override
	public CatalogVersion getCatalogVersionAt(@Nullable OffsetDateTime moment) throws TemporalDataNotAvailableException {
		return this.persistenceService.getCatalogVersionAt(moment);
	}

	@Nonnull
	@Override
	public PaginatedList<CatalogVersion> getCatalogVersions(@Nonnull TimeFlow timeFlow, int page, int pageSize) {
		return this.persistenceService.getCatalogVersions(timeFlow, page, pageSize);
	}

	@Nonnull
	@Override
	public Stream<CatalogVersionDescriptor> getCatalogVersionDescriptors(long... catalogVersion) {
		return this.persistenceService.getCatalogVersionDescriptors(catalogVersion);
	}

	@Override
	@Nonnull
	public Stream<Mutation> getCommittedMutationStream(long catalogVersion) {
		return this.persistenceService.getCommittedMutationStream(catalogVersion);
	}

	@Nonnull
	@Override
	public Stream<Mutation> getReversedCommittedMutationStream(@Nullable Long catalogVersion) {
		return this.persistenceService.getReversedCommittedMutationStream(catalogVersion);
	}

	@Nonnull
	@Override
	public ServerTask<?, FileForFetch> backup(@Nullable OffsetDateTime pastMoment, boolean includingWAL) throws TemporalDataNotAvailableException {
		final ServerTask<?, FileForFetch> backupTask = this.persistenceService.createBackupTask(pastMoment, includingWAL);
		this.scheduler.submit(backupTask);
		return backupTask;
	}

	@Nonnull
	@Override
	public CatalogStatistics getStatistics() {
		final EntityCollectionStatistics[] collectionStatistics = this.entityCollections.values()
			.stream()
			.map(EntityCollection::getStatistics)
			.toArray(EntityCollectionStatistics[]::new);
		return new CatalogStatistics(
			getCatalogId(),
			getName(),
			false,
			getCatalogState(),
			getVersion(),
			Arrays.stream(collectionStatistics).mapToLong(EntityCollectionStatistics::totalRecords).sum(),
			Arrays.stream(collectionStatistics).mapToLong(EntityCollectionStatistics::indexCount).sum() + 1,
			this.persistenceService.getSizeOnDiskInBytes(),
			collectionStatistics
		);
	}

	@Override
	public void terminate() {
		try {
			final String catalogName = getName();
			final List<EntityCollectionHeader> entityHeaders;
			boolean changeOccurred = this.lastPersistedSchemaVersion != schema.get().version();
			final boolean warmingUpState = getCatalogState() == CatalogState.WARMING_UP;
			entityHeaders = new ArrayList<>(this.entityCollections.size());
			for (EntityCollection entityCollection : entityCollections.values()) {
				// in warmup state try to persist all changes in volatile memory
				if (warmingUpState) {
					final long lastSeenVersion = entityCollection.getVersion();
					entityHeaders.add(
						updateIndexIfNecessary(
							entityCollection.flush()
						)
					);
					changeOccurred = changeOccurred || entityCollection.getVersion() != lastSeenVersion;
				}
				// in all states terminate collection operations
				entityCollection.terminate();
			}

			// if any change occurred (this may happen only in warm up state)
			if (warmingUpState && changeOccurred) {
				// store catalog header
				this.persistenceService.storeHeader(
					this.catalogId,
					getCatalogState(),
					getVersion(),
					this.entityTypeSequence.get(),
					null,
					entityHeaders,
					this.dataStoreBuffer
				);
			}
			// close all resources here, here we just hand all objects to GC
			this.entityCollections.clear();
			// log info
			log.info("Catalog {} successfully terminated.", catalogName);
		} finally {
			persistenceService.close();
		}
	}

	/**
	 * Returns reference to the main catalog index that allows fast lookups for entities across all types.
	 */
	@Nonnull
	public CatalogIndex getCatalogIndex() {
		return catalogIndex;
	}

	/**
	 * Returns {@link EntitySchema} for passed `entityType` or throws {@link IllegalArgumentException} if schema for
	 * this type is not yet known.
	 */
	@Nonnull
	public <T extends EntityIndex> Optional<T> getEntityIndexIfExists(@Nonnull String entityType, @Nonnull EntityIndexKey indexKey, @Nonnull Class<T> expectedType) {
		final EntityCollection targetCollection = ofNullable(this.entityCollections.get(entityType))
			.orElseThrow(() -> new CollectionNotFoundException(entityType));
		final EntityIndex entityIndex = targetCollection.getIndexByKeyIfExists(indexKey);
		if (entityIndex == null) {
			return empty();
		} else if (expectedType.isInstance(entityIndex)) {
			//noinspection unchecked
			return of((T) entityIndex);
		} else {
			throw new GenericEvitaInternalError(
				"Expected index of type " + expectedType.getName() + " but got " + entityIndex.getClass().getName() + ".",
				"Expected different type of entity index."
			);
		}
	}

	/**
	 * Returns internally held {@link CatalogSchema}.
	 */
	@Nonnull
	public CatalogSchema getInternalSchema() {
		return schema.get().getDelegate();
	}

	/**
	 * Updates schema in the map index on schema change.
	 *
	 * @param entitySchema updated entity schema
	 */
	public void entitySchemaUpdated(@Nonnull EntitySchemaContract entitySchema) {
		this.entitySchemaIndex.put(entitySchema.getName(), entitySchema);
	}

	/**
	 * Removes the entity schema from the map index.
	 *
	 * @param entityType the type of the entity schema to be removed
	 */
	public void entitySchemaRemoved(@Nonnull String entityType) {
		this.entitySchemaIndex.remove(entityType);
	}

	@Override
	public DataStoreChanges createLayer() {
		return new DataStoreChanges(
			Transaction.createTransactionalPersistenceService(
				this.persistenceService.getStoragePartPersistenceService(getVersion())
			)
		);
	}

	@Override
	public void removeLayer(@Nonnull TransactionalLayerMaintainer transactionalLayer) {
		transactionalLayer.removeTransactionalMemoryLayerIfExists(this);
		this.schema.removeLayer(transactionalLayer);
		this.entityCollections.removeLayer(transactionalLayer);
		this.catalogIndex.removeLayer(transactionalLayer);
		this.entityCollectionsByPrimaryKey.removeLayer(transactionalLayer);
		this.entitySchemaIndex.removeLayer(transactionalLayer);
	}

	@Nonnull
	@Override
	public Catalog createCopyWithMergedTransactionalMemory(
		@Nullable DataStoreChanges layer,
		@Nonnull TransactionalLayerMaintainer transactionalLayer
	) {
		/* the version is incremented via. {@link #setVersion} method */
		final long newCatalogVersionId = transactionalLayer.getStateCopyWithCommittedChanges(this.versionId).orElseThrow();
		final CatalogSchemaDecorator newSchema = transactionalLayer.getStateCopyWithCommittedChanges(this.schema).orElseThrow();
		final DataStoreChanges transactionalChanges = transactionalLayer.getTransactionalMemoryLayerIfExists(this);

		final MapChanges<String, EntityCollection> collectionChanges = transactionalLayer.getTransactionalMemoryLayerIfExists(this.entityCollections);
		Map<String, EntityCollectionPersistenceService> updatedServiceCollections = null;
		if (collectionChanges != null) {
			// recognize renamed collections
			final Map<String, EntityCollection> originalCollectionContents = collectionChanges.getMapDelegate();
			final ObjectObjectIdentityHashMap<EntityCollection, String> originalCollections = new ObjectObjectIdentityHashMap<>(collectionChanges.getRemovedKeys().size());
			for (String removedKey : collectionChanges.getRemovedKeys()) {
				originalCollections.put(collectionChanges.getMapDelegate().get(removedKey), removedKey);
			}
			for (Entry<String, EntityCollection> updatedKey : collectionChanges.getModifiedKeys().entrySet()) {
				final EntityCollection updatedCollection = updatedKey.getValue();
				final String removedEntityType = originalCollections.get(updatedCollection);
				final String newEntityType = updatedKey.getKey();
				if (removedEntityType != null) {
					final EntityCollectionPersistenceService newPersistenceService = this.persistenceService.replaceCollectionWith(
						newCatalogVersionId, removedEntityType,
						updatedCollection.getEntityTypePrimaryKey(),
						newEntityType
					);
					if (updatedServiceCollections == null) {
						updatedServiceCollections = new HashMap<>(collectionChanges.getModifiedKeys().size());
					}
					updatedServiceCollections.put(newEntityType, newPersistenceService);
					originalCollections.remove(updatedCollection);
					ofNullable(originalCollectionContents.get(newEntityType)).ifPresent(it -> it.removeLayer(transactionalLayer));
				}
			}
			for (ObjectObjectCursor<EntityCollection, String> originalItem : originalCollections) {
				this.persistenceService.deleteEntityCollection(newCatalogVersionId, originalItem.key.getEntityCollectionHeader());
				originalCollectionContents.get(originalItem.value).removeLayer(transactionalLayer);
			}
		}

		final Map<String, EntityCollection> possiblyUpdatedCollections = transactionalLayer.getStateCopyWithCommittedChanges(entityCollections);
		// replace all entity collections with new one if their storage persistence service was changed
		if (updatedServiceCollections != null) {
			updatedServiceCollections.forEach((entityType, newPersistenceService) -> {
				possiblyUpdatedCollections.compute(
					entityType,
					(entityTypeKey, entityCollection) -> entityCollection.createCopyWithNewPersistenceService(newCatalogVersionId, CatalogState.ALIVE, newPersistenceService)
				);
			});
		}

		final CatalogIndex possiblyUpdatedCatalogIndex = transactionalLayer.getStateCopyWithCommittedChanges(catalogIndex);
		transactionalLayer.removeTransactionalMemoryLayerIfExists(this.entityCollectionsByPrimaryKey);
		transactionalLayer.removeTransactionalMemoryLayerIfExists(this.entitySchemaIndex);

		if (transactionalChanges != null) {
			final StoragePartPersistenceService storagePartPersistenceService = this.persistenceService.getStoragePartPersistenceService(newCatalogVersionId);
			if (newSchema.version() != lastPersistedSchemaVersion) {
				final CatalogSchemaStoragePart storagePart = new CatalogSchemaStoragePart(newSchema.getDelegate());
				storagePartPersistenceService.putStoragePart(storagePart.getStoragePartPK(), storagePart);
			}

			// when we register all storage parts for persisting we can now release transactional memory
			transactionalLayer.removeTransactionalMemoryLayer(this);

			return new Catalog(
				newCatalogVersionId,
				getCatalogState(),
				possiblyUpdatedCatalogIndex,
				possiblyUpdatedCollections.values(),
				this
			);
		} else {
			if (possiblyUpdatedCatalogIndex != catalogIndex ||
				possiblyUpdatedCollections
					.entrySet()
					.stream()
					.anyMatch(it -> this.entityCollections.get(it.getKey()) != it.getValue())
			) {
				return new Catalog(
					newCatalogVersionId,
					getCatalogState(),
					possiblyUpdatedCatalogIndex,
					possiblyUpdatedCollections.values(),
					this
				);
			} else {
				// no changes present we can return self
				return this;
			}
		}
	}

	/**
	 * Commits a Write-Ahead Log (WAL) for and processes the transaction.
	 *
	 * @param transactionId         The ID of the transaction to commit.
	 * @param commitBehaviour       The requested stage the transaction needs to reach in order the returned future
	 *                              is completed.
	 * @param walPersistenceService The Write-Ahead Log persistence service.
	 * @throws TransactionException If an unknown exception occurs while processing the transaction.
	 */
	public void commitWal(
		@Nonnull UUID transactionId,
		@Nonnull CommitBehavior commitBehaviour,
		@Nonnull IsolatedWalPersistenceService walPersistenceService,
		@Nonnull CompletableFuture<Long> transactionFinalizationFuture
	) {
		try {
			this.transactionManager.commit(
				transactionId, commitBehaviour, walPersistenceService, transactionFinalizationFuture
			);
		} catch (Exception e) {
			this.transactionManager.invalidateTransactionalPublisher();
			if (e.getCause() instanceof TransactionException txException) {
				throw txException;
			} else {
				throw new TransactionException(
					"Unknown exception occurred while processing transaction!", e
				);
			}
		}
	}

	/**
	 * Retrieves the stream of committed mutations since the given catalogVersion. The first mutation in the stream
	 * will be {@link TransactionMutation} that evolved the catalog to the catalogVersion plus one. This method differs
	 * from {@link #getCommittedMutationStream(long)} in that it expects the WAL is being actively written to and
	 * the returned stream may be potentially infinite.
	 *
	 * @param startCatalogVersion     the catalog version to start reading from
	 * @param requestedCatalogVersion the minimal catalog version to finish reading
	 * @return The stream of committed mutations since the given catalogVersion
	 */
	@Nonnull
	public Stream<Mutation> getCommittedLiveMutationStream(long startCatalogVersion, long requestedCatalogVersion) {
		return this.persistenceService.getCommittedLiveMutationStream(startCatalogVersion, requestedCatalogVersion);
	}

	/**
	 * Retrieves the last catalog version written in the WAL stream.
	 *
	 * @return the last catalog version written in the WAL stream
	 */
	public long getLastCatalogVersionInMutationStream() {
		return this.persistenceService.getLastCatalogVersionInMutationStream();
	}

	/**
	 * This method writes all changed storage parts into the file offset index of {@link EntityCollection} and then stores
	 * {@link CatalogHeader} marking the catalog version as committed.
	 */
	public void flush(long catalogVersion, @Nonnull TransactionMutation lastProcessedTransaction) {
		Assert.isPremiseValid(getCatalogState() == CatalogState.ALIVE, "Catalog is not in ALIVE state!");
		boolean changeOccurred = this.schema.get().version() != this.lastPersistedSchemaVersion;
		final List<EntityCollectionHeader> entityHeaders = new ArrayList<>(this.entityCollections.size());
		for (EntityCollection entityCollection : this.entityCollections.values()) {
			final long lastSeenVersion = entityCollection.getVersion();
			entityHeaders.add(entityCollection.flush(catalogVersion));
			changeOccurred = changeOccurred || entityCollection.getVersion() != lastSeenVersion;
		}

		if (changeOccurred) {
			this.persistenceService.flushTrappedUpdates(
				catalogVersion,
				this.dataStoreBuffer.getTrappedChanges()
			);
			this.persistenceService.storeHeader(
				this.catalogId,
				CatalogState.ALIVE,
				catalogVersion,
				this.entityTypeSequence.get(),
				lastProcessedTransaction,
				entityHeaders,
				this.dataStoreBuffer
			);
			this.lastPersistedSchemaVersion = this.schema.get().version();
		}
	}

	/**
	 * Creates an isolated WAL (Write-Ahead Log) service for the specified transaction ID.
	 *
	 * @param transactionId The ID of the transaction.
	 * @return The IsolatedWalPersistenceService instance for the specified transaction ID.
	 */
	@Nonnull
	public IsolatedWalPersistenceService createIsolatedWalService(@Nonnull UUID transactionId) {
		return this.persistenceService.createIsolatedWalPersistenceService(transactionId);
	}

	/**
	 * Appends the given transaction mutation to the write-ahead log (WAL) and appends its mutation chain taken from
	 * offHeapWithFileBackupReference. After that it discards the specified off-heap data with file backup reference.
	 *
	 * @param transactionMutation The transaction mutation to append to the WAL.
	 * @param walReference        The off-heap data with file backup reference to discard.
	 * @return the number of Bytes written
	 */
	public long appendWalAndDiscard(
		@Nonnull TransactionMutation transactionMutation,
		@Nonnull OffHeapWithFileBackupReference walReference
	) {
		return this.persistenceService.appendWalAndDiscard(getVersion(), transactionMutation, walReference);
	}

	/**
	 * Notifies the system that a catalog is present in the live view.
	 * This method is used to indicate that a catalog is currently available in the live view.
	 */
	public void notifyCatalogPresentInLiveView() {
		this.transactionManager.notifyCatalogPresentInLiveView(this);
	}

	/**
	 * Method for internal use - allows emitting start events when observability facilities are already initialized.
	 * If we didn't postpone this initialization, events would become lost.
	 */
	public void emitObservabilityEvents() {
		this.persistenceService.emitObservabilityEvents();
	}

	/**
	 * Method for internal use. Allows to emit events clearing the information about deleted catalog.
	 */
	public void emitDeleteObservabilityEvents() {
		this.persistenceService.emitDeleteObservabilityEvents();
	}

	/**
	 * We need to forget all volatile data when the data written to catalog aren't going to be committed (incorporated
	 * in the final state).
	 *
	 * @see CatalogPersistenceService#forgetVolatileData()
	 */
	public void forgetVolatileData() {
		this.persistenceService.forgetVolatileData();
	}

	@Override
	public void catalogVersionBeyondTheHorizon(@Nullable Long minimalActiveCatalogVersion) {
		if (this.persistenceService instanceof CatalogVersionBeyondTheHorizonListener cvbthl) {
			cvbthl.catalogVersionBeyondTheHorizon(minimalActiveCatalogVersion);
		}
	}

	/**
	 * Method allows to immediately flush all information held in memory to the persistent storage.
	 * This method might do nothing particular in transaction ({@link CatalogState#ALIVE}) mode.
	 * Method stores {@link EntityCollectionHeader} in case there were any changes in the file offset index executed
	 * in BULK / non-transactional mode.
	 */
	void flush() {
		// if we're going live start with TRUE (force flush), otherwise start with false
		boolean changeOccurred = this.goingLive.get() || this.schema.get().version() != this.lastPersistedSchemaVersion;
		Assert.isPremiseValid(
			getCatalogState() == CatalogState.WARMING_UP,
			"Cannot flush catalog in transactional mode. Any changes could occur only in transaction!"
		);

		final List<EntityCollectionHeader> entityHeaders = new ArrayList<>(this.entityCollections.size());
		for (EntityCollection entityCollection : this.entityCollections.values()) {
			final long lastSeenVersion = entityCollection.getVersion();
			entityHeaders.add(
				updateIndexIfNecessary(
					entityCollection.flush()
				)
			);
			changeOccurred = changeOccurred || entityCollection.getVersion() != lastSeenVersion;
		}

		if (changeOccurred) {
			this.persistenceService.flushTrappedUpdates(
				0L,
				this.dataStoreBuffer.getTrappedChanges()
			);
			final CatalogHeader catalogHeader = this.persistenceService.getCatalogHeader(0L);
			Assert.isPremiseValid(
				catalogHeader != null && catalogHeader.catalogState() == CatalogState.WARMING_UP,
				"Catalog header is expected to be present in the storage in WARMING_UP flag!"
			);
			this.persistenceService.storeHeader(
				this.catalogId,
				this.goingLive.get() ? CatalogState.ALIVE : getCatalogState(),
				0L,
				this.entityTypeSequence.get(),
				null,
				entityHeaders,
				this.dataStoreBuffer
			);
			this.lastPersistedSchemaVersion = this.schema.get().version();
		}
	}

	/**
	 * Method transparently updates the contents of {@link #entityCollections} map with the new collection, if the
	 * passed {@link EntityCollectionHeaderWithCollection} contains a different collection than the one stored in
	 * the index.
	 *
	 * @param flushResult The result containing the header and the entity collection to potentially update.
	 * @return The entity collection header from the flush result.
	 */
	@Nonnull
	private EntityCollectionHeader updateIndexIfNecessary(
		@Nonnull EntityCollectionHeaderWithCollection flushResult
	) {
		final EntityCollectionHeader header = flushResult.header();
		this.entityCollections.computeIfPresent(
			header.entityType(),
			(entityType, entityCollection) -> entityCollection == flushResult.collection() ?
				entityCollection : flushResult.collection()
		);
		return header;
	}

	/*
		PRIVATE METHODS
	 */

	/**
	 * Replaces reference to the catalog in this instance. The reference is stored in transactional data structure so
	 * that it doesn't affect parallel clients until committed.
	 *
	 * @param updatedSchema updated schema
	 * @param currentSchema current schema
	 * @return updated schema
	 */
	@Nonnull
	private CatalogSchema exchangeCatalogSchema(
		@Nonnull CatalogSchemaContract updatedSchema,
		@Nonnull CatalogSchema currentSchema
	) {
		final CatalogSchemaContract nextSchema = updatedSchema;
		Assert.isPremiseValid(updatedSchema != null, "Catalog cannot be dropped by updating schema!");
		Assert.isPremiseValid(updatedSchema instanceof CatalogSchema, "Mutation is expected to produce CatalogSchema instance!");
		final CatalogSchema updatedInternalSchema = (CatalogSchema) updatedSchema;

		if (updatedSchema.version() > currentSchema.version()) {
			final CatalogSchemaDecorator currentSchemaWrapper = this.schema.get();
			Assert.isPremiseValid(
				currentSchemaWrapper.getDelegate() == currentSchema,
				"Invalid current schema used!"
			);
			final CatalogSchemaDecorator originalSchemaBeforeExchange = this.schema.compareAndExchange(
				currentSchemaWrapper,
				new CatalogSchemaDecorator(updatedInternalSchema)
			);
			Assert.isTrue(
				originalSchemaBeforeExchange.version() == currentSchema.version(),
				() -> new ConcurrentSchemaUpdateException(currentSchema, nextSchema)
			);
		}
		return updatedInternalSchema;
	}

	/**
	 * Modifies a catalog schema using the provided mutation and updated schema.
	 *
	 * @param theMutation   The mutation to be applied on the catalog schema.
	 * @param catalogSchema The updated catalog schema.
	 * @return The modified catalog schema along with its impact on entity schemas.
	 */
	@Nonnull
	private CatalogSchemaWithImpactOnEntitySchemas modifyCatalogSchema(
		@Nonnull CatalogSchemaMutation theMutation,
		@Nonnull CatalogSchemaContract catalogSchema
	) {
		final CatalogSchemaWithImpactOnEntitySchemas schemaWithImpactOnEntitySchemas;
		if (theMutation instanceof LocalCatalogSchemaMutation localCatalogSchemaMutation) {
			schemaWithImpactOnEntitySchemas = localCatalogSchemaMutation.mutate(catalogSchema, getEntitySchemaAccessor());
		} else {
			schemaWithImpactOnEntitySchemas = theMutation.mutate(catalogSchema);
		}
		Assert.isPremiseValid(
			schemaWithImpactOnEntitySchemas != null && schemaWithImpactOnEntitySchemas.updatedCatalogSchema() != null,
			"Catalog schema mutation is expected to produce CatalogSchema instance!"
		);
		return schemaWithImpactOnEntitySchemas;
	}

	/**
	 * Modifies the name of an entity schema.
	 *
	 * @param renameEntitySchemaMutation The mutation to rename the entity schema.
	 * @param transactionRef             The reference to the transaction.
	 * @param catalogSchema              The updated catalog schema.
	 * @return The modified entity schema.
	 */
	@Nonnull
	private CatalogSchemaContract modifyEntitySchemaName(
		@Nonnull ModifyEntitySchemaNameMutation renameEntitySchemaMutation,
		@Nullable Transaction transactionRef,
		@Nonnull CatalogSchemaContract catalogSchema
	) {
		if (renameEntitySchemaMutation.isOverwriteTarget() && entityCollections.containsKey(renameEntitySchemaMutation.getNewName())) {
			replaceEntityCollectionInternal(transactionRef != null, renameEntitySchemaMutation);
		} else {
			renameEntityCollectionInternal(transactionRef != null, renameEntitySchemaMutation);
		}
		return CatalogSchema._internalBuildWithUpdatedVersion(
			catalogSchema,
			getEntitySchemaAccessor()
		);
	}

	/**
	 * Creates a new entity schema and adds it to the catalog schema.
	 *
	 * @param createEntitySchemaMutation The mutation used to create the entity schema.
	 * @param catalogSchema              The catalog schema to add the new entity schema to.
	 * @return The updated catalog schema.
	 */
	@Nonnull
	private CatalogSchema createEntitySchema(
		@Nonnull CreateEntitySchemaMutation createEntitySchemaMutation,
		@Nullable Transaction transaction,
		@Nonnull CatalogSchemaContract catalogSchema
	) {
		this.persistenceService.verifyEntityType(
			this.entityCollections.values(),
			createEntitySchemaMutation.getName()
		);
		final EntityCollection newCollection = new EntityCollection(
			this.getName(),
			this.getVersion(),
			this.getCatalogState(), this.entityTypeSequence.incrementAndGet(),
			createEntitySchemaMutation.getName(),
			this.persistenceService,
			this.cacheSupervisor,
			this.sequenceService,
			this.tracingContext
		);
		this.entityCollectionsByPrimaryKey.put(newCollection.getEntityTypePrimaryKey(), newCollection);
		this.entityCollections.put(newCollection.getEntityType(), newCollection);
		newCollection.attachToCatalog(null, this);
		final CatalogSchema newSchema = CatalogSchema._internalBuildWithUpdatedVersion(
			catalogSchema,
			getEntitySchemaAccessor()
		);
		entitySchemaUpdated(newCollection.getSchema());
		// when the catalog is in WARM-UP state we need to execute immediate flush when collection is created
		if (transaction == null) {
			this.flush();
		}
		return newSchema;
	}

	/**
	 * Removes an entity schema from the catalog schema.
	 *
	 * @param removeEntitySchemaMutation The remove entity schema mutation.
	 * @param transaction                The transaction (optional).
	 * @param catalogSchema              The catalog schema (optional).
	 * @return The catalog schema contract after removing the entity schema.
	 */
	@Nonnull
	private CatalogSchemaContract removeEntitySchema(
		@Nonnull RemoveEntitySchemaMutation removeEntitySchemaMutation,
		@Nullable Transaction transaction,
		@Nullable CatalogSchemaContract catalogSchema
	) {
		final EntityCollection collectionToRemove = this.entityCollections.remove(removeEntitySchemaMutation.getName());
		if (transaction == null) {
			final long catalogVersion = getVersion();
			this.persistenceService.deleteEntityCollection(
				catalogVersion,
				catalogVersion > 0L ?
					collectionToRemove.flush(catalogVersion) :
					updateIndexIfNecessary(
						collectionToRemove.flush()
					)
			);
		}
		final CatalogSchemaContract result;
		if (collectionToRemove != null) {
			if (transaction != null) {
				collectionToRemove.removeLayer();
			}
			result = CatalogSchema._internalBuildWithUpdatedVersion(
				catalogSchema,
				getEntitySchemaAccessor()
			);
			entitySchemaRemoved(collectionToRemove.getEntityType());
		} else {
			result = catalogSchema;
		}
		// when the catalog is in WARM-UP state we need to execute immediate flush when collection is removed
		if (transaction == null) {
			this.flush();
		}
		return result;
	}

	/**
	 * Modifies the entity schema by applying the given schema mutations.
	 *
	 * @param modifyEntitySchemaMutation The modifications to be applied to the entity schema.
	 * @param catalogSchema              The catalog schema associated with the entity.
	 */
	@Nonnull
	private CatalogSchemaContract modifyEntitySchema(
		@Nonnull ModifyEntitySchemaMutation modifyEntitySchemaMutation,
		@Nonnull CatalogSchemaContract catalogSchema,
		@Nonnull EntityCollection entityCollection
	) {
		if (!ArrayUtils.isEmpty(modifyEntitySchemaMutation.getSchemaMutations())) {
			entityCollection.updateSchema(catalogSchema, modifyEntitySchemaMutation.getSchemaMutations());
		}
		return CatalogSchema._internalBuildWithUpdatedVersion(
			catalogSchema,
			getEntitySchemaAccessor()
		);
	}

	/**
	 * Method creates {@link QueryPlanningContext} that is used for read operations.
	 */
	@Nonnull
	private QueryPlanningContext createQueryContext(@Nonnull EvitaRequest evitaRequest, @Nonnull EvitaSessionContract session) {
		return new QueryPlanningContext(
			this,
			null,
			session, evitaRequest,
			evitaRequest.isQueryTelemetryRequested() ? new QueryTelemetry(QueryPhase.OVERALL) : null,
			Collections.emptyMap(),
			cacheSupervisor
		);
	}

	/**
	 * Renames the existing entity collection in catalog.
	 */
	private void renameEntityCollectionInternal(
		boolean transactionOpen,
		@Nonnull ModifyEntitySchemaNameMutation modifyEntitySchemaNameMutation
	) {
		final String currentName = modifyEntitySchemaNameMutation.getName();
		final String newName = modifyEntitySchemaNameMutation.getNewName();
		this.persistenceService.verifyEntityType(this.entityCollections.values(), newName);

		final EntityCollection entityCollectionToBeRenamed = getCollectionForEntityOrThrowException(currentName);
		doReplaceEntityCollectionInternal(
			modifyEntitySchemaNameMutation, newName, currentName,
			entityCollectionToBeRenamed,
			transactionOpen
		);
	}

	/**
	 * Replaces existing entity collection in catalog.
	 */
	private void replaceEntityCollectionInternal(boolean transactionOpen, @Nonnull ModifyEntitySchemaNameMutation modifyEntitySchemaNameMutation) {
		final String currentName = modifyEntitySchemaNameMutation.getName();
		final String newName = modifyEntitySchemaNameMutation.getNewName();
		getCollectionForEntityOrThrowException(currentName);
		final EntityCollection entityCollectionToBeReplacedWith = getCollectionForEntityOrThrowException(currentName);

		doReplaceEntityCollectionInternal(
			modifyEntitySchemaNameMutation, newName, currentName,
			entityCollectionToBeReplacedWith,
			transactionOpen
		);
	}

	/**
	 * Internal shared implementation of catalog replacement used both from rename and replace existing catalog methods.
	 */
	private void doReplaceEntityCollectionInternal(
		@Nonnull ModifyEntitySchemaNameMutation modifyEntitySchemaName,
		@Nonnull String entityCollectionNameToBeReplaced,
		@Nonnull String entityCollectionNameToBeReplacedWith,
		@Nonnull EntityCollection entityCollectionToBeReplacedWith,
		boolean transactionOpen
	) {
		entityCollectionToBeReplacedWith.updateSchema(getSchema(), modifyEntitySchemaName);
		this.entityCollections.remove(entityCollectionNameToBeReplacedWith);
		if (!transactionOpen) {
			updateIndexIfNecessary(
				entityCollectionToBeReplacedWith.flush()
			);
			final long catalogVersion = getVersion();
			Assert.isPremiseValid(catalogVersion == 0L, "Catalog version is expected to be `0`!");
			final EntityCollectionPersistenceService newPersistenceService = this.persistenceService.replaceCollectionWith(
				catalogVersion, entityCollectionNameToBeReplacedWith,
				entityCollectionToBeReplacedWith.getEntityTypePrimaryKey(),
				entityCollectionNameToBeReplaced
			);
			this.entityCollections.put(
				entityCollectionNameToBeReplaced,
				entityCollectionToBeReplacedWith.createCopyWithNewPersistenceService(
					catalogVersion, this.getCatalogState(), newPersistenceService
				)
			);
			// update managed reference entity types and groups that target renamed entity
			for (EntityCollection otherCollection : entityCollections.values()) {
				boolean schemaUpdated = otherCollection.notifyEntityTypeRenamed(
					entityCollectionNameToBeReplacedWith, entityCollectionToBeReplacedWith
				);
				if (schemaUpdated) {
					updateIndexIfNecessary(
						otherCollection.flush()
					);
				}
			}
			// store catalog with a new file pointer
			this.flush();
		} else {
			// update managed reference entity types and groups that target renamed entity
			for (EntityCollection otherCollection : entityCollections.values()) {
				otherCollection.notifyEntityTypeRenamed(
					entityCollectionNameToBeReplacedWith, entityCollectionToBeReplacedWith
				);
			}
			this.entityCollections.put(entityCollectionNameToBeReplaced, entityCollectionToBeReplacedWith);
		}
	}

	/**
	 * This implementation just manipulates with the set of EntityIndex in entity collection.
	 */
	private class CatalogIndexMaintainerImpl implements IndexMaintainer<CatalogIndexKey, CatalogIndex> {

		/**
		 * Returns entity index by its key. If such index doesn't exist, it is automatically created.
		 */
		@Nonnull
		@Override
		public CatalogIndex getOrCreateIndex(@Nonnull CatalogIndexKey entityIndexKey) {
			return Catalog.this.dataStoreBuffer.getOrCreateIndexForModification(
				entityIndexKey,
				eik -> Catalog.this.catalogIndex
			);
		}

		/**
		 * Returns existing index for passed `entityIndexKey` or returns null.
		 */
		@Nullable
		@Override
		public CatalogIndex getIndexIfExists(@Nonnull CatalogIndexKey entityIndexKey) {
			return Catalog.this.catalogIndex;
		}

		/**
		 * Removes entity index by its key. If such index doesn't exist, exception is thrown.
		 *
		 * @throws IllegalArgumentException when entity index doesn't exist
		 */
		@Override
		public void removeIndex(@Nonnull CatalogIndexKey entityIndexKey) {
			throw new GenericEvitaInternalError("Global catalog index is not expected to be removed!");
		}

	}

	/**
	 * A class that serves as an accessor for the entity schemas in a Catalog object.
	 */
	private class CatalogEntitySchemaAccessor implements EntitySchemaProvider {
		@Nonnull
		@Override
		public Collection<EntitySchemaContract> getEntitySchemas() {
			return Catalog.this.getEntitySchemaIndex().values();
		}

		@Nonnull
		@Override
		public Optional<EntitySchemaContract> getEntitySchema(@Nonnull String entityType) {
			return Catalog.this.getEntitySchema(entityType).map(EntitySchemaContract.class::cast);
		}
	}
}<|MERGE_RESOLUTION|>--- conflicted
+++ resolved
@@ -285,12 +285,8 @@
 	 * @param deleteAfterRestore whether to delete the ZIP file after restore
 	 * @return future that will be completed with path where the content of the catalog was restored
 	 */
-<<<<<<< HEAD
-	@Nonnull
-	public static ServerTask<?, Void> createRestoreCatalogTask(
-=======
+	@Nonnull
 	public static ServerTask<? extends FileIdCarrier, Void> createRestoreCatalogTask(
->>>>>>> e65c7a7c
 		@Nonnull String catalogName,
 		@Nonnull StorageOptions storageOptions,
 		@Nonnull UUID fileId,
