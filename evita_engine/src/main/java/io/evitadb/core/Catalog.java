--- conflicted
+++ resolved
@@ -63,7 +63,6 @@
 import io.evitadb.api.requestResponse.schema.mutation.catalog.ModifyEntitySchemaMutation;
 import io.evitadb.api.requestResponse.schema.mutation.catalog.ModifyEntitySchemaNameMutation;
 import io.evitadb.api.requestResponse.schema.mutation.catalog.RemoveEntitySchemaMutation;
-<<<<<<< HEAD
 import io.evitadb.api.requestResponse.system.CatalogVersion;
 import io.evitadb.api.requestResponse.system.CatalogVersionDescriptor;
 import io.evitadb.api.requestResponse.system.TimeFlow;
@@ -71,11 +70,6 @@
 import io.evitadb.api.trace.TracingContext;
 import io.evitadb.core.buffer.DataStoreChanges;
 import io.evitadb.core.buffer.DataStoreMemoryBuffer;
-=======
-import io.evitadb.api.trace.TracingContext;
-import io.evitadb.core.Transaction.CommitUpdateInstructionSet;
-import io.evitadb.core.buffer.DataStoreTxMemoryBuffer;
->>>>>>> 4cb13ec6
 import io.evitadb.core.cache.CacheSupervisor;
 import io.evitadb.core.exception.StorageImplementationNotFoundException;
 import io.evitadb.core.query.QueryContext;
@@ -252,12 +246,8 @@
 	 **/
 	private final TracingContext tracingContext;
 	/**
-<<<<<<< HEAD
 	 * Java {@link java.util.concurrent.Flow} implementation that allows to process transactional tasks in
 	 * asynchronous reactive manner.
-=======
-	 * Contains id of the transaction ({@link Transaction#getId()}) that was successfully committed to the disk.
->>>>>>> 4cb13ec6
 	 */
 	private final SubmissionPublisher<ConflictResolutionTransactionTask> transactionalPipeline;
 	/**
@@ -305,7 +295,6 @@
 		@Nonnull CatalogSchemaContract catalogSchema,
 		@Nonnull CacheSupervisor cacheSupervisor,
 		@Nonnull StorageOptions storageOptions,
-<<<<<<< HEAD
 		@Nonnull TransactionOptions transactionOptions,
 		@Nonnull ReflectionLookup reflectionLookup,
 		@Nonnull Scheduler scheduler,
@@ -315,11 +304,6 @@
 		final String catalogName = catalogSchema.getName();
 		final long catalogVersion = 0L;
 
-=======
-		@Nonnull ReflectionLookup reflectionLookup,
-		@Nonnull TracingContext tracingContext
-	) {
->>>>>>> 4cb13ec6
 		this.tracingContext = tracingContext;
 		final CatalogSchema internalCatalogSchema = CatalogSchema._internalBuild(
 			catalogName, catalogSchema.getNameVariants(), catalogSchema.getCatalogEvolutionMode(),
@@ -365,7 +349,6 @@
 		@Nonnull Path catalogPath,
 		@Nonnull CacheSupervisor cacheSupervisor,
 		@Nonnull StorageOptions storageOptions,
-<<<<<<< HEAD
 		@Nonnull TransactionOptions transactionOptions,
 		@Nonnull ReflectionLookup reflectionLookup,
 		@Nonnull Scheduler scheduler,
@@ -374,13 +357,6 @@
 	) {
 		this.tracingContext = tracingContext;
 		this.persistenceService = ServiceLoader.load(CatalogPersistenceServiceFactory.class)
-=======
-		@Nonnull ReflectionLookup reflectionLookup,
-		@Nonnull TracingContext tracingContext
-	) {
-		this.tracingContext = tracingContext;
-		this.ioService = ServiceLoader.load(CatalogPersistenceServiceFactory.class)
->>>>>>> 4cb13ec6
 			.findFirst()
 			.map(it -> it.load(this, catalogName, catalogPath, storageOptions, transactionOptions, scheduler))
 			.orElseThrow(() -> new IllegalStateException("IO service is unexpectedly not available!"));
@@ -414,7 +390,6 @@
 			);
 			final int entityTypePrimaryKey = entityCollectionHeader.entityTypePrimaryKey();
 			final EntityCollection collection = new EntityCollection(
-<<<<<<< HEAD
 				catalogVersion,
 				this,
 				entityTypePrimaryKey,
@@ -423,9 +398,6 @@
 				cacheSupervisor,
 				sequenceService,
 				tracingContext
-=======
-				this, entityTypePrimaryKey, entityType, ioService, cacheSupervisor, sequenceService, tracingContext
->>>>>>> 4cb13ec6
 			);
 			collections.put(entityType, collection);
 			collectionIndex.put(MAX_POWER_OF_TWO, collection);
@@ -469,7 +441,6 @@
 		@Nonnull CatalogState catalogState,
 		@Nonnull CatalogIndex catalogIndex,
 		@Nonnull Map<String, EntityCollection> entityCollections,
-<<<<<<< HEAD
 		@Nonnull Catalog previousCatalogVersion
 	) {
 		this(
@@ -495,13 +466,6 @@
 		this.tracingContext = tracingContext;
 		this.versionId = new TransactionalReference<>(catalogVersion);
 		this.state = catalogState;
-=======
-		@Nonnull ProxyFactory proxyFactory,
-		@Nonnull TracingContext tracingContext
-	) {
-		this.tracingContext = tracingContext;
-		this.state = new AtomicReference<>(catalogState);
->>>>>>> 4cb13ec6
 		this.catalogIndex = catalogIndex;
 		this.persistenceService = persistenceService;
 		this.cacheSupervisor = previousCatalogVersion.cacheSupervisor;
@@ -550,7 +514,6 @@
 	@Override
 	public CatalogSchemaContract updateSchema(@Nonnull LocalCatalogSchemaMutation... schemaMutation) throws SchemaAlteringException {
 		// internal schema is expected to be produced on the server side
-<<<<<<< HEAD
 		final CatalogSchema originalSchema = getInternalSchema();
 		try {
 			final Optional<Transaction> transactionRef = Transaction.getTransaction();
@@ -568,63 +531,6 @@
 					updatedSchema = createEntitySchema(createEntitySchemaMutation, updatedSchema);
 				} else if (theMutation instanceof ModifyEntitySchemaNameMutation renameEntitySchemaMutation) {
 					updatedSchema = modifyEntitySchemaName(renameEntitySchemaMutation, transactionRef.orElse(null), updatedSchema);
-=======
-		final CatalogSchema currentSchema = getInternalSchema();
-		ModifyEntitySchemaMutation[] modifyEntitySchemaMutations = null;
-		CatalogSchemaContract updatedSchema = currentSchema;
-		for (CatalogSchemaMutation theMutation : schemaMutation) {
-			// if the mutation implements entity schema mutation apply it on the appropriate schema
-			if (theMutation instanceof ModifyEntitySchemaMutation modifyEntitySchemaMutation) {
-				final String entityType = modifyEntitySchemaMutation.getEntityType();
-				final EntityCollection entityCollection = getCollectionForEntityOrThrowException(entityType);
-				entityCollection.updateSchema(updatedSchema, modifyEntitySchemaMutation.getSchemaMutations());
-			} else if (theMutation instanceof RemoveEntitySchemaMutation removeEntitySchemaMutation) {
-				final EntityCollection collectionToRemove = entityCollections.remove(removeEntitySchemaMutation.getName());
-				if (!session.isTransactionOpen()) {
-					new RemoveCollectionOperation(removeEntitySchemaMutation.getName())
-						.execute("Catalog: " + getName(), -1L, ioService);
-				}
-				if (collectionToRemove != null) {
-					if (session.isTransactionOpen()) {
-						collectionToRemove.removeLayer();
-					}
-					updatedSchema = CatalogSchema._internalBuildWithUpdatedVersion(
-						updatedSchema,
-						getEntitySchemaAccessor()
-					);
-					entitySchemaRemoved(collectionToRemove.getEntityType());
-				}
-			} else if (theMutation instanceof CreateEntitySchemaMutation createEntitySchemaMutation) {
-				this.ioService.verifyEntityType(
-					this.entityCollections.values(),
-					createEntitySchemaMutation.getName()
-				);
-				final EntityCollection newCollection = new EntityCollection(
-					this, this.entityTypeSequence.incrementAndGet(), createEntitySchemaMutation.getName(),
-					ioService, cacheSupervisor, sequenceService, tracingContext
-				);
-				this.entityCollectionsByPrimaryKey.put(newCollection.getEntityTypePrimaryKey(), newCollection);
-				this.entityCollections.put(newCollection.getEntityType(), newCollection);
-				updatedSchema = CatalogSchema._internalBuildWithUpdatedVersion(
-					updatedSchema,
-					getEntitySchemaAccessor()
-				);
-				entitySchemaUpdated(newCollection.getSchema());
-			} else if (theMutation instanceof ModifyEntitySchemaNameMutation renameEntitySchemaMutation) {
-				if (renameEntitySchemaMutation.isOverwriteTarget() && entityCollections.containsKey(renameEntitySchemaMutation.getNewName())) {
-					replaceEntityCollectionInternal(session, renameEntitySchemaMutation);
-				} else {
-					renameEntityCollectionInternal(session, renameEntitySchemaMutation);
-				}
-				updatedSchema = CatalogSchema._internalBuildWithUpdatedVersion(
-					updatedSchema,
-					getEntitySchemaAccessor()
-				);
-			} else {
-				final CatalogSchemaWithImpactOnEntitySchemas schemaWithImpactOnEntitySchemas;
-				if (theMutation instanceof LocalCatalogSchemaMutation localCatalogSchemaMutation) {
-					schemaWithImpactOnEntitySchemas = localCatalogSchemaMutation.mutate(updatedSchema, getEntitySchemaAccessor());
->>>>>>> 4cb13ec6
 				} else {
 					final CatalogSchemaWithImpactOnEntitySchemas schemaWithImpactOnEntitySchemas = modifyCatalogSchema(theMutation, updatedSchema);
 					updatedSchema = schemaWithImpactOnEntitySchemas.updatedCatalogSchema();
@@ -702,8 +608,7 @@
 			queryPlan = QueryPlanner.planQuery(queryContext);
 		}
 		return tracingContext.executeWithinBlock(
-<<<<<<< HEAD
-			"query",
+			"query - " + queryPlan.getDescription(),
 			(Supplier<T>) queryPlan::execute,
 			queryPlan::getSpanAttributes
 		);
@@ -723,12 +628,6 @@
 				"Unexpected mutation type."
 			);
 		}
-=======
-			"query - " + queryPlan.getDescription(),
-			(Supplier<T>) queryPlan::execute,
-			queryPlan::getSpanAttributes
-		);
->>>>>>> 4cb13ec6
 	}
 
 	@Nonnull
@@ -799,7 +698,6 @@
 	@Nonnull
 	@Override
 	public CatalogContract replace(@Nonnull CatalogSchemaContract updatedSchema, @Nonnull CatalogContract catalogToBeReplaced) {
-<<<<<<< HEAD
 		final long catalogVersion = versionId.get();
 		this.entityCollections.values().forEach(EntityCollection::terminate);
 		final CatalogPersistenceService newIoService = persistenceService.replaceWith(
@@ -826,43 +724,6 @@
 						tracingContext
 					)
 				)
-=======
-		try {
-			this.ioService.prepare();
-
-			this.entityCollections.values().forEach(EntityCollection::terminate);
-			final CatalogPersistenceService newIoService = ioService.replaceWith(
-				updatedSchema.getName(),
-				updatedSchema.getNameVariants(),
-				CatalogSchema._internalBuild(updatedSchema),
-				getCatalogState() == CatalogState.WARMING_UP ? 0L : getNextTransactionId()
-			);
-			final Map<String, EntityCollection> newCollections = entityCollections
-				.values()
-				.stream()
-				.collect(
-					Collectors.toMap(
-						EntityCollection::getEntityType,
-						it -> new EntityCollection(
-							this, it.getEntityTypePrimaryKey(), it.getEntityType(),
-							newIoService, cacheSupervisor, sequenceService, tracingContext
-						)
-					)
-				);
-
-			final Catalog catalogAfterRename = new Catalog(
-				getCatalogState(),
-				catalogIndex,
-				newIoService,
-				cacheSupervisor,
-				readWriteSessionCount,
-				txPkSequence,
-				id,
-				entityTypeSequence,
-				newCollections,
-				proxyFactory,
-				tracingContext
->>>>>>> 4cb13ec6
 			);
 
 		final Catalog catalogAfterRename = new Catalog(
@@ -1136,12 +997,7 @@
 				getCatalogState(),
 				possiblyUpdatedCatalogIndex,
 				possiblyUpdatedCollections,
-<<<<<<< HEAD
 				this
-=======
-				proxyFactory,
-				tracingContext
->>>>>>> 4cb13ec6
 			);
 		} else {
 			if (possiblyUpdatedCatalogIndex != catalogIndex ||
@@ -1155,12 +1011,7 @@
 					getCatalogState(),
 					possiblyUpdatedCatalogIndex,
 					possiblyUpdatedCollections,
-<<<<<<< HEAD
 					this
-=======
-					proxyFactory,
-					tracingContext
->>>>>>> 4cb13ec6
 				);
 			} else {
 				// no changes present we can return self
