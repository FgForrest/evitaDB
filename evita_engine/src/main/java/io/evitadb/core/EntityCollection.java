--- conflicted
+++ resolved
@@ -78,12 +78,8 @@
 import io.evitadb.api.requestResponse.schema.mutation.catalog.ModifyEntitySchemaMutation;
 import io.evitadb.api.requestResponse.schema.mutation.entity.SetEntitySchemaWithHierarchyMutation;
 import io.evitadb.api.trace.TracingContext;
-<<<<<<< HEAD
 import io.evitadb.core.buffer.DataStoreChanges;
 import io.evitadb.core.buffer.DataStoreMemoryBuffer;
-=======
-import io.evitadb.core.buffer.DataStoreTxMemoryBuffer;
->>>>>>> 4cb13ec6
 import io.evitadb.core.cache.CacheSupervisor;
 import io.evitadb.core.query.QueryContext;
 import io.evitadb.core.query.QueryPlan;
@@ -240,10 +236,6 @@
 	 */
 	private final HeaderInfoSupplier headerInfoSupplier = new EntityCollectionHeaderInfoSupplier();
 	/**
-	 * Provides the tracing context for tracking the execution flow in the application.
-	 **/
-	private final TracingContext tracingContext;
-	/**
 	 * Service containing I/O related methods.
 	 */
 	private EntityCollectionPersistenceService persistenceService;
@@ -320,10 +312,7 @@
 		@Nonnull TracingContext tracingContext
 	) {
 		this.tracingContext = tracingContext;
-<<<<<<< HEAD
 		this.entityType = entityType;
-=======
->>>>>>> 4cb13ec6
 		this.entityTypePrimaryKey = entityTypePrimaryKey;
 		this.catalogPersistenceService = catalogPersistenceService;
 		this.persistenceService = catalogPersistenceService.createEntityCollectionPersistenceService(
@@ -393,10 +382,7 @@
 		@Nonnull TracingContext tracingContext
 	) {
 		this.tracingContext = tracingContext;
-<<<<<<< HEAD
 		this.entityType = entitySchema.getName();
-=======
->>>>>>> 4cb13ec6
 		this.entityTypePrimaryKey = entityTypePrimaryKey;
 		this.schema = new TransactionalReference<>(new EntitySchemaDecorator(() -> getCatalog().getSchema(), entitySchema));
 		this.catalogAccessor = new AtomicReference<>(catalog);
@@ -421,11 +407,7 @@
 			queryPlan = QueryPlanner.planQuery(queryContext);
 		}
 		return tracingContext.executeWithinBlock(
-<<<<<<< HEAD
-			"query",
-=======
 			"query - " + queryPlan.getDescription(),
->>>>>>> 4cb13ec6
 			(Supplier<T>) queryPlan::execute,
 			queryPlan::getSpanAttributes
 		);
@@ -664,11 +646,7 @@
 			queryPlan = QueryPlanner.planQuery(queryContext);
 		}
 		final EvitaEntityReferenceResponse result = tracingContext.executeWithinBlock(
-<<<<<<< HEAD
-			"delete",
-=======
 			"delete - " + queryPlan.getDescription(),
->>>>>>> 4cb13ec6
 			(Supplier<EvitaEntityReferenceResponse>) queryPlan::execute,
 			queryPlan::getSpanAttributes
 		);
@@ -689,11 +667,7 @@
 			queryPlan = QueryPlanner.planQuery(queryContext);
 		}
 		final EvitaResponse<? extends Serializable> result = tracingContext.executeWithinBlock(
-<<<<<<< HEAD
-			"delete",
-=======
 			"delete - " + queryPlan.getDescription(),
->>>>>>> 4cb13ec6
 			() -> queryPlan.execute(),
 			queryPlan::getSpanAttributes
 		);
@@ -1139,15 +1113,9 @@
 				this.indexPkSequence,
 				this.catalogPersistenceService,
 				this.persistenceService,
-<<<<<<< HEAD
 				transactionalLayer.getStateCopyWithCommittedChanges(this.indexes),
 				this.cacheSupervisor,
 				this.tracingContext
-=======
-				transactionalLayer.getStateCopyWithCommittedChanges(this.indexes, transaction),
-				cacheSupervisor,
-				tracingContext
->>>>>>> 4cb13ec6
 			);
 		} else {
 			final ReferenceChanges<EntitySchemaDecorator> schemaChanges = transactionalLayer.getTransactionalMemoryLayerIfExists(this.schema);
