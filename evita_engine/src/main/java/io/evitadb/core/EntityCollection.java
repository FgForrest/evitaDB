--- conflicted
+++ resolved
@@ -636,6 +636,23 @@
 	}
 
 	@Override
+	public int deleteEntityAndItsHierarchy(int primaryKey, @Nonnull EvitaSessionContract session) {
+		return deleteEntityAndItsHierarchy(
+			new EvitaRequest(
+				Query.query(
+					collection(getSchema().getName()),
+					filterBy(entityPrimaryKeyInSet(primaryKey)),
+					require(entityFetchAll())
+				),
+				OffsetDateTime.now(),
+				EntityReference.class,
+				null
+			),
+			session
+		).deletedEntities();
+	}
+
+	@Override
 	public <T extends Serializable> DeletedHierarchy<T> deleteEntityAndItsHierarchy(@Nonnull EvitaRequest evitaRequest, @Nonnull EvitaSessionContract session) {
 		final EntityIndex globalIndex = getIndexByKeyIfExists(new EntityIndexKey(EntityIndexType.GLOBAL));
 		if (globalIndex != null) {
@@ -672,10 +689,7 @@
 				);
 			}
 		}
-<<<<<<< HEAD
 		return new DeletedHierarchy<>(0, new int[0], null);
-=======
-		return new DeletedHierarchy<>(0, null);
 	}
 
 	@Override
@@ -791,7 +805,6 @@
 		} else {
 			return empty();
 		}
->>>>>>> 6f74993b
 	}
 
 	@Override
