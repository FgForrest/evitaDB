--- conflicted
+++ resolved
@@ -183,13 +183,12 @@
 
 		@Override
 		public Object invoke(Object proxy, Method method, Object[] args) {
-<<<<<<< HEAD
 			try {
 				evitaSession.increaseNestLevel();
 				// invoke original method on delegate
 				return Transaction.executeInTransactionIfProvided(
 					evitaSession.getOpenedTransaction().orElse(null),
-					() -> tracingContext.executeWithinBlock(
+					() -> tracingContext.executeWithinBlockIfParentContextAvailable(
 						"session call - " + method.getName(),
 						() -> {
 							try {
@@ -221,31 +220,6 @@
 								}
 							} catch (Throwable ex) {
 								log.error("Unexpected system error occurred: " + ex.getMessage(), ex);
-=======
-			// invoke original method on delegate
-			return Transaction.executeInTransactionIfProvided(
-				evitaSession.getOpenedTransaction().orElse(null),
-				() -> tracingContext.executeWithinBlockIfParentContextAvailable(
-					"session call - " + method.getName(),
-					() -> {
-						try {
-							return method.invoke(evitaSession, args);
-						} catch (InvocationTargetException ex) {
-							// handle the error
-							final Throwable targetException = ex.getTargetException();
-							if (targetException instanceof EvitaInvalidUsageException evitaInvalidUsageException) {
-								// just unwrap and rethrow
-								throw evitaInvalidUsageException;
-							} else if (targetException instanceof EvitaInternalError evitaInternalError) {
-								log.error(
-									"Internal Evita error occurred in " + evitaInternalError.getErrorCode() + ": " + evitaInternalError.getPrivateMessage(),
-									targetException
-								);
-								// unwrap and rethrow
-								throw evitaInternalError;
-							} else {
-								log.error("Unexpected internal Evita error occurred: " + ex.getCause().getMessage(), targetException);
->>>>>>> 0ffb1324
 								throw new EvitaInternalError(
 									"Unexpected system error occurred: " + ex.getMessage(),
 									"Unexpected system error occurred.",
