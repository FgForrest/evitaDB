/*
 *
 *                         _ _        ____  ____
 *               _____   _(_) |_ __ _|  _ \| __ )
 *              / _ \ \ / / | __/ _` | | | |  _ \
 *             |  __/\ V /| | || (_| | |_| | |_) |
 *              \___| \_/ |_|\__\__,_|____/|____/
 *
 *   Copyright (c) 2023-2024
 *
 *   Licensed under the Business Source License, Version 1.1 (the "License");
 *   you may not use this file except in compliance with the License.
 *   You may obtain a copy of the License at
 *
 *   https://github.com/FgForrest/evitaDB/blob/main/LICENSE
 *
 *   Unless required by applicable law or agreed to in writing, software
 *   distributed under the License is distributed on an "AS IS" BASIS,
 *   WITHOUT WARRANTIES OR CONDITIONS OF ANY KIND, either express or implied.
 *   See the License for the specific language governing permissions and
 *   limitations under the License.
 */

package io.evitadb.core;

import io.evitadb.api.CatalogContract;
import io.evitadb.api.EvitaSessionContract;
import io.evitadb.api.TransactionContract.CommitBehavior;
import io.evitadb.api.exception.ConcurrentInitializationException;
import io.evitadb.exception.EvitaInternalError;
import io.evitadb.exception.EvitaInvalidUsageException;
import io.evitadb.utils.Assert;
import lombok.RequiredArgsConstructor;
import lombok.extern.slf4j.Slf4j;

import javax.annotation.Nonnull;
import javax.annotation.Nullable;
import java.lang.reflect.InvocationHandler;
import java.lang.reflect.InvocationTargetException;
import java.lang.reflect.Method;
import java.lang.reflect.Proxy;
import java.util.Iterator;
import java.util.Map;
import java.util.UUID;
import java.util.concurrent.CompletionException;
import java.util.concurrent.ConcurrentHashMap;
import java.util.concurrent.atomic.AtomicInteger;
import java.util.function.Supplier;
import java.util.stream.Stream;

import static java.util.Optional.ofNullable;

/**
 * Session registry maintains all active sessions for the {@link Evita} instance. It provides access to the sessions,
 * allows to terminate them or update a {@link Catalog} reference in them in a batch mode.
 *
 * @author Jan Novotný (novotny@fg.cz), FG Forrest a.s. (c) 2022
 */
@Slf4j
final class SessionRegistry {
	/**
	 * Keeps information about currently active sessions.
	 */
	private final Map<UUID, EvitaSessionTuple> activeSessions = new ConcurrentHashMap<>(64);
	/**
	 * Keeps information about count of currently active sessions. Counter is used to safely control single session
	 * limits in parallel execution.
	 */
	private final AtomicInteger activeSessionsCounter = new AtomicInteger();

	/**
	 * Returns set of all active (currently open) sessions.
	 */
	public Stream<EvitaInternalSessionContract> getActiveSessions() {
		return activeSessions.values().stream().map(EvitaSessionTuple::proxySession);
	}

	/**
	 * Method returns active session by its unique id or NULL if such session is not found.
	 */
	@Nullable
	public EvitaInternalSessionContract getActiveSessionById(UUID sessionId) {
		return ofNullable(activeSessions.get(sessionId))
			.map(EvitaSessionTuple::proxySession)
			.orElse(null);
	}

	/**
	 * Method closes and removes all active sessions from the registry.
	 * All changes are rolled back.
	 */
	public void closeAllActiveSessions() {
		final Iterator<EvitaSessionTuple> sessionIt = activeSessions.values().iterator();
		while (sessionIt.hasNext()) {
			final EvitaSessionTuple sessionTuple = sessionIt.next();
			final EvitaSession activeSession = sessionTuple.plainSession();
			if (activeSession.isActive()) {
				if (activeSession.isTransactionOpen()) {
					activeSession.setRollbackOnly();
				}
				activeSession.closeNow(CommitBehavior.WAIT_FOR_WAL_PERSISTENCE);
				log.info("There is still active session {} - terminating.", activeSession.getId());
			}
			sessionIt.remove();
		}
		Assert.isPremiseValid(
			activeSessionsCounter.get() == 0,
			"Some of the sessions didn't decrement the session counter!"
		);
	}

	/**
	 * Creates and registers new session to the registry.
	 * Method checks that there is only a single active session when catalog is in warm-up mode.
	 */
	@Nonnull
	public EvitaInternalSessionContract addSession(boolean warmUp, Supplier<EvitaSession> sessionSupplier) {
		if (warmUp) {
			activeSessionsCounter.incrementAndGet();
		} else if (!activeSessionsCounter.compareAndSet(0, 1)) {
			throw new ConcurrentInitializationException(activeSessions.keySet().iterator().next());
		}

		final EvitaSession newSession = sessionSupplier.get();
		final EvitaInternalSessionContract newSessionProxy = (EvitaInternalSessionContract) Proxy.newProxyInstance(
			EvitaInternalSessionContract.class.getClassLoader(),
			new Class[]{EvitaInternalSessionContract.class},
			new EvitaSessionProxy(newSession)
		);
		activeSessions.put(newSession.getId(), new EvitaSessionTuple(newSession, newSessionProxy));
		return newSessionProxy;
	}

	/**
	 * Removes session from the registry.
	 */
	public void removeSession(@Nonnull EvitaSessionContract session) {
		if (activeSessions.remove(session.getId()) != null) {
			activeSessionsCounter.decrementAndGet();
		}
	}

	/**
	 * Method updates reference to the catalog in all active session it keeps track of.
	 */
	public void updateCatalogReference(@Nonnull CatalogContract catalog) {
		activeSessions.values()
			.stream()
			.map(EvitaSessionTuple::plainSession)
			// except those with active transaction which are protected by SNAPSHOT isolation
			.filter(it -> it.isActive() && !it.isTransactionOpen())
			.forEach(it -> it.updateCatalogReference(catalog));
	}

	/**
	 * This handler is an infrastructural handler that delegates all calls to {@link #evitaSession}. We'll pay some
	 * performance price by wrapping {@link EvitaSession} in a proxy, that uses this error handler (all calls on session
	 * object will be approximately 1.7x less performant -
	 * <a href="http://ordinaryjava.blogspot.com/2008/08/benchmarking-cost-of-dynamic-proxies.html">source</a>) but this
	 * way we can isolate the error logging / translation in one place and avoid cluttering the source code. Graal
	 * supports JDK proxies out-of-the-box so this shouldn't be a problem in the future.
	 */
	@RequiredArgsConstructor
	private static class EvitaSessionProxy implements InvocationHandler {
		private final EvitaSession evitaSession;

		@Override
		public Object invoke(Object proxy, Method method, Object[] args) {
<<<<<<< HEAD
			try {
				evitaSession.increaseNestLevel();
				// invoke original method on delegate
				return Transaction.executeInTransactionIfProvided(
					evitaSession.getOpenedTransaction().orElse(null),
					() -> {
						try {
							return method.invoke(evitaSession, args);
						} catch (InvocationTargetException ex) {
							// handle the error
							final Throwable targetException = ex.getTargetException() instanceof CompletionException completionException ?
								completionException.getCause() : ex.getTargetException();
							if (targetException instanceof EvitaInvalidUsageException evitaInvalidUsageException) {
								// just unwrap and rethrow
								throw evitaInvalidUsageException;
							} else if (targetException instanceof EvitaInternalError evitaInternalError) {
								log.error(
									"Internal Evita error occurred in {}: {}",
									evitaInternalError.getErrorCode(),
									evitaInternalError.getPrivateMessage(),
									targetException
								);
								// unwrap and rethrow
								throw evitaInternalError;
							} else {
								log.error("Unexpected internal Evita error occurred: {}", ex.getCause().getMessage(), targetException);
								throw new EvitaInternalError(
									"Unexpected internal Evita error occurred: " + ex.getCause().getMessage(),
									"Unexpected internal Evita error occurred.",
									targetException
								);
							}
						} catch (Throwable ex) {
							log.error("Unexpected system error occurred: {}", ex.getMessage(), ex);
=======
			// invoke original method on delegate
			return Transaction.executeInTransactionIfProvided(
				evitaSession.getOpenedTransaction().orElse(null),
				() -> {
					try {
						return method.invoke(evitaSession, args);
					} catch (InvocationTargetException ex) {
						// handle the error
						final Throwable targetException = ex.getTargetException();
						if (targetException instanceof EvitaInvalidUsageException evitaInvalidUsageException) {
							// just unwrap and rethrow
							throw evitaInvalidUsageException;
						} else if (targetException instanceof EvitaInternalError evitaInternalError) {
							log.error(
								"Internal Evita error occurred in " + evitaInternalError.getErrorCode() + ": " + evitaInternalError.getPrivateMessage(),
								targetException
							);
							// unwrap and rethrow
							throw evitaInternalError;
						} else {
							log.error("Unexpected internal Evita error occurred: " + ex.getCause().getMessage(), targetException);
>>>>>>> 82950493
							throw new EvitaInternalError(
								"Unexpected system error occurred: " + ex.getMessage(),
								"Unexpected system error occurred.",
								ex
							);
						}
<<<<<<< HEAD
					},
					evitaSession.isRootLevelExecution()
				);
			} finally {
				evitaSession.decreaseNestLevel();
			}
=======
					} catch (Throwable ex) {
						log.error("Unexpected system error occurred: " + ex.getMessage(), ex);
						throw new EvitaInternalError(
							"Unexpected system error occurred: " + ex.getMessage(),
							"Unexpected system error occurred.",
							ex
						);
					}
				}
			);
>>>>>>> 82950493
		}
	}

	/**
	 * The DTO combines both plain session and the proxy wrapper around it so that one or another can be used on places
	 * where necessary.
	 *
	 * @param plainSession the session object
	 * @param proxySession the proxy wrapper around the very session object
	 */
	private record EvitaSessionTuple(
		@Nonnull EvitaSession plainSession,
		@Nonnull EvitaInternalSessionContract proxySession
	) {

	}

}<|MERGE_RESOLUTION|>--- conflicted
+++ resolved
@@ -166,7 +166,6 @@
 
 		@Override
 		public Object invoke(Object proxy, Method method, Object[] args) {
-<<<<<<< HEAD
 			try {
 				evitaSession.increaseNestLevel();
 				// invoke original method on delegate
@@ -184,15 +183,13 @@
 								throw evitaInvalidUsageException;
 							} else if (targetException instanceof EvitaInternalError evitaInternalError) {
 								log.error(
-									"Internal Evita error occurred in {}: {}",
-									evitaInternalError.getErrorCode(),
-									evitaInternalError.getPrivateMessage(),
+									"Internal Evita error occurred in " + evitaInternalError.getErrorCode() + ": " + evitaInternalError.getPrivateMessage(),
 									targetException
 								);
 								// unwrap and rethrow
 								throw evitaInternalError;
 							} else {
-								log.error("Unexpected internal Evita error occurred: {}", ex.getCause().getMessage(), targetException);
+								log.error("Unexpected internal Evita error occurred: " + ex.getCause().getMessage(), targetException);
 								throw new EvitaInternalError(
 									"Unexpected internal Evita error occurred: " + ex.getCause().getMessage(),
 									"Unexpected internal Evita error occurred.",
@@ -200,55 +197,19 @@
 								);
 							}
 						} catch (Throwable ex) {
-							log.error("Unexpected system error occurred: {}", ex.getMessage(), ex);
-=======
-			// invoke original method on delegate
-			return Transaction.executeInTransactionIfProvided(
-				evitaSession.getOpenedTransaction().orElse(null),
-				() -> {
-					try {
-						return method.invoke(evitaSession, args);
-					} catch (InvocationTargetException ex) {
-						// handle the error
-						final Throwable targetException = ex.getTargetException();
-						if (targetException instanceof EvitaInvalidUsageException evitaInvalidUsageException) {
-							// just unwrap and rethrow
-							throw evitaInvalidUsageException;
-						} else if (targetException instanceof EvitaInternalError evitaInternalError) {
-							log.error(
-								"Internal Evita error occurred in " + evitaInternalError.getErrorCode() + ": " + evitaInternalError.getPrivateMessage(),
-								targetException
-							);
-							// unwrap and rethrow
-							throw evitaInternalError;
-						} else {
-							log.error("Unexpected internal Evita error occurred: " + ex.getCause().getMessage(), targetException);
->>>>>>> 82950493
+							log.error("Unexpected system error occurred: " + ex.getMessage(), ex);
 							throw new EvitaInternalError(
 								"Unexpected system error occurred: " + ex.getMessage(),
 								"Unexpected system error occurred.",
 								ex
 							);
 						}
-<<<<<<< HEAD
 					},
 					evitaSession.isRootLevelExecution()
 				);
 			} finally {
 				evitaSession.decreaseNestLevel();
 			}
-=======
-					} catch (Throwable ex) {
-						log.error("Unexpected system error occurred: " + ex.getMessage(), ex);
-						throw new EvitaInternalError(
-							"Unexpected system error occurred: " + ex.getMessage(),
-							"Unexpected system error occurred.",
-							ex
-						);
-					}
-				}
-			);
->>>>>>> 82950493
 		}
 	}
 
