/*
 *
 *                         _ _        ____  ____
 *               _____   _(_) |_ __ _|  _ \| __ )
 *              / _ \ \ / / | __/ _` | | | |  _ \
 *             |  __/\ V /| | || (_| | |_| | |_) |
 *              \___| \_/ |_|\__\__,_|____/|____/
 *
 *   Copyright (c) 2023-2025
 *
 *   Licensed under the Business Source License, Version 1.1 (the "License");
 *   you may not use this file except in compliance with the License.
 *   You may obtain a copy of the License at
 *
 *   https://github.com/FgForrest/evitaDB/blob/master/LICENSE
 *
 *   Unless required by applicable law or agreed to in writing, software
 *   distributed under the License is distributed on an "AS IS" BASIS,
 *   WITHOUT WARRANTIES OR CONDITIONS OF ANY KIND, either express or implied.
 *   See the License for the specific language governing permissions and
 *   limitations under the License.
 */

package io.evitadb.core;

import io.evitadb.api.*;
import io.evitadb.api.CommitProgress.CommitVersions;
import io.evitadb.api.TransactionContract.CommitBehavior;
import io.evitadb.api.exception.*;
import io.evitadb.api.file.FileForFetch;
import io.evitadb.api.observability.trace.RepresentsMutation;
import io.evitadb.api.observability.trace.RepresentsQuery;
import io.evitadb.api.observability.trace.Traced;
import io.evitadb.api.proxy.ProxyFactory;
import io.evitadb.api.proxy.SealedEntityProxy;
import io.evitadb.api.proxy.SealedEntityReferenceProxy;
import io.evitadb.api.query.FilterConstraint;
import io.evitadb.api.query.Query;
import io.evitadb.api.query.require.DataInLocales;
import io.evitadb.api.query.require.EntityContentRequire;
import io.evitadb.api.query.require.PriceContent;
import io.evitadb.api.query.require.PriceContentMode;
import io.evitadb.api.requestResponse.EvitaRequest;
import io.evitadb.api.requestResponse.EvitaResponse;
import io.evitadb.api.requestResponse.cdc.ChangeCapturePublisher;
import io.evitadb.api.requestResponse.cdc.ChangeCatalogCapture;
import io.evitadb.api.requestResponse.cdc.ChangeCatalogCaptureRequest;
import io.evitadb.api.requestResponse.data.DeletedHierarchy;
import io.evitadb.api.requestResponse.data.EntityClassifier;
import io.evitadb.api.requestResponse.data.EntityContract;
import io.evitadb.api.requestResponse.data.EntityEditor.EntityBuilder;
import io.evitadb.api.requestResponse.data.InstanceEditor;
import io.evitadb.api.requestResponse.data.SealedEntity;
import io.evitadb.api.requestResponse.data.mutation.EntityMutation;
import io.evitadb.api.requestResponse.data.mutation.EntityMutation.EntityExistence;
import io.evitadb.api.requestResponse.data.mutation.EntityUpsertMutation;
import io.evitadb.api.requestResponse.data.mutation.price.PriceMutation;
import io.evitadb.api.requestResponse.data.structure.EntityDecorator;
import io.evitadb.api.requestResponse.data.structure.EntityReference;
import io.evitadb.api.requestResponse.data.structure.Price.PriceKey;
import io.evitadb.api.requestResponse.mutation.MutationPredicate;
import io.evitadb.api.requestResponse.schema.ClassSchemaAnalyzer;
import io.evitadb.api.requestResponse.schema.ClassSchemaAnalyzer.AnalysisResult;
import io.evitadb.api.requestResponse.schema.EntitySchemaContract;
import io.evitadb.api.requestResponse.schema.EntitySchemaEditor.EntitySchemaBuilder;
import io.evitadb.api.requestResponse.schema.SealedCatalogSchema;
import io.evitadb.api.requestResponse.schema.SealedEntitySchema;
import io.evitadb.api.requestResponse.schema.mutation.LocalCatalogSchemaMutation;
import io.evitadb.api.requestResponse.schema.mutation.catalog.CreateEntitySchemaMutation;
import io.evitadb.api.requestResponse.schema.mutation.catalog.ModifyEntitySchemaMutation;
import io.evitadb.api.requestResponse.schema.mutation.engine.ModifyCatalogSchemaMutation;
import io.evitadb.api.requestResponse.system.StoredVersion;
import io.evitadb.api.requestResponse.trafficRecording.TrafficRecording;
import io.evitadb.api.requestResponse.trafficRecording.TrafficRecordingCaptureRequest;
import io.evitadb.api.task.ServerTask;
import io.evitadb.api.task.Task;
import io.evitadb.api.task.TaskStatus;
import io.evitadb.core.cdc.predicate.MutationPredicateFactory;
import io.evitadb.core.executor.Interruptible;
import io.evitadb.core.executor.Scheduler;
import io.evitadb.core.metric.event.query.EntityEnrichEvent;
import io.evitadb.core.metric.event.query.EntityFetchEvent;
import io.evitadb.core.query.response.ServerEntityDecorator;
import io.evitadb.core.traffic.TrafficRecordingEngine;
import io.evitadb.core.traffic.TrafficRecordingSettings;
import io.evitadb.core.traffic.task.TrafficRecorderTask;
import io.evitadb.core.transaction.TransactionWalFinalizer;
import io.evitadb.dataType.Scope;
import io.evitadb.exception.EvitaInvalidUsageException;
import io.evitadb.utils.ArrayUtils;
import io.evitadb.utils.Assert;
import io.evitadb.utils.ReflectionLookup;
import io.evitadb.utils.UUIDUtil;
import lombok.EqualsAndHashCode;
import lombok.Getter;
import lombok.extern.slf4j.Slf4j;

import javax.annotation.Nonnull;
import javax.annotation.Nullable;
import javax.annotation.concurrent.NotThreadSafe;
import java.io.Serializable;
import java.lang.ref.WeakReference;
import java.time.Duration;
import java.time.OffsetDateTime;
import java.util.*;
import java.util.concurrent.CompletableFuture;
import java.util.concurrent.CompletionStage;
import java.util.concurrent.atomic.AtomicBoolean;
import java.util.concurrent.atomic.AtomicReference;
import java.util.function.BiFunction;
import java.util.function.Consumer;
import java.util.function.Function;
import java.util.function.IntConsumer;
import java.util.stream.Collectors;
import java.util.stream.Stream;

import static io.evitadb.api.query.QueryConstraints.*;
import static io.evitadb.api.requestResponse.schema.ClassSchemaAnalyzer.extractEntityTypeFromClass;
import static io.evitadb.utils.Assert.isPremiseValid;
import static io.evitadb.utils.Assert.isTrue;
import static java.util.Optional.empty;
import static java.util.Optional.of;
import static java.util.Optional.ofNullable;

/**
 * Session are created by the clients to envelope a "piece of work" with evitaDB. In web environment it's a good idea
 * to have session per request, in batch processing it's recommended to keep session per "record page" or "transaction".
 * There may be multiple {@link Transaction transaction} during single session instance life but there is no support
 * for transactional overlap - there may be at most single transaction open in single session.
 *
 * EvitaSession transaction behaves like <a href="https://en.wikipedia.org/wiki/Snapshot_isolation">Snapshot</a>
 * transaction. When no transaction is explicitly opened - each query to Evita behaves as one small transaction. Data
 * updates are not allowed without explicitly opened transaction.
 *
 * Remember to {@link #close()} when your work with Evita is finished.
 * EvitaSession contract is NOT thread safe.
 *
 * @author Jan Novotný (novotny@fg.cz), FG Forrest a.s. (c) 2021
 */
@NotThreadSafe
@EqualsAndHashCode(of = "id")
@Slf4j
public final class EvitaSession implements EvitaInternalSessionContract {
	private static final Scope[] LIVE_SCOPE_ONLY = {Scope.LIVE};

	/**
	 * Evita instance this session is connected to.
	 */
	@Getter private final Evita evita;
	/**
	 * Date and time of the session creation.
	 */
	@Getter private final OffsetDateTime created = OffsetDateTime.now();
	/**
	 * Contains unique identification of this particular Evita session. The id is not currently used, but may be
	 * propagated into the logs in the future.
	 */
	private final UUID id = UUIDUtil.randomUUID();
	/**
	 * Contains commit behavior for this transaction.
	 *
	 * @see CommitBehavior
	 */
	@Getter private final CommitBehavior commitBehaviour;
	/**
	 * Contains information passed at the time session was created that defines its behaviour
	 */
	private final SessionTraits sessionTraits;
	/**
	 * Reference, which allows to access a transaction object.
	 */
	private final AtomicReference<Transaction> transactionAccessor = new AtomicReference<>();
	/**
	 * Callback that will be called when the session is closed.
	 */
	private final EvitaSessionTerminationCallback terminationCallback;
	/**
	 * Reflection lookup is used to speed up reflection operation by memoizing the results for examined classes.
	 */
	private final ReflectionLookup reflectionLookup;
	/**
	 * Contains reference to the catalog to query / update.
	 */
	private final Catalog catalog;
	/**
	 * Contains reference to a control mechanism allowing to signalize work with tha catalog in particular version
	 * to avoid purging necessary files.
	 */
	private final Function<String, CatalogConsumerControl> catalogConsumerControl;
	/**
	 * Represents the starting version of the catalog schema.
	 * This variable is used to keep track of the initial version of the catalog schema.
	 */
	private final long startCatalogSchemaVersion;
	/**
	 * Contains reference to the proxy factory that is used to create proxies for the entities.
	 */
	@Getter private final ProxyFactory proxyFactory;
	/**
	 * Object that tracks commit progress of the transaction.
	 */
	@Nonnull private final CommitProgressRecord commitProgress;
	/**
	 * This future is created when closing sequence is initiated and is completed when the {@link #closedFuture} is
	 * finally created.
	 */
	private final AtomicReference<CompletableFuture<CompletionStage<CommitVersions>>> closingSequenceFuture = new AtomicReference<>();
	/**
	 * Flag is set to true, when the session is being closed and only termination callback is executing. The session
	 * should still be operative until the termination callback is finished.
	 */
	private final AtomicBoolean beingClosed = new AtomicBoolean(false);
	/**
	 * Future that is instantiated when the session is closed.
	 * When initialized, subsequent calls of the close method will return the same future.
	 * When the future is non-null any calls after {@link #close()} method has been called.
	 */
	private volatile CompletionStage<CommitVersions> closedFuture;
	/**
	 * Timestamp of the last session activity (call).
	 */
	private long lastCall = System.currentTimeMillis();
	/**
	 * Contains a number of nested session calls.
	 */
	private int nestLevel;
	/**
	 * Contains a number of streams that were returned by the {@link #getMutationsHistory(ChangeCatalogCaptureRequest)},
	 * {@link #getRecordings(TrafficRecordingCaptureRequest)}, {@link #getRecordingsReversed(TrafficRecordingCaptureRequest)}
	 * to check whether they have been closed at the end of the session.
	 */
	private Set<WeakReference<Stream<?>>> returnedStreams;

	/**
	 * Method creates implicit filtering constraint that contains price filtering constraints for price in case
	 * the `entityMutation` contains mutations related to prices and the require constraint require fetching prices
	 * {@link PriceContentMode#RESPECTING_FILTER}.
	 */
	@Nullable
	private static FilterConstraint createQueryForFetchAfterUpsert(@Nonnull EntityMutation entityMutation, @Nullable EntityContentRequire[] require) {
		final boolean shouldPricesRespectFilter = require != null && Arrays.stream(require)
			.filter(PriceContent.class::isInstance)
			.map(it -> ((PriceContent) it).getFetchMode() == PriceContentMode.RESPECTING_FILTER)
			.findFirst()
			.orElse(false);
		final Set<PriceKey> usedPriceKeys;
		if (shouldPricesRespectFilter) {
			usedPriceKeys = entityMutation.getLocalMutations()
				.stream()
				.filter(PriceMutation.class::isInstance)
				.map(it -> ((PriceMutation) it).getPriceKey())
				.collect(Collectors.toSet());
		} else {
			usedPriceKeys = Collections.emptySet();
		}
		return usedPriceKeys.isEmpty() ?
			null :
			and(
				priceInPriceLists(usedPriceKeys.stream().map(PriceKey::priceList).distinct().toArray(String[]::new)),
				of(usedPriceKeys.stream().map(PriceKey::currency).distinct().toArray(Currency[]::new))
					.filter(it -> it.length == 1)
					.map(it -> priceInCurrency(it[0]))
					.orElse(null)
			);
	}

	/**
	 * Returns an entity type from the given entity or throws an unified exception.
	 */
	@Nonnull
	private static <T extends Serializable> String getEntityTypeFromEntity(@Nonnull T partiallyLoadedEntity, @Nonnull ReflectionLookup reflectionLookup) {
		final String entityType;
		if (partiallyLoadedEntity instanceof EntityClassifier entityClassifier) {
			entityType = entityClassifier.getType();
		} else if (partiallyLoadedEntity instanceof SealedEntityProxy sealedEntityProxy) {
			entityType = sealedEntityProxy.entity().getType();
		} else {
			entityType = extractEntityTypeFromClass(partiallyLoadedEntity.getClass(), reflectionLookup)
				.orElseThrow(() -> new EvitaInvalidUsageException(
					"Unsupported entity type `" + partiallyLoadedEntity.getClass() + "`! The class doesn't implement EntityClassifier nor represents a SealedEntityProxy!",
					"Unsupported entity type!"
				));
		}
		return entityType;
	}

	/**
	 * Creates a factory function for generating {@link EvitaRequest} objects while either propagating
	 * the original locale information or including all available locales based on the given requirements.
	 * In other words,  when the client logic doesn't explicitly specify its own set of locales, the enriched entity
	 * will respect the locales of the previously fetched entity.
	 *
	 * @param entityType the type of the entity for which the request is to be created
	 * @param require    an array of {@link EntityContentRequire} instances that specify the data requirements for the request
	 * @return a factory function that, when applied, generates an {@link EvitaRequest} based on the specified locales and requirements
	 */
	@Nonnull
	private static BiFunction<Set<Locale>, Class<?>, EvitaRequest> createEvitaRequestFactoryPropagatingOriginalLocale(
		@Nonnull String entityType,
		@Nonnull EntityContentRequire... require
	) {
		return Arrays.stream(require).anyMatch(DataInLocales.class::isInstance) ?
			(locales, requestedClass) -> new EvitaRequest(
				Query.query(
					collection(entityType),
					require(
						entityFetch(require)
					)
				),
				OffsetDateTime.now(),
				requestedClass,
				entityType
			) :
			(originalLocales, requestedClass) -> new EvitaRequest(
				Query.query(
					collection(entityType),
					require(
						entityFetch(
							ArrayUtils.mergeArrays(
								require,
								new EntityContentRequire[]{
									dataInLocales(originalLocales.toArray(new Locale[0]))
								}
							)
						)
					)
				),
				OffsetDateTime.now(),
				requestedClass,
				entityType
			);
	}

	EvitaSession(
		@Nonnull Evita evita,
		@Nonnull Catalog catalog,
		@Nonnull ReflectionLookup reflectionLookup,
		@Nullable EvitaSessionTerminationCallback terminationCallback,
		@Nonnull CommitBehavior commitBehaviour,
		@Nonnull SessionTraits sessionTraits,
		@Nonnull Function<String, CatalogConsumerControl> catalogConsumerControl
	) {
		this.evita = evita;
		this.catalog = catalog;
		this.startCatalogSchemaVersion = catalog.getSchema().version();
		this.reflectionLookup = reflectionLookup;
		this.proxyFactory = catalog.getProxyFactory();
		this.commitBehaviour = commitBehaviour;
		this.sessionTraits = sessionTraits;
		this.terminationCallback = terminationCallback;
		this.commitProgress = new CommitProgressRecord(
			(commitVersions, throwable) -> executeTerminationSteps(throwable, catalog)
		);
		this.catalogConsumerControl = catalogConsumerControl;
		if (catalog.supportsTransaction() && sessionTraits.isReadWrite()) {
			this.transactionAccessor.set(createAndInitTransaction());
		}
		catalog.getTrafficRecordingEngine()
			.createSession(this.id, catalog.getVersion(), this.created);
	}

	@Nonnull
	@Override
	public UUID getId() {
		return this.id;
	}

	@Nonnull
	@Override
	public UUID getCatalogId() {
		return this.catalog.getCatalogId();
	}

	@Interruptible
	@Traced
	@Nonnull
	@Override
	public SealedCatalogSchema getCatalogSchema() {
		assertActive();
		return this.catalog.getSchema();
	}

	@Nonnull
	@Override
	public CatalogState getCatalogState() {
		assertActive();
		return this.catalog.getCatalogState();
	}

	@Override
	public long getCatalogVersion() {
		assertActive();
		return this.catalog.getVersion();
	}

	@Override
	public boolean isActive() {
		return this.closedFuture == null || this.beingClosed.get();
	}

	@Nonnull
	@Traced
	@Override
	public GoLiveProgress goLiveAndCloseWithProgress(@Nullable IntConsumer progressObserver) {
		// added read only check
		isTrue(
			!isReadOnly(),
			ReadOnlyException::new
		);
<<<<<<< HEAD
		if (this.catalog.getCatalogState() == CatalogState.ALIVE) {
			return false;
		} else {
			this.closedFuture = CompletableFuture.completedFuture(new CommitVersions(this.catalog.getVersion() + 1, this.catalog.getSchema().version()));
			/* TODO JNO - tady si to nesedlo, co s tím? */
			//this.evita.makeCatalogAlive(this.catalog.getName());
			return theCatalog.goLive(progressObserver);
		}
=======

		final Catalog theCatalog = this.catalog;
		isTrue(!theCatalog.supportsTransaction(), "Catalog went live already and is currently in transactional mode!");
		executeTerminationSteps(null, theCatalog);
		this.closedFuture = CompletableFuture.completedFuture(new CommitVersions(this.catalog.getVersion() + 1, this.catalog.getSchema().version()));
		this.evita.closeAllSessionsAndSuspend(this.catalog.getName(), SuspendOperation.REJECT)
			.ifPresent(it -> it.addForcefullyClosedSession(this.id));
		return theCatalog.goLive(progressObserver);
>>>>>>> d533decc
	}

	@Nonnull
	@Override
	public CompletionStage<CommitVersions> closeNow(@Nonnull CommitBehavior commitBehaviour) {
		return closeInternal(commitBehaviour).on(commitBehaviour);
	}

	@Nonnull
	@Override
	public CommitProgress closeNowWithProgress() {
		return closeInternal(this.commitBehaviour);
	}

	@Nonnull
	@Override
	public ChangeCapturePublisher<ChangeCatalogCapture> registerChangeCatalogCapture(@Nonnull ChangeCatalogCaptureRequest request) {
		return this.catalog.registerChangeCatalogCapture(request);
	}

	@Interruptible
	@Traced
	@Nonnull
	@Override
	public EntitySchemaBuilder defineEntitySchema(@Nonnull String entityType) {
		assertActive();
		return executeInTransactionIfPossible(
			session -> this.catalog.getCollectionForEntity(entityType)
				.orElseGet(() -> {
					updateCatalogSchema(new CreateEntitySchemaMutation(entityType));
					return this.catalog.getCollectionForEntityOrThrowException(entityType);
				})
				.getSchema()
				.openForWrite()
		);
	}

	@Interruptible
	@Traced
	@Nonnull
	@Override
	public SealedEntitySchema defineEntitySchemaFromModelClass(@Nonnull Class<?> modelClass) {
		assertActive();
		return executeInTransactionIfPossible(session -> {
			final ClassSchemaAnalyzer classSchemaAnalyzer = new ClassSchemaAnalyzer(modelClass, this.reflectionLookup);
			final AnalysisResult analysisResult = classSchemaAnalyzer.analyze(this);
			updateCatalogSchema(analysisResult.mutations());
			return getEntitySchemaOrThrowException(analysisResult.entityType());
		});
	}

	@Interruptible
	@Traced
	@Nonnull
	@Override
	public SealedEntitySchema defineEntitySchemaFromModelClass(@Nonnull Class<?> modelClass, @Nonnull SchemaPostProcessor postProcessor) {
		assertActive();
		return executeInTransactionIfPossible(session -> {
			final ClassSchemaAnalyzer classSchemaAnalyzer = new ClassSchemaAnalyzer(modelClass, this.reflectionLookup, postProcessor);
			final AnalysisResult analysisResult = classSchemaAnalyzer.analyze(this);
			if (postProcessor instanceof SchemaPostProcessorCapturingResult capturingResult) {
				capturingResult.captureResult(analysisResult.mutations());
			}
			updateCatalogSchema(analysisResult.mutations());
			return getEntitySchemaOrThrowException(analysisResult.entityType());
		});
	}

	@Interruptible
	@Traced
	@Override
	@Nonnull
	public Optional<SealedEntitySchema> getEntitySchema(@Nonnull String entityType) {
		assertActive();
		final Optional<EntityCollectionContract> collection = this.catalog.getCollectionForEntity(entityType);
		return collection.map(EntityCollectionContract::getSchema);
	}

	@Interruptible
	@Traced
	@Nonnull
	@Override
	public Optional<SealedEntitySchema> getEntitySchema(@Nonnull Class<?> modelClass) throws EntityClassInvalidException {
		return getEntitySchema(
			extractEntityTypeFromClass(modelClass, this.reflectionLookup)
				.orElseThrow(() -> new CollectionNotFoundException(modelClass))
		);
	}

	@Interruptible
	@Traced
	@Nonnull
	@Override
	public SealedEntitySchema getEntitySchemaOrThrowException(@Nonnull String entityType) {
		assertActive();
		return this.catalog.getCollectionForEntityOrThrowException(entityType).getSchema();
	}

	@Interruptible
	@Traced
	@Nonnull
	@Override
	public SealedEntitySchema getEntitySchemaOrThrowException(@Nonnull Class<?> modelClass) throws CollectionNotFoundException, EntityClassInvalidException {
		return getEntitySchemaOrThrowException(
			extractEntityTypeFromClass(modelClass, this.reflectionLookup)
				.orElseThrow(() -> new CollectionNotFoundException(modelClass))
		);
	}

	@Interruptible
	@Traced
	@Override
	@Nonnull
	public Set<String> getAllEntityTypes() {
		return this.catalog.getEntityTypes();
	}

	@RepresentsQuery
	@Nonnull
	@Override
	public <S extends Serializable> Optional<S> queryOne(@Nonnull Query query, @Nonnull Class<S> expectedType) throws UnexpectedResultException, UnexpectedResultCountException, InstanceTerminatedException {
		return queryOne(
			new EvitaRequest(
				query.normalizeQuery(),
				OffsetDateTime.now(),
				expectedType,
				extractEntityTypeFromClass(expectedType, this.reflectionLookup).orElse(null)
			)
		);
	}

	@Interruptible
	@RepresentsQuery
	@Nonnull
	@Override
	public <S extends Serializable> List<S> queryList(@Nonnull Query query, @Nonnull Class<S> expectedType)
		throws UnexpectedResultException, InstanceTerminatedException {
		return query(query, expectedType).getRecordData();
	}

	@Interruptible
	@RepresentsQuery
	@Nonnull
	@Override
	public <S extends Serializable, T extends EvitaResponse<S>> T query(@Nonnull Query query, @Nonnull Class<S> expectedType) throws UnexpectedResultException, InstanceTerminatedException {
		final EvitaRequest request = new EvitaRequest(
			query.normalizeQuery(),
			OffsetDateTime.now(),
			expectedType,
			extractEntityTypeFromClass(expectedType, this.reflectionLookup).orElse(null)
		);

		return query(request);
	}

	@Interruptible
	@Traced
	@RepresentsQuery
	@Nonnull
	@Override
	public Optional<SealedEntity> getEntity(@Nonnull String entityType, int primaryKey, EntityContentRequire... require) {
		return getEntity(entityType, primaryKey, LIVE_SCOPE_ONLY, require);
	}

	@Interruptible
	@Traced
	@RepresentsQuery
	@Nonnull
	@Override
	public Optional<SealedEntity> getEntity(@Nonnull String entityType, int primaryKey, @Nonnull Scope[] scopes, EntityContentRequire... require) {
		return getEntityInternal(
			entityType,
			SealedEntity.class,
			Function.identity(),
			ServerEntityDecorator.class::cast,
			primaryKey,
			scopes,
			require
		);
	}

	@Interruptible
	@Traced
	@RepresentsQuery
	@Nonnull
	@Override
	public <T extends Serializable> Optional<T> getEntity(@Nonnull Class<T> expectedType, int primaryKey, @Nonnull Scope[] scopes, EntityContentRequire... require) {
		final String entityType = extractEntityTypeFromClass(expectedType, this.reflectionLookup)
			.orElseThrow(() -> new CollectionNotFoundException(expectedType));
		return getEntityInternal(
			entityType,
			expectedType,
			sealedEntity -> this.createEntityProxy(expectedType, sealedEntity),
			entity -> {
				final EntityContract theEntity = (
					entity instanceof SealedEntityProxy sealedEntityProxy ?
						sealedEntityProxy.entity() : (entity instanceof EntityContract ec ? ec : null)
				);
				return theEntity instanceof ServerEntityDecorator sed ? sed : null;
			},
			primaryKey,
			scopes,
			require
		);
	}

	@Interruptible
	@Traced
	@RepresentsQuery
	@Nonnull
	@Override
	public <T extends Serializable> T enrichEntity(@Nonnull T partiallyLoadedEntity, EntityContentRequire... require) {
		assertActive();

		final String entityType = getEntityTypeFromEntity(partiallyLoadedEntity, this.reflectionLookup);
		final EntityEnrichEvent enrichEvent = new EntityEnrichEvent(getCatalogName(), entityType);
		final EntityCollectionContract entityCollection = this.catalog.getCollectionForEntityOrThrowException(entityType);
		final BiFunction<Set<Locale>, Class<?>, EvitaRequest> evitaRequestFactory = createEvitaRequestFactoryPropagatingOriginalLocale(entityType, require);
		if (partiallyLoadedEntity instanceof SealedEntityProxy sealedEntityProxy) {
			final EntityContract innerEntity = sealedEntityProxy.entity();
			final ServerEntityDecorator enrichedEntity = (ServerEntityDecorator) entityCollection.enrichEntity(
				innerEntity,
				evitaRequestFactory.apply(
					innerEntity.getLocales(),
					sealedEntityProxy.getProxyClass()
				),
				this
			);

			// emit the event
			enrichEvent.finish(
				enrichedEntity.getIoFetchCount(),
				enrichedEntity.getIoFetchedBytes()
			).commit();

			//noinspection unchecked
			return (T) this.createEntityProxy(
				sealedEntityProxy.getProxyClass(),
				enrichedEntity
			);
		} else if (partiallyLoadedEntity instanceof EntityDecorator entityDecorator) {
			final ServerEntityDecorator enrichedEntity = (ServerEntityDecorator) entityCollection.enrichEntity(
				entityDecorator,
				evitaRequestFactory.apply(
					entityDecorator.getLocales(),
					partiallyLoadedEntity.getClass()
				),
				this
			);
			// emit the event
			enrichEvent.finish(
				enrichedEntity.getIoFetchCount(),
				enrichedEntity.getIoFetchedBytes()
			).commit();

			//noinspection unchecked
			return (T) enrichedEntity;
		} else {
			throw new EvitaInvalidUsageException("Expected entity decorator in the input.");
		}
	}

	@Interruptible
	@Traced
	@RepresentsQuery
	@Nonnull
	@Override
	public <T extends Serializable> T enrichOrLimitEntity(@Nonnull T partiallyLoadedEntity, EntityContentRequire... require) {
		assertActive();
		final String entityType = getEntityTypeFromEntity(partiallyLoadedEntity, this.reflectionLookup);
		final EntityEnrichEvent enrichEvent = new EntityEnrichEvent(getCatalogName(), entityType);

		final EntityCollectionContract entityCollection = this.catalog.getCollectionForEntity(entityType)
			.orElseThrow(() -> new CollectionNotFoundException(entityType));
		final BiFunction<Set<Locale>, Class<?>, EvitaRequest> evitaRequestFactory = createEvitaRequestFactoryPropagatingOriginalLocale(entityType, require);
		if (partiallyLoadedEntity instanceof SealedEntityProxy sealedEntityProxy) {
			final EvitaRequest evitaRequest = evitaRequestFactory.apply(
				sealedEntityProxy.entity().getLocales(),
				sealedEntityProxy.getProxyClass()
			);
			final ServerEntityDecorator enrichedEntity = (ServerEntityDecorator) entityCollection.limitEntity(
				entityCollection.enrichEntity(
					sealedEntityProxy.entity(),
					evitaRequest,
					this
				),
				evitaRequest, this
			);

			// emit the event
			enrichEvent.finish(
				enrichedEntity.getIoFetchCount(),
				enrichedEntity.getIoFetchedBytes()
			).commit();

			//noinspection unchecked
			return (T) this.createEntityProxy(
				sealedEntityProxy.getProxyClass(),
				enrichedEntity
			);
		} else if (partiallyLoadedEntity instanceof EntityDecorator entityDecorator) {
			final EvitaRequest evitaRequest = evitaRequestFactory.apply(
				entityDecorator.getLocales(),
				partiallyLoadedEntity.getClass()
			);
			final ServerEntityDecorator enrichedEntity = (ServerEntityDecorator) entityCollection.limitEntity(
				entityCollection.enrichEntity(entityDecorator, evitaRequest, this),
				evitaRequest, this
			);

			// emit the event
			enrichEvent.finish(
				enrichedEntity.getIoFetchCount(),
				enrichedEntity.getIoFetchedBytes()
			).commit();

			//noinspection unchecked
			return (T) enrichedEntity;
		} else {
			throw new EvitaInvalidUsageException("Expected entity decorator in the input.");
		}
	}

	@Interruptible
	@Traced
	@Override
	public int updateCatalogSchema(@Nonnull LocalCatalogSchemaMutation... schemaMutation) throws SchemaAlteringException {
		assertActive();
		if (ArrayUtils.isEmpty(schemaMutation)) {
			return 0;
		}

		return executeInTransactionIfPossible(session -> {
			this.evita.applyMutation(
				new ModifyCatalogSchemaMutation(
					this.getCatalogName(),
					session.getId(),
					schemaMutation
				)
			);
			return getCatalogSchema().version();
		});
	}

	@Interruptible
	@Traced
	@Nonnull
	@Override
	public SealedCatalogSchema updateAndFetchCatalogSchema(@Nonnull LocalCatalogSchemaMutation... schemaMutation) throws SchemaAlteringException {
		assertActive();
		if (ArrayUtils.isEmpty(schemaMutation)) {
			return getCatalogSchema();
		}
		return executeInTransactionIfPossible(session -> {
			this.evita.applyMutation(
				new ModifyCatalogSchemaMutation(
					this.getCatalogName(),
					session.getId(),
					schemaMutation
				)
			);
			return getCatalogSchema();
		});
	}

	@Interruptible
	@Traced
	@Override
	public int updateEntitySchema(@Nonnull ModifyEntitySchemaMutation schemaMutation) throws SchemaAlteringException {
		return updateAndFetchEntitySchema(schemaMutation).version();
	}

	@Interruptible
	@Traced
	@Nonnull
	@Override
	public SealedEntitySchema updateAndFetchEntitySchema(@Nonnull ModifyEntitySchemaMutation schemaMutation) throws SchemaAlteringException {
		assertActive();
		return executeInTransactionIfPossible(session -> {
			this.evita.applyMutation(
				new ModifyCatalogSchemaMutation(
					this.getCatalogName(),
					session.getId(),
					schemaMutation
				)
			);
			return getEntitySchemaOrThrowException(schemaMutation.getEntityType());
		});
	}

	@Interruptible
	@Traced
	@Override
	public boolean deleteCollection(@Nonnull String entityType) {
		assertActive();
		return executeInTransactionIfPossible(
			session -> this.catalog.deleteCollectionOfEntity(session, entityType)
		);
	}

	@Interruptible
	@Traced
	@Override
	public boolean deleteCollection(@Nonnull Class<?> modelClass) throws EntityClassInvalidException {
		return deleteCollection(
			extractEntityTypeFromClass(modelClass, this.reflectionLookup)
				.orElseThrow(() -> new CollectionNotFoundException(modelClass))
		);
	}

	@Interruptible
	@Traced
	@Override
	public boolean renameCollection(@Nonnull String entityType, @Nonnull String newName) {
		assertActive();
		return executeInTransactionIfPossible(
			session -> this.catalog.renameCollectionOfEntity(entityType, newName, session)
		);
	}

	@Interruptible
	@Traced
	@Override
	public boolean replaceCollection(@Nonnull String entityTypeToBeReplaced, @Nonnull String entityTypeToBeReplacedWith) {
		assertActive();
		return executeInTransactionIfPossible(
			session -> this.catalog.replaceCollectionOfEntity(session, entityTypeToBeReplaced, entityTypeToBeReplacedWith)
		);
	}

	@Interruptible
	@Traced
	@RepresentsQuery
	@Override
	public int getEntityCollectionSize(@Nonnull String entityType) {
		assertActive();
		return this.catalog.getCollectionForEntityOrThrowException(entityType).size();
	}

	@Nonnull
	@Override
	public EntityBuilder createNewEntity(@Nonnull String entityType) {
		assertActive();
		return executeInTransactionIfPossible(session -> {
			final EntityCollectionContract collection = this.catalog.getOrCreateCollectionForEntity(session, entityType);
			return collection.createNewEntity();
		});
	}

	@Nonnull
	@Override
	public <S extends Serializable> S createNewEntity(@Nonnull Class<S> expectedType) {
		return this.proxyFactory.createEntityProxy(
			expectedType,
			createNewEntity(
				extractEntityTypeFromClass(expectedType, this.reflectionLookup)
					.orElseThrow(() -> new CollectionNotFoundException(expectedType))
			),
			getEntitySchemaIndex()
		);
	}

	@Nonnull
	@Override
	public EntityBuilder createNewEntity(@Nonnull String entityType, int primaryKey) {
		assertActive();
		return executeInTransactionIfPossible(session -> {
			final EntityCollectionContract collection = this.catalog.getOrCreateCollectionForEntity(session, entityType);
			return collection.createNewEntity(primaryKey);
		});
	}

	@Nonnull
	@Override
	public <S extends Serializable> S createNewEntity(@Nonnull Class<S> expectedType, int primaryKey) {
		return this.proxyFactory.createEntityProxy(
			expectedType,
			createNewEntity(
				extractEntityTypeFromClass(expectedType, this.reflectionLookup)
					.orElseThrow(() -> new CollectionNotFoundException(expectedType)),
				primaryKey
			),
			getEntitySchemaIndex()
		);
	}

	@Interruptible
	@Traced
	@RepresentsMutation
	@Nonnull
	@Override
	public <S extends Serializable> EntityReference upsertEntity(@Nonnull S customEntity) {
		if (customEntity instanceof SealedEntityProxy sealedEntityProxy) {
			return sealedEntityProxy.getEntityBuilderWithCallback()
				.map(entityBuilderWithCallback -> {
					final EntityReference entityReference = upsertEntity(entityBuilderWithCallback.builder());
					entityBuilderWithCallback.updateEntityReference(entityReference);
					return entityReference;
				})
				.orElseGet(() -> {
					// no modification occurred, we can return the reference to the original entity
					// the `toInstance` method should be cost-free in this case, as no modifications occurred
					final EntityContract entity = sealedEntityProxy.entity();
					return new EntityReference(entity.getType(), Objects.requireNonNull(entity.getPrimaryKey()));
				});
		} else if (customEntity instanceof InstanceEditor<?> ie) {
			return ie.toMutation()
				.map(this::upsertEntity)
				.orElseGet(() -> {
					// no modification occurred, we can return the reference to the original entity
					// the `toInstance` method should be cost-free in this case, as no modifications occurred
					final EntityContract entity = (EntityContract) ie.toInstance();
					return new EntityReference(entity.getType(), Objects.requireNonNull(entity.getPrimaryKey()));
				});
		} else {
			throw new EvitaInvalidUsageException(
				"Method `upsertEntity` expects an instance of InstanceEditor, " +
					"yet the provided instance is of type `" + customEntity.getClass() + "` doesn't implement it!",
				"Invalid usage of method `upsertEntity`!"
			);
		}
	}

	@Interruptible
	@Traced
	@RepresentsMutation
	@Nonnull
	@Override
	public <S extends Serializable> List<EntityReference> upsertEntityDeeply(@Nonnull S customEntity) {
		if (customEntity instanceof SealedEntityReferenceProxy sealedEntityReferenceProxy) {
			return Stream.concat(
					// we need first to store the referenced entities (deep wise)
					sealedEntityReferenceProxy.getReferencedEntityBuildersWithCallback()
						.map(entityBuilderWithCallback -> {
							final EntityReference entityReference = upsertEntity(entityBuilderWithCallback.builder());
							entityBuilderWithCallback.updateEntityReference(entityReference);
							return entityReference;
						}),
					// and then the reference itself
					sealedEntityReferenceProxy
						.getReferenceBuilderIfPresent()
						.stream()
						.map(it -> {
								final EntityClassifier entityClassifier = sealedEntityReferenceProxy.getEntityClassifier();
								final EntityUpsertMutation entityUpsertMutation = new EntityUpsertMutation(
									entityClassifier.getType(),
									entityClassifier.getPrimaryKey(),
									EntityExistence.MUST_EXIST,
									it.buildChangeSet().collect(Collectors.toList())
								);
								final EntityReference entityReference = this.upsertEntity(entityUpsertMutation);
								sealedEntityReferenceProxy.notifyBuilderUpserted();
								return entityReference;
							}
						)
				)
				.toList();
		} else if (customEntity instanceof SealedEntityProxy sealedEntityProxy) {
			return Stream.concat(
					// we need first to store the referenced entities (deep wise)
					sealedEntityProxy.getReferencedEntityBuildersWithCallback(),
					// then the entity itself
					sealedEntityProxy.getEntityBuilderWithCallback().stream()
				)
				.map(entityBuilderWithCallback -> {
					final EntityReference entityReference = upsertEntity(entityBuilderWithCallback.builder());
					entityBuilderWithCallback.updateEntityReference(entityReference);
					return entityReference;
				})
				.toList();
		} else if (customEntity instanceof InstanceEditor<?> ie) {
			return ie.toMutation()
				.map(this::upsertEntity)
				.map(List::of)
				.orElse(Collections.emptyList());
		} else {
			throw new EvitaInvalidUsageException(
				"Method `upsertEntity` expects an instance of InstanceEditor, " +
					"yet the provided instance is of type `" + customEntity.getClass() + "` doesn't implement it!",
				"Invalid usage of method `upsertEntity`!"
			);
		}
	}

	@Interruptible
	@Traced
	@RepresentsMutation
	@Nonnull
	@Override
	public EntityReference upsertEntity(@Nonnull EntityMutation entityMutation) {
		assertActive();
		return executeInTransactionIfPossible(session -> {
			final EntityCollectionContract collection = this.catalog.getOrCreateCollectionForEntity(session, entityMutation.getEntityType());
			// and return result
			return collection.upsertEntity(session, entityMutation);
		});
	}

	@Interruptible
	@Traced
	@RepresentsMutation
	@RepresentsQuery
	@Nonnull
	@Override
	public SealedEntity upsertAndFetchEntity(@Nonnull EntityBuilder entityBuilder, EntityContentRequire... require) {
		return entityBuilder.toMutation()
			.map(it -> upsertAndFetchEntity(it, require))
			.orElseGet(
				() -> getEntity(entityBuilder.getType(), Objects.requireNonNull(entityBuilder.getPrimaryKey()), require)
					.orElseThrow(() -> new EvitaInvalidUsageException("Entity `" + entityBuilder.getType() + "` with id `" + entityBuilder.getPrimaryKey() + "` doesn't exist!"))
			);
	}

	@Interruptible
	@Traced
	@RepresentsMutation
	@RepresentsQuery
	@Nonnull
	@Override
	public SealedEntity upsertAndFetchEntity(@Nonnull EntityMutation entityMutation, EntityContentRequire... require) {
		assertActive();
		return executeInTransactionIfPossible(session -> {
			final EntityCollectionContract collection = this.catalog.getOrCreateCollectionForEntity(session, entityMutation.getEntityType());
			return collection.upsertAndFetchEntity(
				this, entityMutation,
				new EvitaRequest(
					Query.query(
						collection(entityMutation.getEntityType()),
						filterBy(
							createQueryForFetchAfterUpsert(entityMutation, require)
						),
						require(
							entityFetch(require)
						)
					),
					OffsetDateTime.now(),
					SealedEntity.class,
					null
				)
			);
		});
	}

	@Interruptible
	@Traced
	@RepresentsMutation
	@Override
	public boolean deleteEntity(@Nonnull String entityType, int primaryKey) {
		assertActive();
		return executeInTransactionIfPossible(session -> {
			final EntityCollectionContract collection = this.catalog.getOrCreateCollectionForEntity(session, entityType);
			// and return result
			return collection.deleteEntity(this, primaryKey);
		});
	}

	@Interruptible
	@Traced
	@RepresentsMutation
	@Override
	public boolean deleteEntity(@Nonnull Class<?> modelClass, int primaryKey) throws EntityClassInvalidException {
		return deleteEntity(
			extractEntityTypeFromClass(modelClass, this.reflectionLookup)
				.orElseThrow(() -> new CollectionNotFoundException(modelClass)),
			primaryKey
		);
	}

	@Interruptible
	@Traced
	@RepresentsMutation
	@RepresentsQuery
	@Nonnull
	@Override
	public Optional<SealedEntity> deleteEntity(@Nonnull String entityType, int primaryKey, EntityContentRequire... require) {
		return deleteEntityInternal(entityType, SealedEntity.class, primaryKey, require);
	}

	@Interruptible
	@Traced
	@RepresentsMutation
	@RepresentsQuery
	@Nonnull
	@Override
	public <T extends Serializable> Optional<T> deleteEntity(@Nonnull Class<T> modelClass, int primaryKey, EntityContentRequire... require) throws EntityClassInvalidException {
		return deleteEntityInternal(
			extractEntityTypeFromClass(modelClass, this.reflectionLookup)
				.orElseThrow(() -> new CollectionNotFoundException(modelClass)),
			modelClass, primaryKey, require
		);
	}

	@Interruptible
	@Traced
	@RepresentsMutation
	@Override
	public int deleteEntityAndItsHierarchy(@Nonnull String entityType, int primaryKey) {
		return deleteEntityAndItsHierarchyInternal(
			entityType, EntityReference.class, primaryKey
		).deletedEntities();
	}

	@Interruptible
	@Traced
	@RepresentsMutation
	@RepresentsQuery
	@Nonnull
	@Override
	public DeletedHierarchy<SealedEntity> deleteEntityAndItsHierarchy(@Nonnull String entityType, int primaryKey, EntityContentRequire... require) {
		return deleteEntityAndItsHierarchyInternal(entityType, SealedEntity.class, primaryKey, require);
	}

	@Interruptible
	@Traced
	@RepresentsMutation
	@RepresentsQuery
	@Nonnull
	@Override
	public <T extends Serializable> DeletedHierarchy<T> deleteEntityAndItsHierarchy(@Nonnull Class<T> modelClass, int primaryKey, EntityContentRequire... require) throws EvitaInvalidUsageException {
		return deleteEntityAndItsHierarchyInternal(
			extractEntityTypeFromClass(modelClass, this.reflectionLookup)
				.orElseThrow(() -> new CollectionNotFoundException(modelClass)),
			modelClass, primaryKey, require
		);
	}

	@Interruptible
	@Traced
	@RepresentsMutation
	@Override
	public int deleteEntities(@Nonnull Query query) {
		assertActive();
		return executeInTransactionIfPossible(session -> {
			final EvitaResponse<EntityReference> response = query(query, EntityReference.class);
			final List<EntityReference> recordData = response.getRecordData();
			int deletedCount = 0;
			for (EntityReference entityToRemove : recordData) {
				deletedCount += deleteEntity(entityToRemove.getType(), entityToRemove.getPrimaryKey()) ? 1 : 0;
			}
			return deletedCount;
		});
	}

	@Interruptible
	@Traced
	@RepresentsMutation
	@RepresentsQuery
	@Nonnull
	@Override
	public SealedEntity[] deleteSealedEntitiesAndReturnBodies(@Nonnull Query query) {
		assertActive();
		return executeInTransactionIfPossible(session -> {
			final EvitaResponse<SealedEntity> response = query(query, SealedEntity.class);
			final List<SealedEntity> recordData = response.getRecordData();
			final SealedEntity[] deletedEntities = new SealedEntity[recordData.size()];
			int index = 0;
			for (SealedEntity entityToRemove : recordData) {
				if (deleteEntity(entityToRemove.getType(), entityToRemove.getPrimaryKeyOrThrowException())) {
					deletedEntities[index++] = entityToRemove;
				}
			}
			return index == deletedEntities.length ?
				deletedEntities : Arrays.copyOf(deletedEntities, index);
		});
	}

	@Interruptible
	@Traced
	@RepresentsMutation
	@Override
	public boolean archiveEntity(@Nonnull String entityType, int primaryKey) {
		assertActive();
		return executeInTransactionIfPossible(session -> {
			final EntityCollectionContract collection = this.catalog.getOrCreateCollectionForEntity(session, entityType);
			return collection.archiveEntity(this, primaryKey);
		});
	}

	@Interruptible
	@Traced
	@RepresentsMutation
	@Override
	public boolean archiveEntity(@Nonnull Class<?> modelClass, int primaryKey) throws EntityClassInvalidException {
		return archiveEntity(
			extractEntityTypeFromClass(modelClass, this.reflectionLookup)
				.orElseThrow(() -> new CollectionNotFoundException(modelClass)),
			primaryKey
		);
	}

	@Interruptible
	@Traced
	@RepresentsMutation
	@Nonnull
	@Override
	public Optional<SealedEntity> archiveEntity(@Nonnull String entityType, int primaryKey, EntityContentRequire... require) {
		return archiveEntityInternal(entityType, SealedEntity.class, primaryKey, require);
	}

	@Interruptible
	@Traced
	@RepresentsMutation
	@Nonnull
	@Override
	public <T extends Serializable> Optional<T> archiveEntity(@Nonnull Class<T> modelClass, int primaryKey, EntityContentRequire... require) throws EntityClassInvalidException {
		return archiveEntityInternal(
			extractEntityTypeFromClass(modelClass, this.reflectionLookup)
				.orElseThrow(() -> new CollectionNotFoundException(modelClass)),
			modelClass, primaryKey, require
		);
	}

	@Interruptible
	@Traced
	@RepresentsMutation
	@Override
	public boolean restoreEntity(@Nonnull String entityType, int primaryKey) {
		assertActive();
		return executeInTransactionIfPossible(session -> {
			final EntityCollectionContract collection = this.catalog.getOrCreateCollectionForEntity(session, entityType);
			return collection.restoreEntity(this, primaryKey);
		});
	}

	@Interruptible
	@Traced
	@RepresentsMutation
	@Override
	public boolean restoreEntity(@Nonnull Class<?> modelClass, int primaryKey) throws EntityClassInvalidException {
		return restoreEntity(
			extractEntityTypeFromClass(modelClass, this.reflectionLookup)
				.orElseThrow(() -> new CollectionNotFoundException(modelClass)),
			primaryKey
		);
	}

	@Interruptible
	@Traced
	@RepresentsMutation
	@Nonnull
	@Override
	public Optional<SealedEntity> restoreEntity(@Nonnull String entityType, int primaryKey, EntityContentRequire... require) {
		return restoreEntityInternal(entityType, SealedEntity.class, primaryKey, require);
	}

	@Interruptible
	@Traced
	@RepresentsMutation
	@Nonnull
	@Override
	public <T extends Serializable> Optional<T> restoreEntity(@Nonnull Class<T> modelClass, int primaryKey, EntityContentRequire... require) throws EntityClassInvalidException {
		return restoreEntityInternal(
			extractEntityTypeFromClass(modelClass, this.reflectionLookup)
				.orElseThrow(() -> new CollectionNotFoundException(modelClass)),
			modelClass, primaryKey, require
		);
	}

	@Nonnull
	@Override
	public StoredVersion getCatalogVersionAt(@Nullable OffsetDateTime moment) throws TemporalDataNotAvailableException {
		assertActive();
		return this.catalog.getCatalogVersionAt(moment);
	}

	@Nonnull
	@Override
	public Stream<ChangeCatalogCapture> getMutationsHistory(@Nonnull ChangeCatalogCaptureRequest criteria) {
		final MutationPredicate mutationPredicate = MutationPredicateFactory.createReversedChangeCatalogCapturePredicate(criteria);
		return registerStreamAndReturnCloseableStream(
			this.catalog
				.getReversedCommittedMutationStream(criteria.sinceVersion())
				.flatMap(it -> it.toChangeCatalogCapture(mutationPredicate, criteria.content()))
		);
	}

	@Interruptible
	@Traced
	@Nonnull
	@Override
	public Task<?, FileForFetch> backupCatalog(
		@Nullable OffsetDateTime pastMoment,
		@Nullable Long catalogVersion,
		boolean includingWAL
	) throws TemporalDataNotAvailableException {
		// added read only check
		isTrue(
			!isReadOnly(),
			ReadOnlyException::new
		);
		final CatalogContract theCatalog = this.catalog;
		final CatalogConsumerControl ccControl = this.catalogConsumerControl.apply(theCatalog.getName());
		return theCatalog.backup(
			pastMoment, catalogVersion, includingWAL,
			ccControl::registerConsumerOfCatalogInVersion,
			ccControl::unregisterConsumerOfCatalogInVersion
		);
	}

	@Interruptible
	@Traced
	@Nonnull
	@Override
	public Task<?, FileForFetch> fullBackupCatalog() {
		// added read only check
		isTrue(
			!isReadOnly(),
			ReadOnlyException::new
		);
		final CatalogContract theCatalog = this.catalog;
		final CatalogConsumerControl ccControl = this.catalogConsumerControl.apply(theCatalog.getName());
		return theCatalog.fullBackup(
			ccControl::registerConsumerOfCatalogInVersion,
			ccControl::unregisterConsumerOfCatalogInVersion
		);
	}

	@Nonnull
	@Override
	public Optional<UUID> getOpenedTransactionId() {
		return ofNullable(this.transactionAccessor.get())
			.filter(it -> !it.isClosed())
			.map(Transaction::getTransactionId);
	}

	@Override
	public boolean isRollbackOnly() {
		return ofNullable(this.transactionAccessor.get())
			.map(Transaction::isRollbackOnly)
			.orElse(false);
	}

	@Override
	public void setRollbackOnly() {
		getOpenedTransaction()
			.ifPresentOrElse(
				Transaction::setRollbackOnly,
				() -> {
					throw new UnexpectedTransactionStateException("No transaction has been opened!");
				}
			);
	}

	@Override
	public boolean isReadOnly() {
		return !this.sessionTraits.isReadWrite();
	}

	@Nonnull
	@Override
	public CommitBehavior getCommitBehavior() {
		return this.commitBehaviour;
	}

	@Override
	public boolean isBinaryFormat() {
		return this.sessionTraits.isBinary();
	}

	@Override
	public boolean isDryRun() {
		return this.sessionTraits.isDryRun();
	}

	@Override
	public long getInactivityDurationInSeconds() {
		return (System.currentTimeMillis() - this.lastCall) / 1000;
	}

	@Nonnull
	@Override
	public Stream<TrafficRecording> getRecordings(@Nonnull TrafficRecordingCaptureRequest request) throws TemporalDataNotAvailableException {
		assertActive();
		return registerStreamAndReturnCloseableStream(
			this.catalog.getTrafficRecordingEngine().getRecordings(request)
		);
	}

	@Nonnull
	@Override
	public Stream<TrafficRecording> getRecordingsReversed(@Nonnull TrafficRecordingCaptureRequest request) throws TemporalDataNotAvailableException, IndexNotReady {
		assertActive();
		return registerStreamAndReturnCloseableStream(
			this.catalog.getTrafficRecordingEngine().getRecordingsReversed(request)
		);
	}

	@Interruptible
	@RepresentsQuery
	@Nonnull
	@Override
	public <S extends Serializable> Optional<S> queryOne(@Nonnull EvitaRequest evitaRequest)
		throws UnexpectedResultException, UnexpectedResultCountException, InstanceTerminatedException {

		assertActive();
		final String entityType = evitaRequest.getEntityType();
		final EvitaResponse<S> response;
		if (entityType == null) {
			response = this.catalog.getEntities(evitaRequest, this);
		} else {
			final EntityCollectionContract entityCollection = this.catalog.getCollectionForEntityOrThrowException(entityType);
			response = entityCollection.getEntities(evitaRequest, this);
		}

		final List<S> recordData = response.getRecordData();
		// and return result
		if (recordData.isEmpty()) {
			return empty();
		} else if (recordData.size() > 1) {
			throw new UnexpectedResultCountException(recordData.size());
		} else {
			return of(recordData.get(0));
		}
	}

	@Interruptible
	@RepresentsQuery
	@Nonnull
	@Override
	public <S extends Serializable> List<S> queryList(@Nonnull EvitaRequest evitaRequest) throws UnexpectedResultException, InstanceTerminatedException {
		final EvitaResponse<Serializable> response = query(evitaRequest);
		// and return result
		//noinspection unchecked
		return (List<S>) response.getRecordData();
	}

	@Interruptible
	@RepresentsQuery
	@Nonnull
	@Override
	public <S extends Serializable, T extends EvitaResponse<S>> T query(@Nonnull EvitaRequest evitaRequest) throws UnexpectedResultException, InstanceTerminatedException {
		assertActive();
		final String entityType = evitaRequest.getEntityType();
		final T response;
		final CatalogContract theCatalog = this.catalog;
		if (entityType == null) {
			response = theCatalog.getEntities(evitaRequest, this);
		} else {
			final EntityCollectionContract entityCollection = theCatalog.getCollectionForEntityOrThrowException(entityType);
			response = entityCollection.getEntities(evitaRequest, this);
		}
		// and return result
		return response;
	}

	@Interruptible
	@Traced
	@Override
	public <T> T execute(@Nonnull Function<EvitaSessionContract, T> logic) {
		return executeInTransactionIfPossible(logic);
	}

	@Interruptible
	@Traced
	@Override
	public void execute(@Nonnull Consumer<EvitaSessionContract> logic) {
		executeInTransactionIfPossible(
			evitaSessionContract -> {
				logic.accept(evitaSessionContract);
				return null;
			}
		);
	}

	@Override
	public boolean methodIsRunning() {
		// method invocation should be handled on session proxy level
		throw new UnsupportedOperationException("This method is not supported in this session!");
	}

	@Override
	public void executeWhenMethodIsNotRunning(@Nonnull Runnable lambda) {
		// method invocation should be handled on session proxy level
		throw new UnsupportedOperationException("This method is not supported in this session!");
	}

	@Nonnull
	public CommitProgressRecord getCommitProgress() {
		return this.commitProgress;
	}

	@Nonnull
	@Override
	public UUID recordSourceQuery(
		@Nonnull String sourceQuery,
		@Nonnull String queryType,
		@Nullable String finishedWithError
	) {
		final TrafficRecordingEngine trafficRecorder = this.catalog.getTrafficRecordingEngine();
		final UUID sourceQueryId = UUIDUtil.randomUUID();
		trafficRecorder.setupSourceQuery(this.id, sourceQueryId, sourceQuery, queryType, finishedWithError);
		return sourceQueryId;
	}

	@Override
	public void finalizeSourceQuery(@Nonnull UUID sourceQueryId, @Nullable String finishedWithError) {
		final TrafficRecordingEngine trafficRecorder = this.catalog.getTrafficRecordingEngine();
		trafficRecorder.closeSourceQuery(this.id, sourceQueryId, finishedWithError);
	}

	@Nonnull
	@Override
	public Collection<String> getLabelsNamesOrderedByCardinality(@Nullable String nameStartingWith, int limit) {
		final TrafficRecordingEngine trafficRecorder = this.catalog.getTrafficRecordingEngine();
		return trafficRecorder.getLabelsNamesOrderedByCardinality(nameStartingWith, limit);
	}

	@Nonnull
	@Override
	public Collection<String> getLabelValuesOrderedByCardinality(@Nonnull String labelName, @Nullable String valueStartingWith, int limit) {
		final TrafficRecordingEngine trafficRecorder = this.catalog.getTrafficRecordingEngine();
		return trafficRecorder.getLabelValuesOrderedByCardinality(labelName, valueStartingWith, limit);
	}

	@Nonnull
	@Override
	public ServerTask<TrafficRecordingSettings, FileForFetch> startRecording(
		int samplingRate,
		boolean exportFile,
		@Nullable Duration recordingDuration,
		@Nullable Long recordingSizeLimitInBytes,
		long chunkFileSizeInBytes
	) throws SingletonTaskAlreadyRunningException {
		Assert.isTrue(
			!this.evita.getConfiguration().server().readOnly(),
			ReadOnlyException::new
		);

		final Collection<TrafficRecorderTask> existingTaskStatus = this.evita.management().getTaskStatuses(TrafficRecorderTask.class);
		final TrafficRecorderTask runningTask = existingTaskStatus.stream().filter(it -> !it.getFutureResult().isDone()).findFirst().orElse(null);
		if (runningTask != null) {
			throw new SingletonTaskAlreadyRunningException(runningTask.getStatus().taskName());
		} else {
			final Scheduler scheduler = this.evita.getServiceExecutor();
			final ServerTask<TrafficRecordingSettings, FileForFetch> trafficRecorderTask = new TrafficRecorderTask(
				getCatalogName(), samplingRate, exportFile, recordingDuration, recordingSizeLimitInBytes,
				chunkFileSizeInBytes,
				this.catalog.getTrafficRecordingEngine(),
				this.evita.management().exportFileService(),
				scheduler
			);
			scheduler.submit(trafficRecorderTask);
			return trafficRecorderTask;
		}
	}

	@Nonnull
	@Override
	public TaskStatus<TrafficRecordingSettings, FileForFetch> stopRecording(@Nonnull UUID taskId) {
		Assert.isTrue(
			!this.evita.getConfiguration().server().readOnly(),
			ReadOnlyException::new
		);

		final Collection<TrafficRecorderTask> existingTaskStatus = this.evita.management().getTaskStatuses(TrafficRecorderTask.class);
		final TrafficRecorderTask runningTask = existingTaskStatus.stream().filter(it -> !it.getFutureResult().isDone()).findFirst().orElse(null);
		if (runningTask != null) {
			runningTask.stop();
			return runningTask.getStatus();
		} else {
			throw new EvitaInvalidUsageException(
				"Traffic recording is not running.",
				"Traffic recording is not running. You have to start it first."
			);
		}
	}

	/**
	 * Returns a transaction wrapped in optional. If no transaction is bound to the session, an empty optional is returned.
	 *
	 * @return an Optional containing the transaction, if it exists; otherwise, an empty Optional.
	 */
	@Nonnull
	public Optional<Transaction> getTransaction() {
		return ofNullable(this.transactionAccessor.get());
	}

	/**
	 * Returns an opened transaction wrapped in optional. If no transaction is opened, an empty optional is returned.
	 *
	 * @return an Optional containing the opened transaction, if it exists and is not closed; otherwise, an empty Optional.
	 */
	@Nonnull
	public Optional<Transaction> getOpenedTransaction() {
		return ofNullable(this.transactionAccessor.get())
			.filter(it -> !it.isClosed());
	}

	@Override
	public String toString() {
		return (isReadOnly() ?
			"Read-only session: " :
			(getOpenedTransactionId().map(txId -> "Read-write session (tx `" + txId + "` opened): ").orElse("Read-write session: ")))
			+ this.id + (isActive() ? "" : " (terminated)");
	}

	/**
	 * Delegates call to internal {@link #proxyFactory#createEntityProxy(Class, SealedEntity, Map)}.
	 *
	 * @param contract     contract of the entity to be created
	 * @param sealedEntity sealed entity to be used as a source of data
	 * @param <S>          type of the entity
	 * @return new instance of the entity proxy
	 */
	@Nonnull
	public <S> S createEntityProxy(@Nonnull Class<S> contract, @Nonnull SealedEntity sealedEntity) {
		return this.proxyFactory.createEntityProxy(contract, sealedEntity, getEntitySchemaIndex());
	}

	/**
	 * Determines if the current execution is at the root level.
	 *
	 * @return {@code true} if the execution is at the root level, {@code false} otherwise.
	 */
	boolean isRootLevelExecution() {
		return this.nestLevel == 1;
	}

	/**
	 * Increases the session execution nest level by one.
	 *
	 * @return the incremented nest level
	 */
	int increaseNestLevel() {
		return this.nestLevel++;
	}

	/**
	 * Decreases the session execution nest level by one.
	 *
	 * @return The updated nest level.
	 */
	int decreaseNestLevel() {
		return this.nestLevel--;
	}

	/**
	 * Safely closes internal resources, commits or rolls back transactions, and handles
	 * termination callbacks. Ensures that the closing operation is executed only once
	 * and performs cleanup, validation, and transaction operations if applicable.
	 *
	 * @param commitBehavior determines in which commit stage the session should be considered as closed
	 * @return A {@code CommitProgress} instance, representing the progress and
	 * completion status of the closure operation. It encapsulates version
	 * information and any issues that might occur during the process.
	 */
	@Nonnull
	private CommitProgress closeInternal(@Nonnull CommitBehavior commitBehavior) {
		if (this.closedFuture == null && this.closingSequenceFuture.get() == null) {
			if (this.closingSequenceFuture.compareAndSet(null, new CompletableFuture<>())) {
				// forcefully close all opened stateful streams
				if (this.returnedStreams != null) {
					// rewrap collection so that we don't get concurrent modification exception
					new ArrayList<>(this.returnedStreams)
						.forEach(weakReference -> {
							final Stream<?> stream = weakReference.get();
							if (stream != null) {
								stream.close();
							}
						});
				}
				// flush changes if we're not in transactional mode
				final Transaction transaction = this.transactionAccessor.get();
				this.commitProgress.setTerminationStage(commitBehavior);

				if (this.catalog.getCatalogState() == CatalogState.WARMING_UP) {
					isPremiseValid(
						transaction == null,
						"In warming-up mode no transaction is expected to be opened!"
					);
					this.catalog.flush(null)
						.whenComplete(
							(__, throwable) -> {
								if (throwable == null) {
									try {
										validateCatalogSchema(this.catalog);
										this.commitProgress.complete(
											new CommitVersions(
												this.catalog.getVersion(),
												this.catalog.getSchema().version()
											)
										);
									} catch (Exception ex) {
										this.commitProgress.completeExceptionally(ex);
									}
								} else {
									this.commitProgress.completeExceptionally(throwable);
								}
							}
						);
				} else {
					if (transaction != null) {
						// close transaction at the end of this block
						try (transaction) {
							if (!transaction.isRollbackOnly()) {
								validateCatalogSchema(this.catalog);
							}
						} catch (Exception ex) {
							this.commitProgress.completeExceptionally(ex);
						}
					} else {
						// immediately complete future
						this.commitProgress.complete(
							new CommitVersions(
								this.catalog.getVersion(),
								this.catalog.getSchema().version()
							)
						);
					}
				}
				// join both futures together and apply termination callback
				this.closedFuture = this.commitProgress
					// complete session on desired commit behaviour
					.on(commitBehavior);

				this.closingSequenceFuture.get().complete(this.closedFuture);
			} else {
				// wait until the closed future is finally created
				this.closingSequenceFuture.get().join();
				return this.commitProgress;
			}
		} else if (this.closedFuture != null && !this.commitProgress.isDone()) {
			// this case is only possible when catalog is going live and session is closed
			this.commitProgress.complete(this.closedFuture.toCompletableFuture().getNow(null));
		}
		return this.commitProgress;
	}

	/**
	 * Executes termination steps for the current transaction session. This involves running termination
	 * callbacks, closing traffic recording sessions, and handling any exceptions that may have occurred
	 * during the process. If certain exception types are encountered, they are rethrown for further handling.
	 *
	 * @param throwable an optional throwable that may have occurred during the execution of the transaction;
	 *                  it will be processed, and relevant exceptions will be rethrown if applicable
	 * @param theCatalog a non-null catalog instance used to manage state and close traffic recording sessions
	 */
	private void executeTerminationSteps(
		@Nullable Throwable throwable,
		@Nonnull Catalog theCatalog
	) {
		// then apply termination callbacks
		String finishedWithError = null;
		try {
			Assert.isPremiseValid(
				this.beingClosed.compareAndSet(false, true),
				"Expectation failed!"
			);
			ofNullable(this.terminationCallback)
				.ifPresent(it -> it.onTermination(this));
		} catch (Throwable tcException) {
			finishedWithError = tcException.getClass().getName() + ": " + (tcException.getMessage() == null ? "no message" : tcException.getMessage());
			log.error("Error occurred while executing termination callback!", tcException);
			if (throwable == null) {
				throw new TransactionException("Error occurred while executing termination callback!", tcException);
			} else {
				throwable.addSuppressed(tcException);
			}
		} finally {
			theCatalog.getTrafficRecordingEngine().closeSession(this.id, finishedWithError);
			Assert.isPremiseValid(
				this.beingClosed.compareAndSet(true, false),
				"Expectation failed!"
			);
		}
	}

	/**
	 * Registers a stream and ensures its closure is tracked. When the stream is closed,
	 * it automatically unregisters itself from the tracked streams.
	 *
	 * @param stream the stream to be registered and tracked; must not be null
	 * @return the same stream passed as input with an added close behavior; never null
	 */
	@Nonnull
	private <T> Stream<T> registerStreamAndReturnCloseableStream(@Nonnull Stream<T> stream) {
		if (this.returnedStreams == null) {
			this.returnedStreams = new HashSet<>(32);
		}
		final WeakReference<Stream<?>> theStream = new WeakReference<>(stream);
		this.returnedStreams.add(theStream);
		return stream.onClose(() -> this.returnedStreams.remove(theStream));
	}

	/**
	 * Validates the schema of the given catalog.
	 *
	 * @param theCatalog the catalog to be validated, must not be null
	 */
	private void validateCatalogSchema(
		@Nonnull CatalogContract theCatalog
	) throws SchemaAlteringException {
		try {
			final SealedCatalogSchema catalogSchema = theCatalog.getSchema();
			final int catalogVersion = catalogSchema.version();
			if (catalogVersion > this.startCatalogSchemaVersion) {
				catalogSchema.validate();
			}
		} catch (SchemaAlteringException ex) {
			/* if validation fails and transaction is available, mark it as rollback only */
			ofNullable(this.transactionAccessor.get())
				.ifPresent(it -> it.setRollbackOnlyWithException(ex));
			throw ex;
		}
	}

	/**
	 * Returns map with current {@link Catalog#getSchema() catalog} {@link EntitySchemaContract entity schema} instances
	 * indexed by their {@link EntitySchemaContract#getName() name}.
	 *
	 * @return map with current {@link Catalog#getSchema() catalog} {@link EntitySchemaContract entity schema} instances
	 */
	@Nonnull
	private Map<String, EntitySchemaContract> getEntitySchemaIndex() {
		return this.catalog.getEntitySchemaIndex();
	}

	/**
	 * Retrieves an entity of the specified type, decorated with potentially additional server-side logic.
	 * The method asserts that at least one scope parameter is provided and invokes a fetch operation
	 * within the context of an `EvitaRequest`.
	 *
	 * @param entityType                     the type of entity to retrieve.
	 * @param expectedType                   the class object corresponding to the expected type of the entity.
	 * @param transformer                    a function to transform the retrieved entity into the expected type.
	 * @param serverEntityDecoratorExtractor a function to extract a `ServerEntityDecorator` from the retrieved entity.
	 * @param primaryKey                     the primary key identifying the specific entity to be retrieved.
	 * @param scopes                         an array of scopes that define the context within which the entity is to be fetched.
	 * @param require                        an array of `EntityContentRequire` instructions specifying any additional entity content requirements.
	 * @return an `Optional` containing the entity if it exists, or an empty `Optional` if the entity does not exist.
	 */
	@Nonnull
	private <T extends Serializable> Optional<T> getEntityInternal(
		@Nonnull String entityType,
		@Nonnull Class<T> expectedType,
		@Nonnull Function<SealedEntity, T> transformer,
		@Nonnull Function<T, ServerEntityDecorator> serverEntityDecoratorExtractor,
		int primaryKey,
		@Nonnull Scope[] scopes,
		@Nonnull EntityContentRequire... require
	) {
		assertActive();
		isTrue(scopes.length > 0, "At least one scope must be provided!");

		final EntityFetchEvent fetchEvent = new EntityFetchEvent(getCatalogName(), entityType);
		final EvitaRequest evitaRequest = new EvitaRequest(
			Query.query(
				collection(entityType),
				filterBy(
					scope(scopes)
				),
				require(
					entityFetch(require)
				)
			),
			OffsetDateTime.now(),
			expectedType,
			entityType
		);
		final EntityCollectionContract entityCollection = this.catalog.getCollectionForEntityOrThrowException(entityType);
		final Optional<T> resultEntity = entityCollection.getEntity(
			primaryKey,
			evitaRequest,
			this
		).map(transformer);

		// emit the event
		final Optional<ServerEntityDecorator> serverEntityDecorator = resultEntity
			.map(serverEntityDecoratorExtractor);

		fetchEvent.finish(
			serverEntityDecorator
				.map(ServerEntityDecorator::getIoFetchCount)
				.orElse(0),
			serverEntityDecorator
				.map(ServerEntityDecorator::getIoFetchedBytes)
				.orElse(0)
		).commit();

		return resultEntity;
	}

	/**
	 * Internal implementation for deleting the entity.
	 *
	 * @see #deleteEntity(String, int)
	 * @see #deleteEntity(Class, int)
	 */
	@Nonnull
	private <T> Optional<T> deleteEntityInternal(
		@Nonnull String entityType,
		@Nonnull Class<T> expectedType,
		int primaryKey,
		EntityContentRequire... require
	) {
		assertActive();
		return executeInTransactionIfPossible(session -> {
			final EntityCollectionContract collection = this.catalog.getOrCreateCollectionForEntity(session, entityType);
			// and return result
			//noinspection unchecked
			return (Optional<T>) collection.deleteEntity(
				this, new EvitaRequest(
					Query.query(
						collection(entityType),
						filterBy(entityPrimaryKeyInSet(primaryKey)),
						require(
							entityFetch(require)
						)
					),
					OffsetDateTime.now(),
					expectedType,
					extractEntityTypeFromClass(expectedType, this.reflectionLookup)
						.orElse(null)
				)
			);
		});
	}

	/**
	 * Internal implementation for deleting the entity with hierarchy.
	 *
	 * @see #deleteEntityAndItsHierarchy(String, int, EntityContentRequire...)
	 * @see #deleteEntityAndItsHierarchy(Class, int, EntityContentRequire...)
	 */
	@Nonnull
	private <T> DeletedHierarchy<T> deleteEntityAndItsHierarchyInternal(
		@Nonnull String entityType,
		@Nonnull Class<T> expectedType,
		int primaryKey,
		EntityContentRequire... require
	) {
		assertActive();
		//noinspection unchecked
		return (DeletedHierarchy<T>) executeInTransactionIfPossible(session -> {
			final EntityCollectionContract collection = this.catalog.getOrCreateCollectionForEntity(session, entityType);
			isTrue(
				collection.getSchema().isWithHierarchy(),
				"Entity type " + entityType + " doesn't represent a hierarchical entity!"
			);
			// and return response
			return collection.deleteEntityAndItsHierarchy(
				new EvitaRequest(
					Query.query(
						collection(entityType),
						filterBy(entityPrimaryKeyInSet(primaryKey)),
						require(
							entityFetch(require)
						)
					),
					OffsetDateTime.now(),
					expectedType,
					extractEntityTypeFromClass(expectedType, this.reflectionLookup)
						.orElse(null)
				),
				this
			);
		});
	}

	/**
	 * Internal implementation for archiving of the entity.
	 *
	 * @see #archiveEntity(String, int)
	 * @see #archiveEntity(Class, int)
	 */
	@Nonnull
	private <T> Optional<T> archiveEntityInternal(
		@Nonnull String entityType,
		@Nonnull Class<T> expectedType,
		int primaryKey,
		EntityContentRequire... require
	) {
		assertActive();
		return executeInTransactionIfPossible(session -> {
			final EntityCollectionContract collection = this.catalog.getOrCreateCollectionForEntity(session, entityType);
			//noinspection unchecked
			return (Optional<T>) collection.archiveEntity(
				this, new EvitaRequest(
					Query.query(
						collection(entityType),
						filterBy(entityPrimaryKeyInSet(primaryKey)),
						require(
							entityFetch(require)
						)
					),
					OffsetDateTime.now(),
					expectedType,
					extractEntityTypeFromClass(expectedType, this.reflectionLookup)
						.orElse(null)
				)
			);
		});
	}

	/**
	 * Internal implementation for restoring of the entity.
	 *
	 * @see #restoreEntity(String, int)
	 * @see #restoreEntity(Class, int)
	 */
	@Nonnull
	private <T> Optional<T> restoreEntityInternal(
		@Nonnull String entityType,
		@Nonnull Class<T> expectedType,
		int primaryKey,
		EntityContentRequire... require
	) {
		assertActive();
		return executeInTransactionIfPossible(session -> {
			final EntityCollectionContract collection = this.catalog.getOrCreateCollectionForEntity(session, entityType);
			//noinspection unchecked
			return (Optional<T>) collection.restoreEntity(
				this, new EvitaRequest(
					Query.query(
						collection(entityType),
						filterBy(entityPrimaryKeyInSet(primaryKey)),
						require(
							entityFetch(require)
						)
					),
					OffsetDateTime.now(),
					expectedType,
					extractEntityTypeFromClass(expectedType, this.reflectionLookup)
						.orElse(null)
				)
			);
		});
	}

	/**
	 * Creates new transaction a wraps it into carrier object.
	 */
	@Nonnull
	private Transaction createTransaction() {
		isTrue(
			!isReadOnly(),
			ReadOnlyException::new
		);
		final Transaction transaction = new Transaction(
			UUID.randomUUID(),
			new TransactionWalFinalizer(
				this.catalog,
				getId(),
				this.catalog::createIsolatedWalService,
				this.commitProgress
			),
			false
		);
		// when the session is marked as "dry run" we never commit the transaction but always roll-back
		if (this.sessionTraits.isDryRun()) {
			transaction.setRollbackOnly();
		}
		return transaction;
	}

	/**
	 * Verifies this instance is still active.
	 */
	private void assertActive() {
		if (isActive()) {
			this.lastCall = System.currentTimeMillis();
		} else {
			throw new InstanceTerminatedException("session");
		}
	}

	/**
	 * Initializes transaction reference.
	 */
	@Nonnull
	private Transaction createAndInitTransaction() {
		if (!this.sessionTraits.isReadWrite()) {
			throw new TransactionNotSupportedException("Transaction cannot be opened in read only session!");
		}
		if (!this.catalog.supportsTransaction()) {
			throw new TransactionNotSupportedException("Catalog " + this.catalog.getName() + " doesn't support transaction yet. Call `goLiveAndClose()` method first!");
		}
		final Transaction tx = createTransaction();
		this.transactionAccessor.getAndUpdate(transaction -> {
			isPremiseValid(transaction == null, "Transaction unexpectedly found!");
			return tx;
		});
		return tx;
	}

	/**
	 * Executes passed lambda in existing transaction or throws exception.
	 *
	 * @throws UnexpectedTransactionStateException if transaction is not open
	 */
	private <T> T executeInTransactionIfPossible(@Nonnull Function<EvitaSessionContract, T> logic) {
		if (this.transactionAccessor.get() == null && this.catalog.supportsTransaction()) {
			try (final Transaction newTransaction = createTransaction()) {
				increaseNestLevel();
				this.transactionAccessor.set(newTransaction);
				return Transaction.executeInTransactionIfProvided(
					newTransaction,
					() -> logic.apply(this),
					isRootLevelExecution()
				);
			} catch (Throwable ex) {
				ofNullable(this.transactionAccessor.get())
					.ifPresent(tx -> {
						if (isRootLevelExecution()) {
							tx.setRollbackOnlyWithException(ex);
						}
					});
				throw ex;
			} finally {
				decreaseNestLevel();
				this.transactionAccessor.set(null);
			}
		} else {
			// the transaction might already exist
			try {
				increaseNestLevel();
				return Transaction.executeInTransactionIfProvided(
					this.transactionAccessor.get(),
					() -> logic.apply(this),
					isRootLevelExecution()
				);
			} catch (Throwable ex) {
				if (isRootLevelExecution()) {
					ofNullable(this.transactionAccessor.get())
						.ifPresentOrElse(
							tx -> tx.setRollbackOnlyWithException(ex),
							() -> this.commitProgress.completeExceptionally(ex)
						);
				}
				throw ex;
			} finally {
				decreaseNestLevel();
			}
		}
	}

}<|MERGE_RESOLUTION|>--- conflicted
+++ resolved
@@ -407,25 +407,17 @@
 			!isReadOnly(),
 			ReadOnlyException::new
 		);
-<<<<<<< HEAD
-		if (this.catalog.getCatalogState() == CatalogState.ALIVE) {
-			return false;
-		} else {
-			this.closedFuture = CompletableFuture.completedFuture(new CommitVersions(this.catalog.getVersion() + 1, this.catalog.getSchema().version()));
-			/* TODO JNO - tady si to nesedlo, co s tím? */
-			//this.evita.makeCatalogAlive(this.catalog.getName());
-			return theCatalog.goLive(progressObserver);
-		}
-=======
 
 		final Catalog theCatalog = this.catalog;
 		isTrue(!theCatalog.supportsTransaction(), "Catalog went live already and is currently in transactional mode!");
 		executeTerminationSteps(null, theCatalog);
 		this.closedFuture = CompletableFuture.completedFuture(new CommitVersions(this.catalog.getVersion() + 1, this.catalog.getSchema().version()));
 		this.evita.closeAllSessionsAndSuspend(this.catalog.getName(), SuspendOperation.REJECT)
-			.ifPresent(it -> it.addForcefullyClosedSession(this.id));
+		          .ifPresent(it -> it.addForcefullyClosedSession(this.id));
 		return theCatalog.goLive(progressObserver);
->>>>>>> d533decc
+
+		/* TODO JNO - tady si to nesedlo, co s tím? */
+		//this.evita.makeCatalogAlive(this.catalog.getName());
 	}
 
 	@Nonnull
