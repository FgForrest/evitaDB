/*
 *
 *                         _ _        ____  ____
 *               _____   _(_) |_ __ _|  _ \| __ )
 *              / _ \ \ / / | __/ _` | | | |  _ \
 *             |  __/\ V /| | || (_| | |_| | |_) |
 *              \___| \_/ |_|\__\__,_|____/|____/
 *
 *   Copyright (c) 2023-2024
 *
 *   Licensed under the Business Source License, Version 1.1 (the "License");
 *   you may not use this file except in compliance with the License.
 *   You may obtain a copy of the License at
 *
 *   https://github.com/FgForrest/evitaDB/blob/master/LICENSE
 *
 *   Unless required by applicable law or agreed to in writing, software
 *   distributed under the License is distributed on an "AS IS" BASIS,
 *   WITHOUT WARRANTIES OR CONDITIONS OF ANY KIND, either express or implied.
 *   See the License for the specific language governing permissions and
 *   limitations under the License.
 */

package io.evitadb.core;

import io.evitadb.api.CatalogContract;
import io.evitadb.api.CatalogState;
import io.evitadb.api.EntityCollectionContract;
import io.evitadb.api.EvitaSessionContract;
import io.evitadb.api.EvitaSessionTerminationCallback;
import io.evitadb.api.SchemaPostProcessor;
import io.evitadb.api.SchemaPostProcessorCapturingResult;
import io.evitadb.api.SessionTraits;
import io.evitadb.api.TransactionContract.CommitBehavior;
import io.evitadb.api.exception.*;
import io.evitadb.api.file.FileForFetch;
import io.evitadb.api.observability.trace.RepresentsMutation;
import io.evitadb.api.observability.trace.RepresentsQuery;
import io.evitadb.api.observability.trace.Traced;
import io.evitadb.api.proxy.ProxyFactory;
import io.evitadb.api.proxy.SealedEntityProxy;
import io.evitadb.api.proxy.SealedEntityReferenceProxy;
import io.evitadb.api.query.FilterConstraint;
import io.evitadb.api.query.Query;
import io.evitadb.api.query.require.EntityContentRequire;
import io.evitadb.api.query.require.PriceContent;
import io.evitadb.api.query.require.PriceContentMode;
import io.evitadb.api.requestResponse.EvitaRequest;
import io.evitadb.api.requestResponse.EvitaResponse;
import io.evitadb.api.requestResponse.cdc.ChangeCatalogCapture;
import io.evitadb.api.requestResponse.cdc.ChangeCatalogCaptureRequest;
import io.evitadb.api.requestResponse.data.DeletedHierarchy;
import io.evitadb.api.requestResponse.data.EntityClassifier;
import io.evitadb.api.requestResponse.data.EntityContract;
import io.evitadb.api.requestResponse.data.EntityEditor.EntityBuilder;
import io.evitadb.api.requestResponse.data.InstanceEditor;
import io.evitadb.api.requestResponse.data.SealedEntity;
import io.evitadb.api.requestResponse.data.mutation.EntityMutation;
import io.evitadb.api.requestResponse.data.mutation.EntityMutation.EntityExistence;
import io.evitadb.api.requestResponse.data.mutation.EntityRemoveMutation;
import io.evitadb.api.requestResponse.data.mutation.EntityUpsertMutation;
import io.evitadb.api.requestResponse.data.mutation.price.PriceMutation;
import io.evitadb.api.requestResponse.data.structure.EntityDecorator;
import io.evitadb.api.requestResponse.data.structure.EntityReference;
import io.evitadb.api.requestResponse.data.structure.Price.PriceKey;
import io.evitadb.api.requestResponse.mutation.MutationPredicate;
import io.evitadb.api.requestResponse.schema.ClassSchemaAnalyzer;
import io.evitadb.api.requestResponse.schema.ClassSchemaAnalyzer.AnalysisResult;
import io.evitadb.api.requestResponse.schema.EntitySchemaContract;
import io.evitadb.api.requestResponse.schema.EntitySchemaEditor.EntitySchemaBuilder;
import io.evitadb.api.requestResponse.schema.SealedCatalogSchema;
import io.evitadb.api.requestResponse.schema.SealedEntitySchema;
import io.evitadb.api.requestResponse.schema.mutation.LocalCatalogSchemaMutation;
import io.evitadb.api.requestResponse.schema.mutation.catalog.CreateEntitySchemaMutation;
import io.evitadb.api.requestResponse.schema.mutation.catalog.ModifyEntitySchemaMutation;
import io.evitadb.api.requestResponse.schema.mutation.catalog.ModifyEntitySchemaNameMutation;
import io.evitadb.api.requestResponse.schema.mutation.catalog.RemoveEntitySchemaMutation;
import io.evitadb.api.requestResponse.system.CatalogVersion;
import io.evitadb.api.task.Task;
import io.evitadb.core.async.Interruptible;
import io.evitadb.core.cdc.predicate.MutationPredicateFactory;
import io.evitadb.core.exception.CatalogCorruptedException;
import io.evitadb.core.metric.event.query.EntityEnrichEvent;
import io.evitadb.core.metric.event.query.EntityFetchEvent;
import io.evitadb.core.query.response.ServerEntityDecorator;
import io.evitadb.core.traffic.TrafficRecorder;
import io.evitadb.core.transaction.TransactionWalFinalizer;
import io.evitadb.dataType.Scope;
import io.evitadb.exception.EvitaInternalError;
import io.evitadb.exception.EvitaInvalidUsageException;
import io.evitadb.utils.ArrayUtils;
import io.evitadb.utils.ReflectionLookup;
import io.evitadb.utils.UUIDUtil;
import lombok.EqualsAndHashCode;
import lombok.Getter;
import lombok.extern.slf4j.Slf4j;

import javax.annotation.Nonnull;
import javax.annotation.Nullable;
import javax.annotation.concurrent.NotThreadSafe;
import java.io.Serializable;
import java.time.OffsetDateTime;
import java.util.Arrays;
import java.util.Collections;
import java.util.Currency;
import java.util.List;
import java.util.Map;
import java.util.Objects;
import java.util.Optional;
import java.util.Set;
import java.util.UUID;
import java.util.concurrent.CancellationException;
import java.util.concurrent.CompletableFuture;
import java.util.concurrent.atomic.AtomicReference;
import java.util.function.Consumer;
import java.util.function.Function;
import java.util.stream.Collectors;
import java.util.stream.Stream;

import static io.evitadb.api.query.QueryConstraints.*;
import static io.evitadb.api.requestResponse.schema.ClassSchemaAnalyzer.extractEntityTypeFromClass;
import static io.evitadb.utils.Assert.isPremiseValid;
import static io.evitadb.utils.Assert.isTrue;
import static java.util.Optional.empty;
import static java.util.Optional.of;
import static java.util.Optional.ofNullable;

/**
 * Session are created by the clients to envelope a "piece of work" with evitaDB. In web environment it's a good idea
 * to have session per request, in batch processing it's recommended to keep session per "record page" or "transaction".
 * There may be multiple {@link Transaction transaction} during single session instance life but there is no support
 * for transactional overlap - there may be at most single transaction open in single session.
 *
 * EvitaSession transaction behaves like <a href="https://en.wikipedia.org/wiki/Snapshot_isolation">Snapshot</a>
 * transaction. When no transaction is explicitly opened - each query to Evita behaves as one small transaction. Data
 * updates are not allowed without explicitly opened transaction.
 *
 * Remember to {@link #close()} when your work with Evita is finished.
 * EvitaSession contract is NOT thread safe.
 *
 * @author Jan Novotný (novotny@fg.cz), FG Forrest a.s. (c) 2021
 */
@NotThreadSafe
@EqualsAndHashCode(of = "id")
@Slf4j
public final class EvitaSession implements EvitaInternalSessionContract {
	private static final Scope[] LIVE_SCOPE_ONLY = {Scope.LIVE};

	/**
	 * Evita instance this session is connected to.
	 */
	@Getter private final Evita evita;
	/**
	 * Date and time of the session creation.
	 */
	@Getter private final OffsetDateTime created = OffsetDateTime.now();
	/**
	 * Contains unique identification of this particular Evita session. The id is not currently used, but may be
	 * propagated into the logs in the future.
	 */
	private final UUID id = UUIDUtil.randomUUID();
	/**
	 * Contains commit behavior for this transaction.
	 *
	 * @see CommitBehavior
	 */
	@Getter private final CommitBehavior commitBehaviour;
	/**
	 * Contains information passed at the time session was created that defines its behaviour
	 */
	private final SessionTraits sessionTraits;
	/**
	 * Reference, which allows to access a transaction object.
	 */
	private final AtomicReference<Transaction> transactionAccessor = new AtomicReference<>();
	/**
	 * Callback that will be called when the session is closed.
	 */
	private final EvitaSessionTerminationCallback terminationCallback;
	/**
	 * Reflection lookup is used to speed up reflection operation by memoizing the results for examined classes.
	 */
	private final ReflectionLookup reflectionLookup;
	/**
	 * Contains reference to the catalog to query / update.
	 */
	private final AtomicReference<CatalogContract> catalog;
	/**
	 * Contains reference to the traffic recorder that is used to record the traffic of the session.
	 */
	private final TrafficRecorder trafficRecorder;
	/**
	 * Represents the starting version of the catalog schema.
	 * This variable is used to keep track of the initial version of the catalog schema.
	 */
	private final long startCatalogSchemaVersion;
	/**
	 * Contains reference to the proxy factory that is used to create proxies for the entities.
	 */
	@Getter private final ProxyFactory proxyFactory;
	/**
	 * CompletableFuture representing the finalization of the session that conforms to requested
	 * {@link CommitBehavior} bound to the current transaction (if any).
	 */
	@Nonnull private final CompletableFuture<Long> finalizationFuture;
	/**
	 * Future that is instantiated when the session is closed.
	 * When initialized, subsequent calls of the close method will return the same future.
	 * When the future is non-null any calls after {@link #close()} method has been called.
	 */
	private volatile CompletableFuture<Long> closedFuture;
	/**
	 * Timestamp of the last session activity (call).
	 */
	private long lastCall = System.currentTimeMillis();
	/**
	 * Contains a number of nested session calls.
	 */
	private int nestLevel;
	/**
	 * Flag is set to true, when the session is being closed and only termination callback is executing. The session
	 * should still be operative until the termination callback is finished.
	 */
	private boolean beingClosed;

	/**
	 * Method creates implicit filtering constraint that contains price filtering constraints for price in case
	 * the `entityMutation` contains mutations related to prices and the require constraint require fetching prices
	 * {@link PriceContentMode#RESPECTING_FILTER}.
	 */
	@Nullable
	private static FilterConstraint createQueryForFetchAfterUpsert(@Nonnull EntityMutation entityMutation, @Nullable EntityContentRequire[] require) {
		final boolean shouldPricesRespectFilter = require != null && Arrays.stream(require)
			.filter(it -> it instanceof PriceContent)
			.map(it -> ((PriceContent) it).getFetchMode() == PriceContentMode.RESPECTING_FILTER)
			.findFirst()
			.orElse(false);
		final Set<PriceKey> usedPriceKeys;
		if (shouldPricesRespectFilter) {
			usedPriceKeys = entityMutation.getLocalMutations()
				.stream()
				.filter(it -> it instanceof PriceMutation)
				.map(it -> ((PriceMutation) it).getPriceKey())
				.collect(Collectors.toSet());
		} else {
			usedPriceKeys = Collections.emptySet();
		}
		return usedPriceKeys.isEmpty() ?
			null :
			and(
				priceInPriceLists(usedPriceKeys.stream().map(PriceKey::priceList).distinct().toArray(String[]::new)),
				of(usedPriceKeys.stream().map(PriceKey::currency).distinct().toArray(Currency[]::new))
					.filter(it -> it.length == 1)
					.map(it -> priceInCurrency(it[0]))
					.orElse(null)
			);
	}

	/**
	 * Returns an entity type from the given entity or throws an unified exception.
	 */
	@Nonnull
	private static <T extends Serializable> String getEntityTypeFromEntity(@Nonnull T partiallyLoadedEntity, @Nonnull ReflectionLookup reflectionLookup) {
		final String entityType;
		if (partiallyLoadedEntity instanceof EntityClassifier entityClassifier) {
			entityType = entityClassifier.getType();
		} else if (partiallyLoadedEntity instanceof SealedEntityProxy sealedEntityProxy) {
			entityType = sealedEntityProxy.entity().getType();
		} else {
			entityType = extractEntityTypeFromClass(partiallyLoadedEntity.getClass(), reflectionLookup)
				.orElseThrow(() -> new EvitaInvalidUsageException(
					"Unsupported entity type `" + partiallyLoadedEntity.getClass() + "`! The class doesn't implement EntityClassifier nor represents a SealedEntityProxy!",
					"Unsupported entity type!"
				));
		}
		return entityType;
	}

	EvitaSession(
		@Nonnull Evita evita,
		@Nonnull Catalog catalog,
		@Nonnull ReflectionLookup reflectionLookup,
		@Nullable EvitaSessionTerminationCallback terminationCallback,
		@Nonnull CommitBehavior commitBehaviour,
		@Nonnull SessionTraits sessionTraits
	) {
		this.evita = evita;
		this.catalog = new AtomicReference<>(catalog);
		this.startCatalogSchemaVersion = catalog.getSchema().version();
		this.trafficRecorder = catalog.getTrafficRecorder();
		this.reflectionLookup = reflectionLookup;
		this.proxyFactory = catalog.getProxyFactory();
		this.commitBehaviour = commitBehaviour;
		this.sessionTraits = sessionTraits;
		this.terminationCallback = terminationCallback;
		this.finalizationFuture = new CompletableFuture<>();
		if (catalog.supportsTransaction() && sessionTraits.isReadWrite()) {
			this.transactionAccessor.set(createAndInitTransaction());
		}
		catalog.getTrafficRecorder().createSession(this.id, catalog.getVersion(), this.created);
	}

	@Nonnull
	@Override
	public UUID getId() {
		return id;
	}

	@Nonnull
	@Override
	public UUID getCatalogId() {
		return getCatalog().getCatalogId();
	}

	@Interruptible
	@Traced
	@Nonnull
	@Override
	public SealedCatalogSchema getCatalogSchema() {
		assertActive();
		return getCatalog().getSchema();
	}

	@Nonnull
	@Override
	public CatalogState getCatalogState() {
		assertActive();
		return getCatalog().getCatalogState();
	}

	@Override
	public long getCatalogVersion() {
		assertActive();
		return getCatalog().getVersion();
	}

	@Override
	public boolean isActive() {
		return closedFuture == null || beingClosed;
	}

	@Traced
	@Override
	public boolean goLiveAndClose() {
		final CatalogContract theCatalog = getCatalog();
		isTrue(!theCatalog.supportsTransaction(), "Catalog went live already and is currently in transactional mode!");
		if (theCatalog.goLive()) {
			close();
			return true;
		}
		return false;
	}

	@Nonnull
	@Override
	public CompletableFuture<Long> closeNow(@Nonnull CommitBehavior commitBehaviour) {
		if (this.closedFuture == null) {
			// flush changes if we're not in transactional mode
			final CatalogContract theCatalog = this.catalog.get();
			if (theCatalog.getCatalogState() == CatalogState.WARMING_UP) {
				isPremiseValid(
					this.transactionAccessor.get() == null,
					"In warming-up mode no transaction is expected to be opened!"
				);
				// this should be always true - corrupted catalog would have thrown exception on getting catalog state
				if (theCatalog instanceof Catalog theCatalogToFlush) {
					theCatalogToFlush.flush();
				}
				// immediately complete future
				if (!this.finalizationFuture.isCompletedExceptionally()) {
					try {
						validateCatalogSchema(theCatalog);
						this.finalizationFuture.complete(getCatalogVersion());
					} catch (SchemaAlteringException ex) {
						this.finalizationFuture.completeExceptionally(ex);
					}
				}
			} else {
				if (this.transactionAccessor.get() != null) {
					try {
						if (!this.transactionAccessor.get().isRollbackOnly()) {
							validateCatalogSchema(theCatalog);
						}
					} catch (SchemaAlteringException ex) {
						this.finalizationFuture.completeExceptionally(ex);
					} finally {
						// close transaction
						this.transactionAccessor.get().close();
					}
				} else {
					// immediately complete future
					this.finalizationFuture.complete(getCatalogVersion());
				}
			}
			// join both futures together and apply termination callback
			this.closedFuture = this.finalizationFuture.whenComplete((aLong, throwable) -> {
				// then apply termination callbacks
				try {
					this.beingClosed = true;
					ofNullable(terminationCallback)
						.ifPresent(it -> it.onTermination(this));
					/* TODO JNO - handle better */
					((Catalog)theCatalog).getTrafficRecorder().closeSession(this.id);
				} finally {
					this.beingClosed = false;
				}
				if (throwable instanceof CancellationException cancellationException) {
					throw cancellationException;
				} else if (throwable instanceof TransactionException transactionException) {
					throw transactionException;
				} else if (throwable instanceof EvitaInvalidUsageException invalidUsageException) {
					throw invalidUsageException;
				} else if (throwable instanceof EvitaInternalError internalError) {
					throw internalError;
				} else if (throwable != null) {
					throw new TransactionException("Unexpected exception occurred while executing transaction!", throwable);
				}
			});
		}
		return this.closedFuture;
	}

	@Interruptible
	@Traced
	@Nonnull
	@Override
	public EntitySchemaBuilder defineEntitySchema(@Nonnull String entityType) {
		assertActive();
		return executeInTransactionIfPossible(
			session -> getCatalog().getCollectionForEntity(entityType)
				.orElseGet(() -> {
					updateCatalogSchema(new CreateEntitySchemaMutation(entityType));
					return getCatalog().getCollectionForEntityOrThrowException(entityType);
				})
				.getSchema()
				.openForWrite()
		);
	}

	@Interruptible
	@Traced
	@Nonnull
	@Override
	public SealedEntitySchema defineEntitySchemaFromModelClass(@Nonnull Class<?> modelClass) {
		assertActive();
		return executeInTransactionIfPossible(session -> {
			final ClassSchemaAnalyzer classSchemaAnalyzer = new ClassSchemaAnalyzer(modelClass, reflectionLookup);
			final AnalysisResult analysisResult = classSchemaAnalyzer.analyze(this);
			updateCatalogSchema(analysisResult.mutations());
			return getEntitySchemaOrThrowException(analysisResult.entityType());
		});
	}

	@Interruptible
	@Traced
	@Nonnull
	@Override
	public SealedEntitySchema defineEntitySchemaFromModelClass(@Nonnull Class<?> modelClass, @Nonnull SchemaPostProcessor postProcessor) {
		assertActive();
		return executeInTransactionIfPossible(session -> {
			final ClassSchemaAnalyzer classSchemaAnalyzer = new ClassSchemaAnalyzer(modelClass, reflectionLookup, postProcessor);
			final AnalysisResult analysisResult = classSchemaAnalyzer.analyze(this);
			if (postProcessor instanceof SchemaPostProcessorCapturingResult capturingResult) {
				capturingResult.captureResult(analysisResult.mutations());
			}
			updateCatalogSchema(analysisResult.mutations());
			return getEntitySchemaOrThrowException(analysisResult.entityType());
		});
	}

	@Interruptible
	@Traced
	@Override
	@Nonnull
	public Optional<SealedEntitySchema> getEntitySchema(@Nonnull String entityType) {
		assertActive();
		final Optional<EntityCollectionContract> collection = getCatalog().getCollectionForEntity(entityType);
		return collection.map(EntityCollectionContract::getSchema);
	}

	@Interruptible
	@Traced
	@Nonnull
	@Override
	public Optional<SealedEntitySchema> getEntitySchema(@Nonnull Class<?> modelClass) throws EntityClassInvalidException {
		return getEntitySchema(
			extractEntityTypeFromClass(modelClass, reflectionLookup)
				.orElseThrow(() -> new CollectionNotFoundException(modelClass))
		);
	}

	@Interruptible
	@Traced
	@Nonnull
	@Override
	public SealedEntitySchema getEntitySchemaOrThrowException(@Nonnull String entityType) {
		assertActive();
		return getCatalog().getCollectionForEntityOrThrowException(entityType).getSchema();
	}

	@Interruptible
	@Traced
	@Nonnull
	@Override
	public SealedEntitySchema getEntitySchemaOrThrowException(@Nonnull Class<?> modelClass) throws CollectionNotFoundException, EntityClassInvalidException {
		return getEntitySchemaOrThrowException(
			extractEntityTypeFromClass(modelClass, reflectionLookup)
				.orElseThrow(() -> new CollectionNotFoundException(modelClass))
		);
	}

	@Interruptible
	@Traced
	@Override
	@Nonnull
	public Set<String> getAllEntityTypes() {
		return getCatalog().getEntityTypes();
	}

	@RepresentsQuery
	@Nonnull
	@Override
	public <S extends Serializable> Optional<S> queryOne(@Nonnull Query query, @Nonnull Class<S> expectedType) throws UnexpectedResultException, UnexpectedResultCountException, InstanceTerminatedException {
		return queryOne(
			new EvitaRequest(
				query.normalizeQuery(),
				OffsetDateTime.now(),
				expectedType,
				extractEntityTypeFromClass(expectedType, reflectionLookup).orElse(null)
			)
		);
	}

	@Interruptible
	@RepresentsQuery
	@Nonnull
	@Override
	public <S extends Serializable> List<S> queryList(@Nonnull Query query, @Nonnull Class<S> expectedType)
		throws UnexpectedResultException, InstanceTerminatedException {
		return query(query, expectedType).getRecordData();
	}

	@Interruptible
	@RepresentsQuery
	@Nonnull
	@Override
	public <S extends Serializable, T extends EvitaResponse<S>> T query(@Nonnull Query query, @Nonnull Class<S> expectedType) throws UnexpectedResultException, InstanceTerminatedException {
		final EvitaRequest request = new EvitaRequest(
			query.normalizeQuery(),
			OffsetDateTime.now(),
			expectedType,
			extractEntityTypeFromClass(expectedType, reflectionLookup).orElse(null)
		);

		return query(request);
	}

	@Interruptible
	@Traced
	@RepresentsQuery
	@Nonnull
	@Override
	public Optional<SealedEntity> getEntity(@Nonnull String entityType, int primaryKey, EntityContentRequire... require) {
		return getEntity(entityType, primaryKey, LIVE_SCOPE_ONLY, require);
	}

	@Interruptible
	@Traced
	@RepresentsQuery
	@Nonnull
	@Override
	public Optional<SealedEntity> getEntity(@Nonnull String entityType, int primaryKey, @Nonnull Scope[] scopes, EntityContentRequire... require) {
		assertActive();
		isTrue(scopes.length > 0, "At least one scope must be provided!");

		final EntityFetchEvent fetchEvent = new EntityFetchEvent(getCatalogName(), entityType);

		final EvitaRequest evitaRequest = new EvitaRequest(
			Query.query(
				collection(entityType),
				filterBy(
					entityPrimaryKeyInSet(primaryKey),
					scope(scopes)
				),
				require(
					entityFetch(require)
				)
			),
			OffsetDateTime.now(),
			EntityReference.class,
			null
		);
		final EntityCollectionContract entityCollection = getCatalog().getCollectionForEntityOrThrowException(entityType);
		final Optional<SealedEntity> resultEntity = entityCollection.getEntity(
			primaryKey,
			evitaRequest,
			this
		);

		// emit the event
		final Optional<ServerEntityDecorator> serverEntityDecorator = resultEntity
			.map(ServerEntityDecorator.class::cast);
		fetchEvent.finish(
			serverEntityDecorator
				.map(ServerEntityDecorator::getIoFetchCount)
				.orElse(0),
			serverEntityDecorator
				.map(ServerEntityDecorator::getIoFetchedBytes)
				.orElse(0)
		).commit();

		return resultEntity;
	}

	@Interruptible
	@Traced
	@RepresentsQuery
	@Nonnull
	@Override
	public <T extends Serializable> Optional<T> getEntity(@Nonnull Class<T> expectedType, int primaryKey, @Nonnull Scope[] scope, EntityContentRequire... require) {
		assertActive();
		final String entityType = extractEntityTypeFromClass(expectedType, reflectionLookup)
			.orElseThrow(() -> new CollectionNotFoundException(expectedType));

		final EntityFetchEvent fetchEvent = new EntityFetchEvent(getCatalogName(), entityType);

		final EntityCollectionContract entityCollection = getCatalog().getCollectionForEntityOrThrowException(entityType);
		final EvitaRequest evitaRequest = new EvitaRequest(
			Query.query(
				collection(entityType),
				filterBy(
					scope(scope)
				),
				require(
					entityFetch(require)
				)
			),
			OffsetDateTime.now(),
			expectedType,
			entityType
		);
		final Optional<T> resultEntity = entityCollection.getEntity(
			primaryKey,
			evitaRequest,
			this
		).map(it -> this.createEntityProxy(expectedType, it));

		// emit the event
		final Optional<ServerEntityDecorator> serverEntityDecorator = resultEntity
			.map(it -> {
				final EntityContract theEntity = (
					it instanceof SealedEntityProxy sealedEntityProxy ?
						sealedEntityProxy.entity() : (it instanceof EntityContract ec ? ec : null)
				);
				return theEntity instanceof ServerEntityDecorator sed ? sed : null;
			});
		fetchEvent.finish(
			serverEntityDecorator
				.map(ServerEntityDecorator::getIoFetchCount)
				.orElse(0),
			serverEntityDecorator
				.map(ServerEntityDecorator::getIoFetchedBytes)
				.orElse(0)
		).commit();

		return resultEntity;
	}

	@Interruptible
	@Traced
	@RepresentsQuery
	@Nonnull
	@Override
	public <T extends Serializable> T enrichEntity(@Nonnull T partiallyLoadedEntity, EntityContentRequire... require) {
		assertActive();
		final String entityType = getEntityTypeFromEntity(partiallyLoadedEntity, reflectionLookup);
		final EntityEnrichEvent enrichEvent = new EntityEnrichEvent(getCatalogName(), entityType);
		final EntityCollectionContract entityCollection = getCatalog().getCollectionForEntityOrThrowException(entityType);
		final EvitaRequest evitaRequest = new EvitaRequest(
			Query.query(
				collection(entityType),
				require(
					entityFetch(require)
				)
			),
			OffsetDateTime.now(),
			EntityReference.class,
			entityType
		);
		if (partiallyLoadedEntity instanceof SealedEntityProxy sealedEntityProxy) {
			final ServerEntityDecorator enrichedEntity = (ServerEntityDecorator) entityCollection.enrichEntity(
				sealedEntityProxy.entity(),
				evitaRequest,
				this
			);

			// emit the event
			enrichEvent.finish(
				enrichedEntity.getIoFetchCount(),
				enrichedEntity.getIoFetchedBytes()
			).commit();

			//noinspection unchecked
			return (T) this.createEntityProxy(
				sealedEntityProxy.getProxyClass(),
				enrichedEntity
			);
		} else {
			isTrue(partiallyLoadedEntity instanceof EntityDecorator, "Expected entity decorator in the input.");
			final ServerEntityDecorator enrichedEntity = (ServerEntityDecorator) entityCollection.enrichEntity(
				(EntityDecorator) partiallyLoadedEntity,
				evitaRequest,
				this
			);
			// emit the event
			enrichEvent.finish(
				enrichedEntity.getIoFetchCount(),
				enrichedEntity.getIoFetchedBytes()
			).commit();

			//noinspection unchecked
			return (T) enrichedEntity;
		}
	}

	@Interruptible
	@Traced
	@RepresentsQuery
	@Nonnull
	@Override
	public <T extends Serializable> T enrichOrLimitEntity(@Nonnull T partiallyLoadedEntity, EntityContentRequire... require) {
		assertActive();
		final String entityType = getEntityTypeFromEntity(partiallyLoadedEntity, reflectionLookup);
		final EntityEnrichEvent enrichEvent = new EntityEnrichEvent(getCatalogName(), entityType);

		final EntityCollectionContract entityCollection = getCatalog().getCollectionForEntity(entityType)
			.orElseThrow(() -> new CollectionNotFoundException(entityType));
		final EvitaRequest evitaRequest = new EvitaRequest(
			Query.query(
				collection(entityType),
				require(
					entityFetch(require)
				)
			),
			OffsetDateTime.now(),
			partiallyLoadedEntity instanceof SealedEntityProxy sealedEntityProxy ?
				sealedEntityProxy.getProxyClass() : partiallyLoadedEntity.getClass(),
			entityType
		);
		if (partiallyLoadedEntity instanceof SealedEntityProxy sealedEntityProxy) {
			final ServerEntityDecorator enrichedEntity = (ServerEntityDecorator) entityCollection.limitEntity(
				entityCollection.enrichEntity(
					sealedEntityProxy.entity(),
					evitaRequest,
					this
				),
				evitaRequest, this
			);

			// emit the event
			enrichEvent.finish(
				enrichedEntity.getIoFetchCount(),
				enrichedEntity.getIoFetchedBytes()
			).commit();

			//noinspection unchecked
			return (T) this.createEntityProxy(
				sealedEntityProxy.getProxyClass(),
				enrichedEntity
			);
		} else {
			isTrue(partiallyLoadedEntity instanceof EntityDecorator, "Expected entity decorator in the input.");
			final ServerEntityDecorator enrichedEntity = (ServerEntityDecorator) entityCollection.limitEntity(
				entityCollection.enrichEntity((EntityDecorator) partiallyLoadedEntity, evitaRequest, this),
				evitaRequest, this
			);

			// emit the event
			enrichEvent.finish(
				enrichedEntity.getIoFetchCount(),
				enrichedEntity.getIoFetchedBytes()
			).commit();

			//noinspection unchecked
			return (T) enrichedEntity;
		}
	}

	@Interruptible
	@Traced
	@Override
	public int updateCatalogSchema(@Nonnull LocalCatalogSchemaMutation... schemaMutation) throws SchemaAlteringException {
		assertActive();
		if (ArrayUtils.isEmpty(schemaMutation)) {
			return 0;
		}

		return executeInTransactionIfPossible(session -> {
			getCatalog().updateSchema(schemaMutation);
			/* TODO JNO - Možná dát jinam? */
			//record mutations
			trafficRecorder.recordMutation(this.id, schemaMutation);
			return getCatalogSchema().version();
		});
	}

	@Interruptible
	@Traced
	@Nonnull
	@Override
	public SealedCatalogSchema updateAndFetchCatalogSchema(@Nonnull LocalCatalogSchemaMutation... schemaMutation) throws SchemaAlteringException {
		assertActive();
		if (ArrayUtils.isEmpty(schemaMutation)) {
			return getCatalogSchema();
		}
		return executeInTransactionIfPossible(session -> {
			getCatalog().updateSchema(schemaMutation);
			/* TODO JNO - Možná dát jinam? */
			//record mutations
			trafficRecorder.recordMutation(this.id, schemaMutation);
			return getCatalogSchema();
		});
	}

	@Interruptible
	@Traced
	@Override
	public int updateEntitySchema(@Nonnull ModifyEntitySchemaMutation schemaMutation) throws SchemaAlteringException {
		return updateAndFetchEntitySchema(schemaMutation).version();
	}

	@Interruptible
	@Traced
	@Nonnull
	@Override
	public SealedEntitySchema updateAndFetchEntitySchema(@Nonnull ModifyEntitySchemaMutation schemaMutation) throws SchemaAlteringException {
		assertActive();
		return executeInTransactionIfPossible(session -> {
			getCatalog().updateSchema(schemaMutation);
			//record mutations
			/* TODO JNO - Možná dát jinam? */
			trafficRecorder.recordMutation(this.id, schemaMutation);
			return getEntitySchemaOrThrowException(schemaMutation.getEntityType());
		});
	}

	@Interruptible
	@Traced
	@Override
	public boolean deleteCollection(@Nonnull String entityType) {
		assertActive();
		return executeInTransactionIfPossible(
			session -> {
				final boolean deleted = getCatalog().deleteCollectionOfEntity(entityType, session);
				/* TODO JNO - Možná dát jinam? */
				// record the mutation
				trafficRecorder.recordMutation(this.id, new RemoveEntitySchemaMutation(entityType));
				return deleted;
			}
		);
	}

	@Interruptible
	@Traced
	@Override
	public boolean deleteCollection(@Nonnull Class<?> modelClass) throws EntityClassInvalidException {
		return deleteCollection(
			extractEntityTypeFromClass(modelClass, reflectionLookup)
				.orElseThrow(() -> new CollectionNotFoundException(modelClass))
		);
	}

	@Interruptible
	@Traced
	@Override
	public boolean renameCollection(@Nonnull String entityType, @Nonnull String newName) {
		assertActive();
		return executeInTransactionIfPossible(
			session -> {
				final boolean renamed = getCatalog().renameCollectionOfEntity(entityType, newName, session);
				/* TODO JNO - Možná dát jinam? */
				// record the mutation
				trafficRecorder.recordMutation(this.id, new ModifyEntitySchemaNameMutation(entityType, newName, false));
				return renamed;
			}
		);
	}

	@Interruptible
	@Traced
	@Override
	public boolean replaceCollection(@Nonnull String entityTypeToBeReplaced, @Nonnull String entityTypeToBeReplacedWith) {
		assertActive();
		return executeInTransactionIfPossible(
			session -> {
				final boolean replaced = getCatalog().replaceCollectionOfEntity(entityTypeToBeReplaced, entityTypeToBeReplacedWith, session);
				/* TODO JNO - Možná dát jinam? */
				// record the mutation
				trafficRecorder.recordMutation(this.id, new ModifyEntitySchemaNameMutation(entityTypeToBeReplacedWith, entityTypeToBeReplaced, true));
				return replaced;
			}
		);
	}

	@Interruptible
	@Traced
	@RepresentsQuery
	@Override
	public int getEntityCollectionSize(@Nonnull String entityType) {
		assertActive();
		return getCatalog().getCollectionForEntityOrThrowException(entityType).size();
	}

	@Nonnull
	@Override
	public EntityBuilder createNewEntity(@Nonnull String entityType) {
		assertActive();
		return executeInTransactionIfPossible(session -> {
			final EntityCollectionContract collection = getCatalog().getOrCreateCollectionForEntity(entityType, session);
			return collection.createNewEntity();
		});
	}

	@Nonnull
	@Override
	public <S extends Serializable> S createNewEntity(@Nonnull Class<S> expectedType) {
		return proxyFactory.createEntityProxy(
			expectedType,
			createNewEntity(
				extractEntityTypeFromClass(expectedType, reflectionLookup)
					.orElseThrow(() -> new CollectionNotFoundException(expectedType))
			),
			getEntitySchemaIndex()
		);
	}

	@Nonnull
	@Override
	public EntityBuilder createNewEntity(@Nonnull String entityType, int primaryKey) {
		assertActive();
		return executeInTransactionIfPossible(session -> {
			final EntityCollectionContract collection = getCatalog().getOrCreateCollectionForEntity(entityType, session);
			return collection.createNewEntity(primaryKey);
		});
	}

	@Nonnull
	@Override
	public <S extends Serializable> S createNewEntity(@Nonnull Class<S> expectedType, int primaryKey) {
		return proxyFactory.createEntityProxy(
			expectedType,
			createNewEntity(
				extractEntityTypeFromClass(expectedType, reflectionLookup)
					.orElseThrow(() -> new CollectionNotFoundException(expectedType)),
				primaryKey
			),
			getEntitySchemaIndex()
		);
	}

	@Interruptible
	@Traced
	@RepresentsMutation
	@Nonnull
	@Override
	public <S extends Serializable> EntityReference upsertEntity(@Nonnull S customEntity) {
		if (customEntity instanceof SealedEntityProxy sealedEntityProxy) {
			return sealedEntityProxy.getEntityBuilderWithCallback()
				.map(entityBuilderWithCallback -> {
					final EntityReference entityReference = upsertEntity(entityBuilderWithCallback.builder());
					entityBuilderWithCallback.updateEntityReference(entityReference);
					return entityReference;
				})
				.orElseGet(() -> {
					// no modification occurred, we can return the reference to the original entity
					// the `toInstance` method should be cost-free in this case, as no modifications occurred
					final EntityContract entity = sealedEntityProxy.entity();
					return new EntityReference(entity.getType(), Objects.requireNonNull(entity.getPrimaryKey()));
				});
		} else if (customEntity instanceof InstanceEditor<?> ie) {
			return ie.toMutation()
				.map(this::upsertEntity)
				.orElseGet(() -> {
					// no modification occurred, we can return the reference to the original entity
					// the `toInstance` method should be cost-free in this case, as no modifications occurred
					final EntityContract entity = (EntityContract) ie.toInstance();
					return new EntityReference(entity.getType(), Objects.requireNonNull(entity.getPrimaryKey()));
				});
		} else {
			throw new EvitaInvalidUsageException(
				"Method `upsertEntity` expects an instance of InstanceEditor, " +
					"yet the provided instance is of type `" + customEntity.getClass() + "` doesn't implement it!",
				"Invalid usage of method `upsertEntity`!"
			);
		}
	}

	@Interruptible
	@Traced
	@RepresentsMutation
	@Nonnull
	@Override
	public <S extends Serializable> List<EntityReference> upsertEntityDeeply(@Nonnull S customEntity) {
		if (customEntity instanceof SealedEntityReferenceProxy sealedEntityReferenceProxy) {
			return Stream.concat(
					// we need first to store the referenced entities (deep wise)
					sealedEntityReferenceProxy.getReferencedEntityBuildersWithCallback()
						.map(entityBuilderWithCallback -> {
							final EntityReference entityReference = upsertEntity(entityBuilderWithCallback.builder());
							entityBuilderWithCallback.updateEntityReference(entityReference);
							return entityReference;
						}),
					// and then the reference itself
					sealedEntityReferenceProxy
						.getReferenceBuilderIfPresent()
						.stream()
						.map(it -> {
								final EntityClassifier entityClassifier = sealedEntityReferenceProxy.getEntityClassifier();
								final EntityUpsertMutation entityUpsertMutation = new EntityUpsertMutation(
									entityClassifier.getType(),
									entityClassifier.getPrimaryKey(),
									EntityExistence.MUST_EXIST,
									it.buildChangeSet().collect(Collectors.toList())
								);
								final EntityReference entityReference = this.upsertEntity(entityUpsertMutation);
								sealedEntityReferenceProxy.notifyBuilderUpserted();
								return entityReference;
							}
						)
				)
				.toList();
		} else if (customEntity instanceof SealedEntityProxy sealedEntityProxy) {
			return Stream.concat(
					// we need first to store the referenced entities (deep wise)
					sealedEntityProxy.getReferencedEntityBuildersWithCallback(),
					// then the entity itself
					sealedEntityProxy.getEntityBuilderWithCallback().stream()
				)
				.map(entityBuilderWithCallback -> {
					final EntityReference entityReference = upsertEntity(entityBuilderWithCallback.builder());
					entityBuilderWithCallback.updateEntityReference(entityReference);
					return entityReference;
				})
				.toList();
		} else if (customEntity instanceof InstanceEditor<?> ie) {
			return ie.toMutation()
				.map(this::upsertEntity)
				.map(List::of)
				.orElse(Collections.emptyList());
		} else {
			throw new EvitaInvalidUsageException(
				"Method `upsertEntity` expects an instance of InstanceEditor, " +
					"yet the provided instance is of type `" + customEntity.getClass() + "` doesn't implement it!",
				"Invalid usage of method `upsertEntity`!"
			);
		}
	}

	@Interruptible
	@Traced
	@RepresentsMutation
	@Nonnull
	@Override
	public EntityReference upsertEntity(@Nonnull EntityMutation entityMutation) {
		assertActive();
		return executeInTransactionIfPossible(session -> {
			final EntityCollectionContract collection = getCatalog().getOrCreateCollectionForEntity(entityMutation.getEntityType(), session);
			final EntityReference response = collection.upsertEntity(entityMutation);
			/* TODO JNO - Možná dát jinam? */
			// record query information
			trafficRecorder.recordMutation(this.id, entityMutation);
			// and return result
			return response;
		});
	}

	@Interruptible
	@Traced
	@RepresentsMutation
	@RepresentsQuery
	@Nonnull
	@Override
	public SealedEntity upsertAndFetchEntity(@Nonnull EntityBuilder entityBuilder, EntityContentRequire... require) {
		return entityBuilder.toMutation()
			.map(it -> upsertAndFetchEntity(it, require))
			.orElseGet(
				() -> getEntity(entityBuilder.getType(), Objects.requireNonNull(entityBuilder.getPrimaryKey()), require)
					.orElseThrow(() -> new EvitaInvalidUsageException("Entity `" + entityBuilder.getType() + "` with id `" + entityBuilder.getPrimaryKey() + "` doesn't exist!"))
			);
	}

	@Interruptible
	@Traced
	@RepresentsMutation
	@RepresentsQuery
	@Nonnull
	@Override
	public SealedEntity upsertAndFetchEntity(@Nonnull EntityMutation entityMutation, EntityContentRequire... require) {
		assertActive();
		return executeInTransactionIfPossible(session -> {
			final EntityCollectionContract collection = getCatalog().getOrCreateCollectionForEntity(entityMutation.getEntityType(), session);
			final SealedEntity response = collection.upsertAndFetchEntity(
				entityMutation,
				new EvitaRequest(
					Query.query(
						collection(entityMutation.getEntityType()),
						filterBy(
							createQueryForFetchAfterUpsert(entityMutation, require)
						),
						require(
							entityFetch(require)
						)
					),
					OffsetDateTime.now(),
					SealedEntity.class,
					null
				),
				this
			);
			/* TODO JNO - Možná dát jinam? */
			// record query information
			trafficRecorder.recordMutation(this.id, entityMutation);
			return response;
		});
	}

	@Interruptible
	@Traced
	@RepresentsMutation
	@Override
	public boolean deleteEntity(@Nonnull String entityType, int primaryKey) {
		assertActive();
		return executeInTransactionIfPossible(session -> {
			final EntityCollectionContract collection = getCatalog().getOrCreateCollectionForEntity(entityType, session);
			final boolean response = collection.deleteEntity(primaryKey);
			/* TODO JNO - Možná dát jinam? */
			// record query information
			trafficRecorder.recordMutation(this.id, new EntityRemoveMutation(entityType, primaryKey));
			// and return result
			return response;
		});
	}

	@Interruptible
	@Traced
	@RepresentsMutation
	@Override
	public boolean deleteEntity(@Nonnull Class<?> modelClass, int primaryKey) throws EntityClassInvalidException {
		return deleteEntity(
			extractEntityTypeFromClass(modelClass, reflectionLookup)
				.orElseThrow(() -> new CollectionNotFoundException(modelClass)),
			primaryKey
		);
	}

	@Interruptible
	@Traced
	@RepresentsMutation
	@RepresentsQuery
	@Nonnull
	@Override
	public Optional<SealedEntity> deleteEntity(@Nonnull String entityType, int primaryKey, EntityContentRequire... require) {
		return deleteEntityInternal(entityType, SealedEntity.class, primaryKey, require);
	}

	@Interruptible
	@Traced
	@RepresentsMutation
	@RepresentsQuery
	@Nonnull
	@Override
	public <T extends Serializable> Optional<T> deleteEntity(@Nonnull Class<T> modelClass, int primaryKey, EntityContentRequire... require) throws EntityClassInvalidException {
		return deleteEntityInternal(
			extractEntityTypeFromClass(modelClass, reflectionLookup)
				.orElseThrow(() -> new CollectionNotFoundException(modelClass)),
			modelClass, primaryKey, require
		);
	}

	@Interruptible
	@Traced
	@RepresentsMutation
	@Override
	public int deleteEntityAndItsHierarchy(@Nonnull String entityType, int primaryKey) {
<<<<<<< HEAD
		return deleteEntityAndItsHierarchyInternal(
			entityType, EntityReference.class, primaryKey
		).deletedEntities();
=======
		assertActive();
		return executeInTransactionIfPossible(session -> {
			final EntityCollectionContract collection = getCatalog().getOrCreateCollectionForEntity(entityType, session);
			isTrue(
				collection.getSchema().isWithHierarchy(),
				"Entity type " + entityType + " doesn't represent a hierarchical entity!"
			);
			return collection.deleteEntityAndItsHierarchy(primaryKey, this);
		});
>>>>>>> 6f74993b
	}

	@Interruptible
	@Traced
	@RepresentsMutation
	@RepresentsQuery
	@Nonnull
	@Override
	public DeletedHierarchy<SealedEntity> deleteEntityAndItsHierarchy(@Nonnull String entityType, int primaryKey, EntityContentRequire... require) {
		return deleteEntityAndItsHierarchyInternal(entityType, SealedEntity.class, primaryKey, require);
	}

	@Interruptible
	@Traced
	@RepresentsMutation
	@RepresentsQuery
	@Nonnull
	@Override
	public <T extends Serializable> DeletedHierarchy<T> deleteEntityAndItsHierarchy(@Nonnull Class<T> modelClass, int primaryKey, EntityContentRequire... require) throws EvitaInvalidUsageException {
		return deleteEntityAndItsHierarchyInternal(
			extractEntityTypeFromClass(modelClass, reflectionLookup)
				.orElseThrow(() -> new CollectionNotFoundException(modelClass)),
			modelClass, primaryKey, require
		);
	}

	@Interruptible
	@Traced
	@RepresentsMutation
	@Override
	public int deleteEntities(@Nonnull Query query) {
		assertActive();
		return executeInTransactionIfPossible(session -> {
			final EvitaResponse<EntityReference> response = query(query, EntityReference.class);
			final List<EntityReference> recordData = response.getRecordData();
			int deletedCount = 0;
			for (EntityReference entityToRemove : recordData) {
				deletedCount += deleteEntity(entityToRemove.getType(), entityToRemove.getPrimaryKey()) ? 1 : 0;
			}
			return deletedCount;
		});
	}

	@Interruptible
	@Traced
	@RepresentsMutation
	@RepresentsQuery
	@Nonnull
	@Override
	public SealedEntity[] deleteSealedEntitiesAndReturnBodies(@Nonnull Query query) {
		assertActive();
		return executeInTransactionIfPossible(session -> {
			final EvitaResponse<SealedEntity> response = query(query, SealedEntity.class);
			final List<SealedEntity> recordData = response.getRecordData();
			final SealedEntity[] deletedEntities = new SealedEntity[recordData.size()];
			int index = 0;
			for (SealedEntity entityToRemove : recordData) {
				if (deleteEntity(entityToRemove.getType(), entityToRemove.getPrimaryKey())) {
					deletedEntities[index++] = entityToRemove;
				}
			}
			return index == deletedEntities.length ?
				deletedEntities : Arrays.copyOf(deletedEntities, index);
		});
	}

	@Interruptible
	@Traced
	@RepresentsMutation
	@Override
	public boolean archiveEntity(@Nonnull String entityType, int primaryKey) {
		assertActive();
		return executeInTransactionIfPossible(session -> {
			final EntityCollectionContract collection = getCatalog().getOrCreateCollectionForEntity(entityType, session);
			return collection.archiveEntity(primaryKey);
		});
	}

	@Interruptible
	@Traced
	@RepresentsMutation
	@Override
	public boolean archiveEntity(@Nonnull Class<?> modelClass, int primaryKey) throws EntityClassInvalidException {
		return archiveEntity(
			extractEntityTypeFromClass(modelClass, reflectionLookup)
				.orElseThrow(() -> new CollectionNotFoundException(modelClass)),
			primaryKey
		);
	}

	@Interruptible
	@Traced
	@RepresentsMutation
	@Nonnull
	@Override
	public Optional<SealedEntity> archiveEntity(@Nonnull String entityType, int primaryKey, EntityContentRequire... require) {
		return archiveEntityInternal(entityType, SealedEntity.class, primaryKey, require);
	}

	@Interruptible
	@Traced
	@RepresentsMutation
	@Nonnull
	@Override
	public <T extends Serializable> Optional<T> archiveEntity(@Nonnull Class<T> modelClass, int primaryKey, EntityContentRequire... require) throws EntityClassInvalidException {
		return archiveEntityInternal(
			extractEntityTypeFromClass(modelClass, reflectionLookup)
				.orElseThrow(() -> new CollectionNotFoundException(modelClass)),
			modelClass, primaryKey, require
		);
	}

	@Interruptible
	@Traced
	@RepresentsMutation
	@Override
	public boolean restoreEntity(@Nonnull String entityType, int primaryKey) {
		assertActive();
		return executeInTransactionIfPossible(session -> {
			final EntityCollectionContract collection = getCatalog().getOrCreateCollectionForEntity(entityType, session);
			return collection.restoreEntity(primaryKey);
		});
	}

	@Interruptible
	@Traced
	@RepresentsMutation
	@Override
	public boolean restoreEntity(@Nonnull Class<?> modelClass, int primaryKey) throws EntityClassInvalidException {
		return restoreEntity(
			extractEntityTypeFromClass(modelClass, reflectionLookup)
				.orElseThrow(() -> new CollectionNotFoundException(modelClass)),
			primaryKey
		);
	}

	@Interruptible
	@Traced
	@RepresentsMutation
	@Nonnull
	@Override
	public Optional<SealedEntity> restoreEntity(@Nonnull String entityType, int primaryKey, EntityContentRequire... require) {
		return restoreEntityInternal(entityType, SealedEntity.class, primaryKey, require);
	}

	@Interruptible
	@Traced
	@RepresentsMutation
	@Nonnull
	@Override
	public <T extends Serializable> Optional<T> restoreEntity(@Nonnull Class<T> modelClass, int primaryKey, EntityContentRequire... require) throws EntityClassInvalidException {
		return restoreEntityInternal(
			extractEntityTypeFromClass(modelClass, reflectionLookup)
				.orElseThrow(() -> new CollectionNotFoundException(modelClass)),
			modelClass, primaryKey, require
		);
	}

	@Nonnull
	@Override
	public CatalogVersion getCatalogVersionAt(@Nullable OffsetDateTime moment) throws TemporalDataNotAvailableException {
		assertActive();
		return getCatalog().getCatalogVersionAt(moment);
	}

	@Nonnull
	@Override
	public Stream<ChangeCatalogCapture> getMutationsHistory(@Nonnull ChangeCatalogCaptureRequest criteria) {
		final MutationPredicate mutationPredicate = MutationPredicateFactory.createReversedChangeCatalogCapturePredicate(criteria);
		return getCatalog()
			.getReversedCommittedMutationStream(criteria.sinceVersion())
			.flatMap(it -> it.toChangeCatalogCapture(mutationPredicate, criteria.content()));
	}

	@Interruptible
	@Traced
	@Nonnull
	@Override
	public Task<?, FileForFetch> backupCatalog(@Nullable OffsetDateTime pastMoment, boolean includingWAL) throws TemporalDataNotAvailableException {
		// added read only check
		isTrue(
			!isReadOnly(),
			ReadOnlyException::new
		);
		return getCatalog().backup(pastMoment, includingWAL);
	}

	@Nonnull
	@Override
	public Optional<UUID> getOpenedTransactionId() {
		return ofNullable(this.transactionAccessor.get())
			.filter(it -> !it.isClosed())
			.map(Transaction::getTransactionId);
	}

	@Override
	public boolean isRollbackOnly() {
		return ofNullable(this.transactionAccessor.get())
			.map(Transaction::isRollbackOnly)
			.orElse(false);
	}

	@Override
	public void setRollbackOnly() {
		getOpenedTransaction()
			.ifPresentOrElse(
				Transaction::setRollbackOnly,
				() -> {
					throw new UnexpectedTransactionStateException("No transaction has been opened!");
				}
			);
	}

	@Override
	public boolean isReadOnly() {
		return !this.sessionTraits.isReadWrite();
	}

	@Override
	public boolean isBinaryFormat() {
		return this.sessionTraits.isBinary();
	}

	@Override
	public boolean isDryRun() {
		return this.sessionTraits.isDryRun();
	}

	@Override
	public long getInactivityDurationInSeconds() {
		return (System.currentTimeMillis() - this.lastCall) / 1000;
	}

	@Interruptible
	@RepresentsQuery
	@Nonnull
	@Override
	public <S extends Serializable> Optional<S> queryOne(@Nonnull EvitaRequest evitaRequest)
		throws UnexpectedResultException, UnexpectedResultCountException, InstanceTerminatedException {

		assertActive();
		final String entityType = evitaRequest.getEntityType();
		final EvitaResponse<S> response;
		final CatalogContract theCatalog = getCatalog();
		if (entityType == null) {
			response = theCatalog.getEntities(evitaRequest, this);
		} else {
			final EntityCollectionContract entityCollection = theCatalog.getCollectionForEntityOrThrowException(entityType);
			response = entityCollection.getEntities(evitaRequest, this);
		}

		final List<S> recordData = response.getRecordData();
		// record query information
		trafficRecorder.recordQuery(
			this.id, evitaRequest.getQuery(),
			response.getTotalRecordCount(),
			response.getPrimaryKeys()
		);
		// and return result
		if (recordData.isEmpty()) {
			return empty();
		} else if (recordData.size() > 1) {
			throw new UnexpectedResultCountException(recordData.size());
		} else {
			return of(recordData.get(0));
		}
	}

	@Interruptible
	@RepresentsQuery
	@Nonnull
	@Override
	public <S extends Serializable> List<S> queryList(@Nonnull EvitaRequest evitaRequest) throws UnexpectedResultException, InstanceTerminatedException {
		final EvitaResponse<Serializable> response = query(evitaRequest);
		// record query information
		trafficRecorder.recordQuery(
			this.id, evitaRequest.getQuery(),
			response.getTotalRecordCount(),
			response.getPrimaryKeys()
		);
		// and return result
		//noinspection unchecked
		return (List<S>) response.getRecordData();
	}

	@Interruptible
	@RepresentsQuery
	@Nonnull
	@Override
	public <S extends Serializable, T extends EvitaResponse<S>> T query(@Nonnull EvitaRequest evitaRequest) throws UnexpectedResultException, InstanceTerminatedException {
		assertActive();
		final String entityType = evitaRequest.getEntityType();
		final T response;
		final CatalogContract theCatalog = getCatalog();
		if (entityType == null) {
			response = theCatalog.getEntities(evitaRequest, this);
		} else {
			final EntityCollectionContract entityCollection = theCatalog.getCollectionForEntityOrThrowException(entityType);
			response = entityCollection.getEntities(evitaRequest, this);
		}
		// record query information
		trafficRecorder.recordQuery(
			this.id, evitaRequest.getQuery(),
			response.getTotalRecordCount(),
			response.getPrimaryKeys()
		);
		// and return result
		return response;
	}

	@Interruptible
	@Traced
	@Override
	public <T> T execute(@Nonnull Function<EvitaSessionContract, T> logic) {
		return executeInTransactionIfPossible(logic);
	}

	@Interruptible
	@Traced
	@Override
	public void execute(@Nonnull Consumer<EvitaSessionContract> logic) {
		executeInTransactionIfPossible(
			evitaSessionContract -> {
				logic.accept(evitaSessionContract);
				return null;
			}
		);
	}

	@Override
	public boolean methodIsRunning() {
		return false;
	}

	/**
	 * Retrieves a CompletableFuture that represents the finalization status of a session. If the catalog is in
	 * transactional mode, the future will respect the requested {@link CommitBehavior} bound to the current transaction.
	 *
	 * @return completable future returning new catalog version introduced by this session
	 */
	@Nonnull
	@Override
	public CompletableFuture<Long> getFinalizationFuture() {
		return this.finalizationFuture;
	}

	/**
	 * Returns a transaction wrapped in optional. If no transaction is bound to the session, an empty optional is returned.
	 *
	 * @return an Optional containing the transaction, if it exists; otherwise, an empty Optional.
	 */
	@Nonnull
	public Optional<Transaction> getTransaction() {
		return ofNullable(transactionAccessor.get());
	}

	/**
	 * Returns an opened transaction wrapped in optional. If no transaction is opened, an empty optional is returned.
	 *
	 * @return an Optional containing the opened transaction, if it exists and is not closed; otherwise, an empty Optional.
	 */
	@Nonnull
	public Optional<Transaction> getOpenedTransaction() {
		return ofNullable(transactionAccessor.get())
			.filter(it -> !it.isClosed());
	}

	@Override
	public String toString() {
		return (isReadOnly() ?
			"Read-only session: " :
			(getOpenedTransactionId().map(txId -> "Read-write session (tx `" + txId + "` opened): ").orElse("Read-write session: ")))
			+ id + (isActive() ? "" : " (terminated)");
	}

	/**
	 * Determines if the current execution is at the root level.
	 *
	 * @return {@code true} if the execution is at the root level, {@code false} otherwise.
	 */
	boolean isRootLevelExecution() {
		return nestLevel == 1;
	}

	/**
	 * Increases the session execution nest level by one.
	 *
	 * @return the incremented nest level
	 */
	int increaseNestLevel() {
		return nestLevel++;
	}

	/**
	 * Decreases the session execution nest level by one.
	 *
	 * @return The updated nest level.
	 */
	int decreaseNestLevel() {
		return nestLevel--;
	}

	/**
	 * Validates the schema of the given catalog.
	 *
	 * @param theCatalog  the catalog to be validated, must not be null
	 */
	private void validateCatalogSchema(
		@Nonnull CatalogContract theCatalog
	) throws SchemaAlteringException {
		try {
			final SealedCatalogSchema catalogSchema = theCatalog.getSchema();
			final int catalogVersion = catalogSchema.version();
			if (catalogVersion > this.startCatalogSchemaVersion) {
				catalogSchema.validate();
			}
		} catch (SchemaAlteringException ex) {
			/* if validation fails and transaction is available, mark it as rollback only */
			ofNullable(this.transactionAccessor.get())
				.ifPresent(Transaction::setRollbackOnly);
			throw ex;
		}
	}

	/**
	 * Delegates call to internal {@link #proxyFactory#createEntityProxy(Class, SealedEntity, Map)}.
	 *
	 * @param contract     contract of the entity to be created
	 * @param sealedEntity sealed entity to be used as a source of data
	 * @param <S>          type of the entity
	 * @return new instance of the entity proxy
	 */
	@Nonnull
	public <S> S createEntityProxy(@Nonnull Class<S> contract, @Nonnull SealedEntity sealedEntity) {
		return this.proxyFactory.createEntityProxy(contract, sealedEntity, getEntitySchemaIndex());
	}

	/**
	 * Returns map with current {@link Catalog#getSchema() catalog} {@link EntitySchemaContract entity schema} instances
	 * indexed by their {@link EntitySchemaContract#getName() name}.
	 *
	 * @return map with current {@link Catalog#getSchema() catalog} {@link EntitySchemaContract entity schema} instances
	 */
	@Nonnull
	private Map<String, EntitySchemaContract> getEntitySchemaIndex() {
		return catalog.get().getEntitySchemaIndex();
	}

	/**
	 * Internal implementation for deleting the entity.
	 *
	 * @see #deleteEntity(String, int)
	 * @see #deleteEntity(Class, int)
	 */
	@Nonnull
	private <T> Optional<T> deleteEntityInternal(
		@Nonnull String entityType,
		@Nonnull Class<T> expectedType,
		int primaryKey,
		EntityContentRequire... require
	) {
		assertActive();
		return executeInTransactionIfPossible(session -> {
			final EntityCollectionContract collection = getCatalog().getOrCreateCollectionForEntity(entityType, session);
			//noinspection unchecked
			final Optional<T> response = (Optional<T>) collection.deleteEntity(
				new EvitaRequest(
					Query.query(
						collection(entityType),
						filterBy(entityPrimaryKeyInSet(primaryKey)),
						require(
							entityFetch(require)
						)
					),
					OffsetDateTime.now(),
					expectedType,
					extractEntityTypeFromClass(expectedType, reflectionLookup)
						.orElse(null)
				),
				this
			);
			/* TODO JNO - Možná dát jinam? */
			// record query information
			trafficRecorder.recordMutation(this.id, new EntityRemoveMutation(entityType, primaryKey));
			// and return result
			return response;
		});
	}

	/**
	 * Internal implementation for deleting the entity with hierarchy.
	 *
	 * @see #deleteEntityAndItsHierarchy(String, int, EntityContentRequire...)
	 * @see #deleteEntityAndItsHierarchy(Class, int, EntityContentRequire...)
	 */
	@Nonnull
	private <T> DeletedHierarchy<T> deleteEntityAndItsHierarchyInternal(
		@Nonnull String entityType,
		@Nonnull Class<T> expectedType,
		int primaryKey,
		EntityContentRequire... require
	) {
		assertActive();
		//noinspection unchecked
		return (DeletedHierarchy<T>) executeInTransactionIfPossible(session -> {
			final EntityCollectionContract collection = getCatalog().getOrCreateCollectionForEntity(entityType, session);
			isTrue(
				collection.getSchema().isWithHierarchy(),
				"Entity type " + entityType + " doesn't represent a hierarchical entity!"
			);
			final DeletedHierarchy<Serializable> response = collection.deleteEntityAndItsHierarchy(
				new EvitaRequest(
					Query.query(
						collection(entityType),
						filterBy(entityPrimaryKeyInSet(primaryKey)),
						require(
							entityFetch(require)
						)
					),
					OffsetDateTime.now(),
					expectedType,
					extractEntityTypeFromClass(expectedType, reflectionLookup)
						.orElse(null)
				),
				this
			);
			/* TODO JNO - Možná dát jinam? */
			// record query information
			Arrays.stream(response.deletedEntityPrimaryKeys())
				.forEach(it -> trafficRecorder.recordMutation(this.id, new EntityRemoveMutation(entityType, it)));
			// and return response
			return response;
		});
	}

	/**
	 * Internal implementation for archiving of the entity.
	 *
	 * @see #archiveEntity(String, int)
	 * @see #archiveEntity(Class, int)
	 */
	@Nonnull
	private <T> Optional<T> archiveEntityInternal(
		@Nonnull String entityType,
		@Nonnull Class<T> expectedType,
		int primaryKey,
		EntityContentRequire... require
	) {
		assertActive();
		return executeInTransactionIfPossible(session -> {
			final EntityCollectionContract collection = getCatalog().getOrCreateCollectionForEntity(entityType, session);
			//noinspection unchecked
			return (Optional<T>) collection.archiveEntity(
				new EvitaRequest(
					Query.query(
						collection(entityType),
						filterBy(entityPrimaryKeyInSet(primaryKey)),
						require(
							entityFetch(require)
						)
					),
					OffsetDateTime.now(),
					expectedType,
					extractEntityTypeFromClass(expectedType, reflectionLookup)
						.orElse(null)
				),
				this
			);
		});
	}

	/**
	 * Internal implementation for restoring of the entity.
	 *
	 * @see #restoreEntity(String, int)
	 * @see #restoreEntity(Class, int)
	 */
	@Nonnull
	private <T> Optional<T> restoreEntityInternal(
		@Nonnull String entityType,
		@Nonnull Class<T> expectedType,
		int primaryKey,
		EntityContentRequire... require
	) {
		assertActive();
		return executeInTransactionIfPossible(session -> {
			final EntityCollectionContract collection = getCatalog().getOrCreateCollectionForEntity(entityType, session);
			//noinspection unchecked
			return (Optional<T>) collection.restoreEntity(
				new EvitaRequest(
					Query.query(
						collection(entityType),
						filterBy(entityPrimaryKeyInSet(primaryKey)),
						require(
							entityFetch(require)
						)
					),
					OffsetDateTime.now(),
					expectedType,
					extractEntityTypeFromClass(expectedType, reflectionLookup)
						.orElse(null)
				),
				this
			);
		});
	}

	/**
	 * Returns the catalog instance this session refers to.
	 */
	private CatalogContract getCatalog() {
		return catalog.get();
	}

	/**
	 * Creates new transaction a wraps it into carrier object.
	 */
	private Transaction createTransaction(@Nonnull CommitBehavior commitBehaviour) {
		isTrue(
			!isReadOnly(),
			ReadOnlyException::new
		);
		final CatalogContract currentCatalog = getCatalog();
		if (currentCatalog instanceof Catalog theCatalog) {
			final Transaction transaction = new Transaction(
				UUID.randomUUID(),
				new TransactionWalFinalizer(
					theCatalog,
					getId(),
					commitBehaviour,
					theCatalog::createIsolatedWalService,
					this.finalizationFuture
				),
				false
			);
			// when the session is marked as "dry run" we never commit the transaction but always roll-back
			if (sessionTraits.isDryRun()) {
				transaction.setRollbackOnly();
			}
			return transaction;
		} else {
			throw new CatalogCorruptedException((CorruptedCatalog) currentCatalog);
		}
	}

	/**
	 * Verifies this instance is still active.
	 */
	private void assertActive() {
		if (isActive()) {
			this.lastCall = System.currentTimeMillis();
		} else {
			throw new InstanceTerminatedException("session");
		}
	}

	/**
	 * Initializes transaction reference.
	 */
	@Nonnull
	private Transaction createAndInitTransaction() {
		if (!sessionTraits.isReadWrite()) {
			throw new TransactionNotSupportedException("Transaction cannot be opened in read only session!");
		}
		if (!getCatalog().supportsTransaction()) {
			throw new TransactionNotSupportedException("Catalog " + getCatalog().getName() + " doesn't support transaction yet. Call `goLiveAndClose()` method first!");
		}
		final Transaction tx = createTransaction(commitBehaviour);
		transactionAccessor.getAndUpdate(transaction -> {
			isPremiseValid(transaction == null, "Transaction unexpectedly found!");
			return tx;
		});
		return tx;
	}

	/**
	 * Executes passed lambda in existing transaction or throws exception.
	 *
	 * @throws UnexpectedTransactionStateException if transaction is not open
	 */
	private <T> T executeInTransactionIfPossible(@Nonnull Function<EvitaSessionContract, T> logic) {
		if (transactionAccessor.get() == null && getCatalog().supportsTransaction()) {
			try (final Transaction newTransaction = createTransaction(commitBehaviour)) {
				increaseNestLevel();
				transactionAccessor.set(newTransaction);
				return Transaction.executeInTransactionIfProvided(
					newTransaction,
					() -> logic.apply(this),
					isRootLevelExecution()
				);
			} catch (Throwable ex) {
				ofNullable(transactionAccessor.get())
					.ifPresent(tx -> {
						if (isRootLevelExecution()) {
							tx.setRollbackOnlyWithException(ex);
						}
					});
				throw ex;
			} finally {
				decreaseNestLevel();
				transactionAccessor.set(null);
			}
		} else {
			// the transaction might already exist
			try {
				increaseNestLevel();
				return Transaction.executeInTransactionIfProvided(
					transactionAccessor.get(),
					() -> logic.apply(this),
					isRootLevelExecution()
				);
			} catch (Throwable ex) {
				if (isRootLevelExecution()) {
					ofNullable(transactionAccessor.get())
						.ifPresentOrElse(
							tx -> tx.setRollbackOnlyWithException(ex),
							() -> this.finalizationFuture.completeExceptionally(ex)
						);
				}
				throw ex;
			} finally {
				decreaseNestLevel();
			}
		}
	}

}<|MERGE_RESOLUTION|>--- conflicted
+++ resolved
@@ -1182,21 +1182,9 @@
 	@RepresentsMutation
 	@Override
 	public int deleteEntityAndItsHierarchy(@Nonnull String entityType, int primaryKey) {
-<<<<<<< HEAD
 		return deleteEntityAndItsHierarchyInternal(
 			entityType, EntityReference.class, primaryKey
 		).deletedEntities();
-=======
-		assertActive();
-		return executeInTransactionIfPossible(session -> {
-			final EntityCollectionContract collection = getCatalog().getOrCreateCollectionForEntity(entityType, session);
-			isTrue(
-				collection.getSchema().isWithHierarchy(),
-				"Entity type " + entityType + " doesn't represent a hierarchical entity!"
-			);
-			return collection.deleteEntityAndItsHierarchy(primaryKey, this);
-		});
->>>>>>> 6f74993b
 	}
 
 	@Interruptible
