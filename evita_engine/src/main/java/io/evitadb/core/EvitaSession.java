--- conflicted
+++ resolved
@@ -407,20 +407,14 @@
 			!isReadOnly(),
 			ReadOnlyException::new
 		);
-<<<<<<< HEAD
 		if (this.catalog.getCatalogState() == CatalogState.ALIVE) {
 			return false;
 		} else {
-			this.evita.makeCatalogAlive(this.catalog.getName());
-			close();
-			return true;
-		}
-=======
-		final CatalogContract theCatalog = this.catalog;
-		isTrue(!theCatalog.supportsTransaction(), "Catalog went live already and is currently in transactional mode!");
-		this.closedFuture = CompletableFuture.completedFuture(new CommitVersions(this.catalog.getVersion() + 1, this.catalog.getSchema().version()));
-		return theCatalog.goLive(progressObserver);
->>>>>>> 3562975f
+			this.closedFuture = CompletableFuture.completedFuture(new CommitVersions(this.catalog.getVersion() + 1, this.catalog.getSchema().version()));
+			/* TODO JNO - tady si to nesedlo, co s tím? */
+			//this.evita.makeCatalogAlive(this.catalog.getName());
+			return theCatalog.goLive(progressObserver);
+		}
 	}
 
 	@Nonnull
