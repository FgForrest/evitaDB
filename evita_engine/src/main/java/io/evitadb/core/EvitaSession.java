--- conflicted
+++ resolved
@@ -280,13 +280,9 @@
 		@Nonnull SessionTraits sessionTraits
 	) {
 		this.evita = evita;
-<<<<<<< HEAD
-		this.catalog = catalog;
-		this.trafficRecorder = catalog.getTrafficRecorder();
-=======
 		this.catalog = new AtomicReference<>(catalog);
 		this.startCatalogSchemaVersion = catalog.getSchema().version();
->>>>>>> e65c7a7c
+		this.trafficRecorder = catalog.getTrafficRecorder();
 		this.reflectionLookup = reflectionLookup;
 		this.proxyFactory = catalog.getProxyFactory();
 		this.commitBehaviour = commitBehaviour;
@@ -355,22 +351,12 @@
 	public CompletableFuture<Long> closeNow(@Nonnull CommitBehavior commitBehaviour) {
 		if (this.closedFuture == null) {
 			// flush changes if we're not in transactional mode
-<<<<<<< HEAD
-			if (catalog.getCatalogState() == CatalogState.WARMING_UP) {
-=======
 			final CatalogContract theCatalog = this.catalog.get();
 			if (theCatalog.getCatalogState() == CatalogState.WARMING_UP) {
->>>>>>> e65c7a7c
 				Assert.isPremiseValid(
 					this.transactionAccessor.get() == null,
 					"In warming-up mode no transaction is expected to be opened!"
 				);
-<<<<<<< HEAD
-				catalog.flush();
-				// create immediately completed future
-				closeFuture = new CompletableFuture<>();
-				closeFuture.complete(catalog.getVersion());
-=======
 				// this should be always true - corrupted catalog would have thrown exception on getting catalog state
 				if (theCatalog instanceof Catalog theCatalogToFlush) {
 					theCatalogToFlush.flush();
@@ -384,7 +370,6 @@
 						this.finalizationFuture.completeExceptionally(ex);
 					}
 				}
->>>>>>> e65c7a7c
 			} else {
 				if (this.transactionAccessor.get() != null) {
 					try {
@@ -827,13 +812,10 @@
 		assertActive();
 		return executeInTransactionIfPossible(session -> {
 			getCatalog().updateSchema(schemaMutation);
-<<<<<<< HEAD
 			//record mutations
+			// TODO JNO - tohle přesunout NA LEPŠÍ MÍSTO
 			trafficRecorder.recordMutation(this.id, schemaMutation);
-			return getEntitySchemaOrThrow(schemaMutation.getEntityType());
-=======
 			return getEntitySchemaOrThrowException(schemaMutation.getEntityType());
->>>>>>> e65c7a7c
 		});
 	}
 
@@ -1204,23 +1186,16 @@
 	@Override
 	public int deleteEntities(@Nonnull Query query) {
 		assertActive();
-<<<<<<< HEAD
-=======
 		final EvitaRequest request = new EvitaRequest(
 			query.normalizeQuery(),
 			OffsetDateTime.now(),
 			EntityReference.class,
 			null
 		);
->>>>>>> e65c7a7c
 		return executeInTransactionIfPossible(session -> {
-			final EvitaResponse<EntityReference> response = query(query, EntityReference.class);
-			final List<EntityReference> recordData = response.getRecordData();
-			int deletedCount = 0;
-			for (EntityReference entityToRemove : recordData) {
-				deletedCount += deleteEntity(entityToRemove.getType(), entityToRemove.getPrimaryKey()) ? 1 : 0;
-			}
-			return deletedCount;
+			final EntityCollectionContract collection = getCatalog()
+				.getOrCreateCollectionForEntity(request.getEntityTypeOrThrowException("entities to be deleted"), session);
+			return collection.deleteEntities(request, session);
 		});
 	}
 
@@ -1232,27 +1207,16 @@
 	@Override
 	public SealedEntity[] deleteSealedEntitiesAndReturnBodies(@Nonnull Query query) {
 		assertActive();
-<<<<<<< HEAD
-=======
 		final EvitaRequest request = new EvitaRequest(
 			query.normalizeQuery(),
 			OffsetDateTime.now(),
 			SealedEntity.class,
 			null
 		);
->>>>>>> e65c7a7c
 		return executeInTransactionIfPossible(session -> {
-			final EvitaResponse<SealedEntity> response = query(query, SealedEntity.class);
-			final List<SealedEntity> recordData = response.getRecordData();
-			final SealedEntity[] deletedEntities = new SealedEntity[recordData.size()];
-			int index = 0;
-			for (SealedEntity entityToRemove : recordData) {
-				if (deleteEntity(entityToRemove.getType(), entityToRemove.getPrimaryKey())) {
-					deletedEntities[index++] = entityToRemove;
-				}
-			}
-			return index == deletedEntities.length ?
-				deletedEntities : Arrays.copyOf(deletedEntities, index);
+			final EntityCollectionContract collection = getCatalog()
+				.getOrCreateCollectionForEntity(request.getEntityTypeOrThrowException("entities to be deleted"), session);
+			return collection.deleteEntitiesAndReturnThem(request, session);
 		});
 	}
 
@@ -1643,24 +1607,6 @@
 	 * Creates new transaction a wraps it into carrier object.
 	 */
 	private Transaction createTransaction(@Nonnull CommitBehavior commitBehaviour) {
-<<<<<<< HEAD
-		Assert.isTrue(!isReadOnly(), "Evita session is read only!");
-		final Catalog currentCatalog = getCatalog();
-		final Transaction transaction = new Transaction(
-			UUID.randomUUID(),
-			new TransactionWalFinalizer(
-				currentCatalog,
-				getId(),
-				commitBehaviour,
-				currentCatalog::createIsolatedWalService,
-				this.transactionFinalizationFuture
-			),
-			false
-		);
-		// when the session is marked as "dry run" we never commit the transaction but always roll-back
-		if (sessionTraits.isDryRun()) {
-			transaction.setRollbackOnly();
-=======
 		Assert.isTrue(
 			!isReadOnly(),
 			ReadOnlyException::new
@@ -1685,9 +1631,7 @@
 			return transaction;
 		} else {
 			throw new CatalogCorruptedException((CorruptedCatalog) currentCatalog);
->>>>>>> e65c7a7c
-		}
-		return transaction;
+		}
 	}
 
 	/**
