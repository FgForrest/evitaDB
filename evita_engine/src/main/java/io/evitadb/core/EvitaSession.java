--- conflicted
+++ resolved
@@ -413,7 +413,6 @@
 			ReadOnlyException::new
 		);
 
-<<<<<<< HEAD
 		if (this.catalog.getCatalogState() == CatalogState.ALIVE) {
 			throw new EvitaInvalidUsageException("Catalog went live already and is currently in transactional mode!");
 		} else {
@@ -422,9 +421,12 @@
 				!theCatalog.supportsTransaction(),
 				"Catalog went live already and is currently in transactional mode!"
 			);
-			executeTerminationSteps(null, theCatalog);
-			this.closedFuture = CompletableFuture.completedFuture(
-				new CommitVersions(this.catalog.getVersion() + 1, this.catalog.getSchema().version()));
+			if (isActive()) {
+				executeTerminationSteps(null, theCatalog);
+				this.closedFuture = CompletableFuture.completedFuture(
+					new CommitVersions(this.catalog.getVersion() + 1, this.catalog.getSchema().version())
+				);
+			}
 			this.evita.closeAllSessionsAndSuspend(this.catalog.getName(), SuspendOperation.REJECT)
 			          .ifPresent(it -> it.addForcefullyClosedSession(this.id));
 			return this.evita.applyMutation(
@@ -432,17 +434,6 @@
 				progressObserver == null ? Functions.noOpIntConsumer() : progressObserver
 			);
 		}
-=======
-		final Catalog theCatalog = this.catalog;
-		isTrue(!theCatalog.supportsTransaction(), "Catalog went live already and is currently in transactional mode!");
-		if (isActive()) {
-			executeTerminationSteps(null, theCatalog);
-			this.closedFuture = CompletableFuture.completedFuture(new CommitVersions(this.catalog.getVersion() + 1, this.catalog.getSchema().version()));
-		}
-		this.evita.closeAllSessionsAndSuspend(this.catalog.getName(), SuspendOperation.REJECT)
-			.ifPresent(it -> it.addForcefullyClosedSession(this.id));
-		return theCatalog.goLive(progressObserver);
->>>>>>> 92d5f7f4
 	}
 
 	@Nonnull
