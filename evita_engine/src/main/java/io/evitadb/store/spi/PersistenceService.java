--- conflicted
+++ resolved
@@ -23,12 +23,9 @@
 
 package io.evitadb.store.spi;
 
-<<<<<<< HEAD
-=======
 import io.evitadb.core.buffer.TrappedChanges;
 
 import javax.annotation.Nonnull;
->>>>>>> 3562975f
 import java.io.Closeable;
 import java.util.function.IntConsumer;
 
@@ -42,17 +39,11 @@
 	permits EnginePersistenceService, RichPersistenceService {
 
 	/**
-<<<<<<< HEAD
 	 * This constant represents the current version of the storage protocol. The version is changed everytime
 	 * the storage protocol on disk changes and the data with the old protocol version cannot be read by the new
 	 * protocol version.
 	 *
 	 * This means that the data needs to be converted from old to new protocol version first.
-=======
-	 * Returns true if underlying file was not yet created.
-	 *
-	 * @return true if underlying file was not yet created
->>>>>>> 3562975f
 	 */
 	int STORAGE_PROTOCOL_VERSION = 3;
 	String BOOT_FILE_SUFFIX = ".boot";
@@ -60,16 +51,20 @@
 
 	/**
 	 * Returns true if underlying file was not yet created.
+	 *
+	 * @return true if underlying file was not yet created
 	 */
-<<<<<<< HEAD
 	boolean isNew();
-=======
+
+	/**
+	 * Flushes all trapped memory data to the persistent storage.
+	 * This method doesn't take transactional memory into an account but only flushes changes for trapped updates.
+	 */
 	void flushTrappedUpdates(
 		long catalogVersion,
 		@Nonnull TrappedChanges trappedChanges,
 		@Nonnull IntConsumer trappedUpdatedProgress
 	);
->>>>>>> 3562975f
 
 	/**
 	 * Returns true if the persistence service is closed.
