--- conflicted
+++ resolved
@@ -21,11 +21,6 @@
  *   limitations under the License.
  */
 
-<<<<<<< HEAD
-import io.evitadb.store.spi.CatalogPersistenceServiceFactory;
-
-=======
->>>>>>> 37af4a71
 /**
  * The implementation of evitaDB.
  */
@@ -84,13 +79,8 @@
 	exports io.evitadb.store.spi.model.storageParts.index;
 	exports io.evitadb.store.spi.exception;
 
-<<<<<<< HEAD
-	uses CatalogPersistenceServiceFactory;
-=======
-	uses io.evitadb.api.CatalogStructuralChangeObserver;
 	uses io.evitadb.store.spi.CatalogPersistenceServiceFactory;
 	uses io.evitadb.store.spi.TrafficRecorder;
->>>>>>> 37af4a71
 
 	requires static lombok;
 	requires static jsr305;
