/**
 * Module contains external API of the evitaDB.
 */
module evita.common {

<<<<<<< HEAD
	exports io.evitadb.cdc;
	exports io.evitadb.thread;
=======
>>>>>>> 9f91d616
	exports io.evitadb.dataType;
	exports io.evitadb.dataType.data;
	exports io.evitadb.dataType.trie;
	exports io.evitadb.dataType.exception;
	exports io.evitadb.function;
	exports io.evitadb.comparator;
	exports io.evitadb.exception;
	exports io.evitadb.utils;
	exports io.evitadb.dataType.array;
	exports io.evitadb.dataType.iterator;

	requires org.slf4j;
	requires jsr305;
	requires static lombok;
	requires com.fasterxml.jackson.databind;
	requires zero.allocation.hashing;
	requires okhttp3;

}<|MERGE_RESOLUTION|>--- conflicted
+++ resolved
@@ -3,11 +3,7 @@
  */
 module evita.common {
 
-<<<<<<< HEAD
 	exports io.evitadb.cdc;
-	exports io.evitadb.thread;
-=======
->>>>>>> 9f91d616
 	exports io.evitadb.dataType;
 	exports io.evitadb.dataType.data;
 	exports io.evitadb.dataType.trie;
