name: ${server.name:evitaDB}

server:
  requestThreadPool:
    minThreadCount: ${server.requestThreadPool.minThreadCount:4}
    maxThreadCount: ${server.requestThreadPool.maxThreadCount:16}
    threadPriority: ${server.requestThreadPool.threadPriority:5}
    queueSize: ${server.requestThreadPool.queueSize:100}
  transactionThreadPool:
    minThreadCount: ${server.transactionThreadPool.minThreadCount:4}
    maxThreadCount: ${server.transactionThreadPool.maxThreadCount:16}
    threadPriority: ${server.transactionThreadPool.threadPriority:5}
    queueSize: ${server.transactionThreadPool.queueSize:100}
  serviceThreadPool:
    minThreadCount: ${server.serviceThreadPool.minThreadCount:4}
    maxThreadCount: ${server.serviceThreadPool.maxThreadCount:16}
    threadPriority: ${server.serviceThreadPool.threadPriority:5}
    queueSize: ${server.serviceThreadPool.queueSize:100}
  queryTimeoutInMilliseconds: ${server.shortRunningThreadsTimeoutInSeconds:5000}
  transactionTimeoutInMilliseconds: ${server.shortRunningThreadsTimeoutInSeconds:300000}
  closeSessionsAfterSecondsOfInactivity: ${server.closeSessionsAfterSecondsOfInactivity:60}
  readOnly: ${server.readOnly:false}
  quiet: ${server.quiet:false}

storage:
  storageDirectory: ${storage.storageDirectory:null}
  lockTimeoutSeconds: ${storage.lockTimeoutSeconds:60}
  waitOnCloseSeconds: ${storage.waitOnCloseSeconds:60}
  outputBufferSize: ${storage.outputBufferSize:4MB}
  maxOpenedReadHandles: ${storage.maxOpenedReadHandles:12}
  computeCRC32C: ${storage.computeCRC32C:true}
  minimalActiveRecordShare: ${storage.minimalActiveRecordShare:0.5}
  fileSizeCompactionThresholdBytes: ${storage.fileSizeCompactionThresholdBytes:100M}

transaction:
  transactionWorkDirectory: ${transaction.workDirectory:null}
  transactionMemoryBufferLimitSizeBytes: ${transaction.memoryBufferLimitSize:16M}
  transactionMemoryRegionCount: ${transaction.memoryRegionCount:256}
  walFileSizeBytes: ${transaction.walFilSize:16M}
  walFileCountKept: ${transaction.walFileCountKept:8}
  flushFrequencyInMillis: ${transaction.flushFrequencyInMillis:1000}

cache:
  enabled: ${cache.enabled:true}
  reflection: ${cache.reflection:CACHE}
  reevaluateEachSeconds: ${cache.reevaluateEachSeconds:60}
  anteroomRecordCount: ${cache.anteroomRecordCount:100K}
  minimalComplexityThreshold: ${cache.minimalComplexityThreshold:10K}
  minimalUsageThreshold: ${cache.minimalUsageThreshold:2}
  cacheSizeInBytes: ${cache.cacheSizeInBytes:null}

api:
  exposedOn: ${api.exposedOn:null}
  workerGroupThreads: ${api.workerGroupThreads:4}
  serviceWorkerGroupThreads: ${api.serviceWorkerGroupThreads:4}
  idleTimeoutInMillis: ${api.idleTimeoutInMillis:2K}
  requestTimeoutInMillis: ${api.requestTimeoutInMillis:2K}
  parseTimeoutInMillis: ${api.parseTimeoutInMillis:1K}
  keepAlive: ${api.keepAlive:true}
  maxEntitySizeInBytes: ${api.maxEntitySizeInBytes:2MB}
  accessLog: ${api.accessLog:false}
  certificate:
    generateAndUseSelfSigned: ${api.certificate.generateAndUseSelfSigned:true}
    folderPath: ${storage.storageDirectory}-certificates
    custom:
      certificate: ${api.certificate.custom.certificate:null}
      privateKey: ${api.certificate.custom.privateKey:null}
      privateKeyPassword: ${api.certificate.custom.privateKeyPassword:null}
  endpoints:
    system:
      enabled: ${api.endpoints.system.enabled:true}
      host: ${api.endpoints.system.host:localhost:5557}
      exposedHost: ${api.endpoints.system.exposedHost:null}
      tlsMode: ${api.endpoints.system.tlsMode:FORCE_NO_TLS}
      allowedOrigins: ${api.endpoints.system.allowedOrigins:null}
    graphQL:
      enabled: ${api.endpoints.graphQL.enabled:true}
      host: ${api.endpoints.graphQL.host:localhost:5555}
      exposedHost: ${api.endpoints.graphQL.exposedHost:null}
      tlsMode: ${api.endpoints.graphQL.tlsMode:FORCE_TLS}
      allowedOrigins: ${api.endpoints.graphQL.allowedOrigins:null}
      parallelize: ${api.endpoints.graphQL.parallelize:true}
    rest:
      enabled: ${api.endpoints.rest.enabled:true}
      host: ${api.endpoints.rest.host:localhost:5555}
      exposedHost: ${api.endpoints.rest.exposedHost:null}
      tlsMode: ${api.endpoints.rest.tlsMode:FORCE_TLS}
      allowedOrigins: ${api.endpoints.rest.allowedOrigins:null}
    gRPC:
      enabled: ${api.endpoints.gRPC.enabled:true}
      host: ${api.endpoints.gRPC.host:localhost:5556}
      exposedHost: ${api.endpoints.gRPC.exposedHost:null}
<<<<<<< HEAD
      tlsMode: ${api.endpoints.gRPC.tlsMode:RELAXED}
      exposeDocsService: ${api.endpoints.gRPC.exposeDocsService:true}
      allowedOrigins: ${api.endpoints.gRPC.allowedOrigins:null}
=======
      tlsEnabled: ${api.endpoints.gRPC.tlsEnabled:true}
>>>>>>> bfda2bfc
      mTLS:
        enabled: ${api.endpoints.gRPC.mTLS.enabled:false}
        allowedClientCertificatePaths: ${api.endpoints.gRPC.mTLS.allowedClientCertificatesPaths:[]}
    lab:
      enabled: ${api.endpoints.lab.enabled:true}
      host: ${api.endpoints.lab.host:localhost:5555}
      tlsMode: ${api.endpoints.lab.tlsMode:FORCE_TLS}
      allowedOrigins: ${api.endpoints.lab.allowedOrigins:null}
      gui:
        enabled: false
        readOnly: ${api.endpoints.lab.gui.readOnly:false}
        preconfiguredConnections: !include ${api.endpoints.lab.gui.preconfiguredConnections:null}
    observability:
      enabled: ${api.endpoints.observability.enabled:false}
      host: ${api.endpoints.observability.host:localhost:5557}
      exposedHost: ${api.endpoints.observability.exposedHost:null}
      tlsMode: ${api.endpoints.observability.tlsMode:FORCE_NO_TLS}
      allowedOrigins: ${api.endpoints.observability.allowedOrigins:null}
      tracing:
        endpoint: ${api.endpoints.observability.tracing.endpoint:null}
        protocol: ${api.endpoints.observability.tracing.protocol:grpc}
      allowedEvents: !include ${api.endpoints.observability.allowedEvents:null}<|MERGE_RESOLUTION|>--- conflicted
+++ resolved
@@ -51,6 +51,7 @@
 
 api:
   exposedOn: ${api.exposedOn:null}
+#  TODO JNO - REMOVE THIS (SEE SERVER THREADING)
   workerGroupThreads: ${api.workerGroupThreads:4}
   serviceWorkerGroupThreads: ${api.serviceWorkerGroupThreads:4}
   idleTimeoutInMillis: ${api.idleTimeoutInMillis:2K}
@@ -90,13 +91,9 @@
       enabled: ${api.endpoints.gRPC.enabled:true}
       host: ${api.endpoints.gRPC.host:localhost:5556}
       exposedHost: ${api.endpoints.gRPC.exposedHost:null}
-<<<<<<< HEAD
       tlsMode: ${api.endpoints.gRPC.tlsMode:RELAXED}
       exposeDocsService: ${api.endpoints.gRPC.exposeDocsService:true}
       allowedOrigins: ${api.endpoints.gRPC.allowedOrigins:null}
-=======
-      tlsEnabled: ${api.endpoints.gRPC.tlsEnabled:true}
->>>>>>> bfda2bfc
       mTLS:
         enabled: ${api.endpoints.gRPC.mTLS.enabled:false}
         allowedClientCertificatePaths: ${api.endpoints.gRPC.mTLS.allowedClientCertificatesPaths:[]}
