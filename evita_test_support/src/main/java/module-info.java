--- conflicted
+++ resolved
@@ -39,11 +39,8 @@
 	requires org.bouncycastle.provider;
 	requires com.linecorp.armeria;
 	requires roaringbitmap;
-<<<<<<< HEAD
 	requires org.reactivestreams;
 	requires io.netty.common;
 	requires awaitility;
-=======
 	requires kotlin.stdlib;
->>>>>>> 3de3257d
 }