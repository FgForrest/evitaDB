--- conflicted
+++ resolved
@@ -50,17 +50,16 @@
 		}
 	}
 
-<<<<<<< HEAD
-	public DataCarrier(String name, Object value) {
-		this.valuesByName.put(name, value);
-		this.valuesByType.put(value.getClass(), value);
-=======
 	public DataCarrier(@Nonnull Set<Entry<String, Object>> entrySet) {
 		entrySet.forEach(entry -> {
 			this.valuesByName.put(entry.getKey(), entry.getValue());
 			this.valuesByType.putIfAbsent(entry.getValue().getClass(), entry.getValue());
 		});
->>>>>>> e2ef135c
+	}
+
+	public DataCarrier(String name, Object value) {
+		this.valuesByName.put(name, value);
+		this.valuesByType.put(value.getClass(), value);
 	}
 
 	public DataCarrier(String name, Object value, String name2, Object value2) {
