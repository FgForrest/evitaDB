--- conflicted
+++ resolved
@@ -174,11 +174,7 @@
 	                       int offset,
 						   boolean multipleArguments,
 	                       @Nonnull Object value) {
-<<<<<<< HEAD
-		@Nonnull
-=======
-
->>>>>>> 10fb31cd
+
 		@Override
 		@Nonnull
 		public String toString() {
